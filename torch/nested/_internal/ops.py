import functools
import math
import operator

import torch
from torch.nested._internal.sdpa import jagged_scaled_dot_product_attention

from .nested_tensor import NestedTensor
from typing import *  # noqa: F403
import torch.nn.functional as F
from torch.fx.operator_schemas import normalize_function

__all__: List[Any] = []

JAGGED_OPS_TABLE: Dict[Any, Any] = {}


# Simplifying assumption: we assume that the batch dim is always the left-most
# dim, and the ragged dim is always the second dim.
def _outer_to_inner_dim(ndim, dim):
    assert dim >= 0 and dim < ndim
    return 0 if dim < 2 else dim - 1


def _wrap_jagged_dim(
    ndim, dim, op_name, convert_to_inner_dim=True, allow_batch_dim=False
):
    from torch._prims_common import canonicalize_dims

    wrapped = canonicalize_dims(ndim, dim)
    if wrapped == 1:
        raise RuntimeError(f"{op_name}(): not supported for NestedTensor on dim=1")
    elif wrapped == 0 and not allow_batch_dim:
        raise RuntimeError(f"{op_name}(): not supported for NestedTensor on dim=0")
    return _outer_to_inner_dim(ndim, wrapped) if convert_to_inner_dim else wrapped


def _wrap_jagged_dims(ndim, dims, op_name):
    # ex: (2, 3, 4) -> (1, 2, 3)
    # ex: (0, 1, 4) -> (0, 3)
    from torch._prims_common import canonicalize_dims

    wrapped_dims = [canonicalize_dims(ndim, d) for d in dims]
    # This logic needs to be done after we canonicalize dims but before we
    # map to inner dims so we can print a nicer error message.
    zero_in_dims = 0 in wrapped_dims
    one_in_dims = 1 in wrapped_dims
    if zero_in_dims ^ one_in_dims:
        apply, not_apply = ("batch", "ragged") if zero_in_dims else ("ragged", "batch")
        raise RuntimeError(
            f"{op_name}(): applying over the {apply} dimension, but not the {not_apply}"
            " dimension is not supported for NestedTensor"
        )
    return (
        tuple(_outer_to_inner_dim(ndim, d) for d in dims if d != 0),
        zero_in_dims,
    )


def check_schema(schema_str: str, func, *args, **kwargs) -> None:
    named_arg_types = schema_str.split(", ")
    num_optional_args = [x.endswith("?") for x in named_arg_types].count(True)
    min_args = len(named_arg_types) - num_optional_args

    # special case: ellipses allows for any number of unchecked args at the end
    if named_arg_types[-1] == "...":
        named_arg_types = named_arg_types[:-1]
    else:
        if not (len(args) >= min_args and len(args) <= len(named_arg_types)):
            raise ValueError(
                f"NestedTensor {func.__name__}({schema_str}): expected at least {min_args} "
                f"arguments and at most {len(named_arg_types)} arguments, but got: "
                f"{len(args)} arguments"
            )

    arg_type_check_fns = {
        "t": lambda x: isinstance(x, torch.Tensor) and not isinstance(x, NestedTensor),
        "jt": lambda x: isinstance(x, NestedTensor)
        and x._lengths is None
        and x._ragged_idx == 1,  # ops with "jt" require contiguous JT only
        "jt_all": lambda x: isinstance(
            x, NestedTensor
        ),  # ops with "jt_all" can accept all kinds of JT
        "any": lambda x: True,
    }
    for i, named_arg_type in enumerate(named_arg_types):
        name, arg_type = named_arg_type.split(": ")
        is_optional = arg_type.endswith("?")
        normalized_arg_type = arg_type[:-1] if is_optional else arg_type
        if normalized_arg_type not in arg_type_check_fns.keys():
            raise AssertionError(f"Unknown arg type: {normalized_arg_type}")

        if i >= len(args):
            if not is_optional:
                raise ValueError(
                    f"NestedTensor {func.__name__}({schema_str}) "
                    f"missing required argument: {name}"
                )
            continue

        _check_fn = arg_type_check_fns[normalized_arg_type]

        def check_fn(x, is_optional=is_optional):
            if is_optional:
                return x is None or _check_fn(x)
            else:
                return _check_fn(x)

        if not check_fn(args[i]):
            type_to_desc = {
                "t": "tensor",
                "t?": "optional tensor",
                "jt": "contiguous jagged layout NestedTensor",
                "jt_all": "jagged layout NestedTensor",
                "any": "<any type>",
            }

            raise ValueError(
                f"NestedTensor {func.__name__}({schema_str}): expected {name} to be a "
                f"{type_to_desc[arg_type]}"
            )


def check_ragged_dim_same(
    func, a: NestedTensor, a_name: str, b: NestedTensor, b_name: str
) -> None:
    # Calling into .shape here
    if a._size[a._ragged_idx] != b._size[b._ragged_idx]:
        raise RuntimeError(
            f"NestedTensor {func.__name__}: expected {a_name} and {b_name} to have the "
            "same exact offsets tensor."
        )


# returns True if the raggedness-relevant portions of the NT shape
# match those of the specified size
def raggedness_matches(nt, size):
    end = nt._ragged_idx + 1
    nt_ragged = nt._size[:end]
    size_ragged = size[:end]
    return len(nt_ragged) == len(size_ragged) and (
        all(ns == s or s == -1 for ns, s in zip(nt_ragged, size_ragged))
    )


def squeeze_leading_ones(t):
    # Note: [ Squeezing leading ones ]
    #
    # Squeeze leading ones from t.
    #
    # We want:
    #   (B, j0, ?, ?) + (1, 1, ?, ?) -> (B, j0, ?, ?)
    #   (B, j0, ?, ?) + (1, 1, 1, ?, ?) -> (1, B, j0, ?, ?)  (not yet supported)
    #
    # 1) Squeeze extra ones and grab values from NT
    #   (1, 1, ?, ?) -> (?, ?)   and   (sum(*), ?, ?) -> (B, j0, ?, ?)
    # 2) Do dense broadcasting:
    #   (sum(*), ?, ?) + (?, ?) -> (sum(*), ?, ?)
    # 3) Construct nested tensor
    #   (sum(*), ?, ?) -> (B, j0, ?, ?)
    #
    # If unsqueezing on the 0th dim becomes supported, we would unsqueeze
    # at step (4) and we would need to update this function to record how
    # many ones we unsqueezed.
    while t.shape[0] == 1:
        t = t.squeeze(0)
    return t


def register_func(tables, aten_ops, schema_str):
    if not isinstance(aten_ops, list):
        aten_ops = [aten_ops]
    if not isinstance(tables, list):
        tables = [tables]

    def wrapper(func):
        for aten_op in aten_ops:

            def get_inner(aten_op):
                def inner(*args, **kwargs):
                    check_schema(schema_str, func, *args, **kwargs)
                    return func(aten_op, *args, **kwargs)

                return inner

            for table in tables:
                table[aten_op] = get_inner(aten_op)
        return func

    return wrapper


register_jagged_func = functools.partial(register_func, JAGGED_OPS_TABLE)


def lookup_jagged(func, *args, **kwargs) -> Optional[Callable]:
    dispatch_func = JAGGED_OPS_TABLE.get(func, None)
    if dispatch_func is not None:
        return dispatch_func

    # Handle pointwise fallbacks
    if torch.Tag.pointwise in func.tags:
        # Assume there aren't additional tensors that aren't the "unary/binary" args
        num_tensor_args = sum(isinstance(x, torch.Tensor) for x in args)
        if num_tensor_args == 1:
            check_schema("self: jt_all, ...", func, *args, **kwargs)
            return functools.partial(jagged_unary_pointwise, func)
        elif num_tensor_args == 2:
            check_schema("lhs: any, rhs: any, ...", func, *args, **kwargs)
            return functools.partial(jagged_binary_pointwise, func)

    return None


def extract_kwargs(arg):
    kwargs = {
        "offsets": arg.offsets(),
        "_metadata_cache": arg._metadata_cache,
        "_ragged_idx": arg._ragged_idx,
    }
    return kwargs


def jagged_unary_pointwise(func, *args, **kwargs):
    return NestedTensor(
        func(args[0]._values, *args[1:], **kwargs), **extract_kwargs(args[0])
    )


def jagged_binary_pointwise(func, *args, **kwargs):
    a, b = args[0], args[1]
    assert isinstance(a, NestedTensor) or isinstance(b, NestedTensor)

    mismatch_error_msg = (
        "cannot call binary pointwise function {} with inputs of shapes {} and {}"
    )
    # a is NT, b is NT
    if isinstance(a, NestedTensor) and isinstance(b, NestedTensor):
        # ex: (B, j0, D) + (B, j0, D)
        # ex: (B, j0, D) + (B, j0, 1)
        if raggedness_matches(a, b._size):
            return NestedTensor(
                func(a._values, b._values, *args[2:], **kwargs), **extract_kwargs(a)
            )
        raise RuntimeError(mismatch_error_msg.format(func.__name__, a._size, b._size))
    # either a is NT or b is NT at this point
    a_is_nt = isinstance(a, NestedTensor)
    extracted_kwargs = extract_kwargs(a) if a_is_nt else extract_kwargs(b)

    # === Handle broadcasting across the batch / ragged dims ===

    # Easy case: take advantage of pre-existing broadcasting logic
    # ex: (B, j0, ?, ?) + (?) -> (B, j0, ?, ?)
    # ex: (B, j0, ?, ?) + (?, ?) -> (B, j0, ?, ?)
    # ex: (B, j0, ?, ?) + (1, 1, ?, ?) -> (B, j0, ?, ?)
    nt, t = (a, b) if a_is_nt else (b, a)
    # See Note: [ Squeezing leading ones ]
    if t.dim() > nt.dim():
        raise NotImplementedError("NYI: broadcasting NT with T with larger dim")
    t_squeezed = squeeze_leading_ones(t)
    if nt.dim() >= t_squeezed.dim() + 2:
        lhs, rhs = (nt._values, t_squeezed) if a_is_nt else (t_squeezed, nt._values)
        return NestedTensor(func(lhs, rhs, *args[2:], **kwargs), **extracted_kwargs)

    # Harder case: do manual broadcasting over unbound components
    # when NT dim == non-NT dim
    # ex: (B, j0, D_0, D_1) + (B, 1, D_0, D_1) -> (B, j0, D_0, D_1)
    if a.dim() == b.dim():
        # ex: (B, j0, D_0, D_1) + (1, 1, D_0, D_1) -> should
        # be (B, j0, D_0, D_1) but not yet supported
        if a.shape[0] != b.shape[0]:
            raise RuntimeError(
                mismatch_error_msg.format(func.__name__, a.shape, b.shape)
            )

        # need to use offsets to broadcast across ragged dim properly
        # NB: inefficient fallback here; Triton codegen can help this
        # TODO: Make this work with autograd
        outputs = []
        for a_comp, b_comp in zip(a.unbind(), b.unbind()):
            outputs.append(func(a_comp, b_comp, *args[2:], **kwargs))
        new_values = torch.cat(outputs, dim=0)
        return NestedTensor(new_values, **extracted_kwargs)

    # ex: (B, j0, D_0, D_1) + (A, B, 1, D_0, D_1) -> error because this breaks the invariant
    # that ragged dim is wrt left-most batch dim
    raise RuntimeError(mismatch_error_msg.format(func.__name__, a.shape, b.shape))


def jagged_torch_function(func, *args, **kwargs):
    # SDPA has special kernels that handle nested tensors.
    # Dispatch to the correct implementation here
    if func is torch._C._nn.scaled_dot_product_attention:
        return jagged_scaled_dot_product_attention(*args, **kwargs)

    # Handle flatten() here because it's CompositeImplicit.
    if func.__name__ == "flatten":

        def _flatten_sig(input, start_dim=0, end_dim=-1):
            pass

        _, new_kwargs = normalize_function(
            _flatten_sig, args=args, kwargs=kwargs, normalize_to_only_use_kwargs=True
        )

        inp = new_kwargs.pop("input")

        # NB: stay in outer dim space because we're going to redispatch on a NT input
        start_dim = _wrap_jagged_dim(
            inp.dim(), new_kwargs["start_dim"], "flatten", convert_to_inner_dim=False
        )
        end_dim = _wrap_jagged_dim(
            inp.dim(), new_kwargs["end_dim"], "flatten", convert_to_inner_dim=False
        )

        if start_dim == end_dim:
            return inp

        product = functools.reduce(operator.mul, inp.shape[start_dim : end_dim + 1])
        new_shape = (*inp.shape[:start_dim], product, *inp.shape[end_dim + 1 :])

        return inp.reshape(*new_shape)

    raise NotImplementedError(func)


@register_jagged_func(
    [
        torch.ops.aten.is_non_overlapping_and_dense.default,
        torch.ops.aten.sym_size.default,
        torch.ops.aten.dim.default,
        torch.ops.aten.sym_numel.default,
        torch.ops.aten.sym_stride.default,
        torch.ops.aten.sym_storage_offset.default,
    ],
    "self: jt_all",
)
def tensor_attr_supported_getter(func, *args, **kwargs):
    if func == torch.ops.aten.is_non_overlapping_and_dense.default:
        return False

    if func == torch.ops.aten.sym_size.default:
        return args[0]._size

    if func == torch.ops.aten.dim.default:
        return len(args[0]._size)

    if func == torch.ops.aten.sym_numel.default:
        if args[0]._lengths is not None:
            return int(sum(args[0]._lengths) * math.prod(args[0]._size[2:]))
        return args[0]._values.numel()

    if func == torch.ops.aten.sym_stride.default:
        return args[0]._strides

    if func == torch.ops.aten.sym_storage_offset.default:
        return args[0]._values.storage_offset()


@register_jagged_func(torch.ops.prim.layout.default, "self: jt_all")
def prim_layout_default(func, *args, **kwargs):
    return torch.jagged


@register_jagged_func(
    [torch.ops.aten.size.default],
    "self: jt_all",
)
def tensor_attr_unsupported_getter(func, *args, **kwargs):
    if func == torch.ops.aten.size.default:
        raise RuntimeError(
            "NestedTensors does not support directly calling torch.ops.aten.size "
            "please use `nested_tensor.size()` instead."
        )


@register_jagged_func(torch.ops.aten.is_contiguous.default, "self: jt_all")
def is_contiguous_general(func, *args, **kwargs):
    from torch._prims_common import is_contiguous_for_memory_format

    _, new_kwargs = normalize_function(
        func, args=args, kwargs=kwargs, normalize_to_only_use_kwargs=True
    )
    inp = new_kwargs.pop("input")

    # If created from narrow() check for lengths
    if inp.lengths() is not None:
        return False

    new_kwargs["memory_format"] = new_kwargs.get(
        "memory_format", torch.contiguous_format
    )
    if new_kwargs["memory_format"] == torch.preserve_format:
        return True
    return is_contiguous_for_memory_format(inp._values, **new_kwargs)


register_jagged_func(
    torch.ops.aten.is_contiguous.memory_format, "self: jt_all, memory_format: any?"
)(is_contiguous_general)


@register_jagged_func(torch.ops.aten.linear.default, "input: jt, weight: t, bias: t?")
def linear_default(func, *args, **kwargs):
    _, new_kwargs = normalize_function(
        func, args=args, kwargs=kwargs, normalize_to_only_use_kwargs=True
    )

    inp = new_kwargs.pop("input")

    return NestedTensor(func(inp._values, **new_kwargs), **extract_kwargs(inp))


@register_jagged_func(
    torch.ops.aten.linear_backward.default,
    "self: jt, grad_output: jt, weight: t, output_mask: any",
)
def linear_backward_default(func, *args, **kwargs):
    _, new_kwargs = normalize_function(
        func, args=args, kwargs=kwargs, normalize_to_only_use_kwargs=True
    )

    inp = new_kwargs.pop("input")
    grad_output = new_kwargs.pop("grad_output")
    weight = new_kwargs.pop("weight")

    check_ragged_dim_same(func, inp, "self", grad_output, "grad_output")
    ds = NestedTensor(
        torch.mm(grad_output._values, weight), **extract_kwargs(grad_output)
    )
    dw = torch.mm(grad_output._values.T, inp._values)
    db = None  # NYI: gradient for bias, need to reduce over ragged dim
    return (ds, dw, db)


@register_jagged_func(torch.ops.aten._to_copy.default, "self: jt_all")
def to_copy_default(func, *args, **kwargs):
    from .nested_tensor import _tensor_symint_registry

    _, new_kwargs = normalize_function(
        func, args=args, kwargs=kwargs, normalize_to_only_use_kwargs=True
    )

    inp = new_kwargs.pop("input")
    # don't change layout
    new_kwargs.pop("layout")

    new_values = func(inp._values, **new_kwargs)
    new_offsets = inp._offsets.to(device=new_values.device)
    _tensor_symint_registry[new_offsets] = _tensor_symint_registry[inp._offsets]
    inp_kwargs = extract_kwargs(inp)
    inp_kwargs["offsets"] = new_offsets

    return NestedTensor(new_values, **inp_kwargs)


register_jagged_func(
    [
        torch.ops.aten.empty_like.default,
        torch.ops.aten.ones_like.default,
        torch.ops.aten.zeros_like.default,
        torch.ops.aten.randn_like.default,
        torch.ops.aten.detach.default,
    ],
    "self: jt_all",
)(jagged_unary_pointwise)


register_jagged_func(
    torch.ops.aten._softmax.default, "self: jt, dim: any, half_to_float: any"
)(jagged_unary_pointwise)


@register_jagged_func(
    torch.ops.aten.native_dropout.default, "self: jt, float: any, train: any?"
)
def native_dropout_default(func, *args, **kwargs):
    _, new_kwargs = normalize_function(
        func, args=args, kwargs=kwargs, normalize_to_only_use_kwargs=True
    )

    inp = new_kwargs.pop("input")
    out1, out2 = func(inp._values, **new_kwargs)
    return (
        NestedTensor(out1, **extract_kwargs(inp)),
        NestedTensor(out2, **extract_kwargs(inp)),
    )


@register_jagged_func(
    torch.ops.aten.native_dropout_backward.default,
    "grad_output: jt, mask: jt, scale: any",
)
def native_dropout_backward_default(func, *args, **kwargs):
    _, new_kwargs = normalize_function(
        func, args=args, kwargs=kwargs, normalize_to_only_use_kwargs=True
    )
    grad_output = new_kwargs.pop("grad_output")
    mask = new_kwargs.pop("mask")
    return NestedTensor(
        func(grad_output._values, mask._values, **new_kwargs),
        **extract_kwargs(grad_output),
    )


@register_jagged_func(torch.ops.aten.prod.dim_int, "self: jt, dim: any, keepdim: any?")
def prod_dim_int(func, *args, **kwargs):
    _, new_kwargs = normalize_function(
        func, args=args, kwargs=kwargs, normalize_to_only_use_kwargs=True
    )

    inp = new_kwargs.pop("input")
    # TODO: Figure out how to handle this better
    # keep_dim is required to keep it in jagged format
    if not new_kwargs["keepdim"]:
        raise RuntimeError("prod(): keepdim=True must be set for NestedTensor")
    dim = new_kwargs["dim"]
    new_kwargs["dim"] = _wrap_jagged_dim(len(inp._size), dim, "prod")

    return NestedTensor(func(inp._values, **new_kwargs), **extract_kwargs(args[0]))


@register_jagged_func(
    torch.ops.aten.split.Tensor, "self: jt, split_size: any, dim: any"
)
def split_tensor(func, *args, **kwargs):
    _, new_kwargs = normalize_function(
        func, args=args, kwargs=kwargs, normalize_to_only_use_kwargs=True
    )

    inp = new_kwargs.pop("input")

    new_kwargs["dim"] = _wrap_jagged_dim(inp.dim(), new_kwargs["dim"], "split")

    return tuple(
        NestedTensor(values=x, **extract_kwargs(inp))
        for x in func(inp._values, **new_kwargs)
    )


@register_jagged_func(
    torch.ops.aten.split_with_sizes.default, "self: jt, split_sizes: any, dim: any"
)
def split_with_sizes_default(func, *args, **kwargs):
    _, new_kwargs = normalize_function(
        func, args=args, kwargs=kwargs, normalize_to_only_use_kwargs=True
    )

    inp = new_kwargs.pop("input")

    new_kwargs["dim"] = _wrap_jagged_dim(
        inp.dim(), new_kwargs["dim"], "split_with_sizes"
    )

    return [
        NestedTensor(values=x, **extract_kwargs(inp))
        for x in func(inp._values, **new_kwargs)
    ]


@register_jagged_func(torch.ops.aten.chunk.default, "self: jt, chunks: any, dim: any?")
def chunk_default(func, *args, **kwargs):
    _, new_kwargs = normalize_function(
        func, args=args, kwargs=kwargs, normalize_to_only_use_kwargs=True
    )

    inp = new_kwargs.pop("input")

    new_kwargs["dim"] = _wrap_jagged_dim(
        inp.dim(), new_kwargs["dim"], "chunk", allow_batch_dim=True
    )

    if new_kwargs["dim"] == 0:
        chunks = new_kwargs["chunks"]
        dim0_size = inp._size[0]
        chunk_size = math.ceil(dim0_size / chunks)

        # get _offsets of the chunks
        lengths = inp._offsets.diff()
        chunked_lengths = lengths.chunk(chunks)
        chunked_offsets = [torch.cumsum(x, dim=0) for x in chunked_lengths]
        chunked_offsets = [F.pad(x, (1, 0), value=0) for x in chunked_offsets]
        nested_kwargs = [
            {"offsets": per_offsets, "_ragged_idx": inp._ragged_idx}
            for per_offsets in chunked_offsets
        ]

        # get _values of the chunks
        split_sizes = [x.sum().item() for x in chunked_lengths]
        chunk_values = inp._values.split(split_sizes)

        return [
            NestedTensor(values=chunk_values[i], **(nested_kwargs[i]))
            for i in range(0, chunk_size)
        ]
    else:
        return [
            NestedTensor(values=x, **extract_kwargs(inp))
            for x in func(inp._values, **new_kwargs)
        ]


@register_jagged_func(torch.ops.aten.unbind.int, "self: jt_all, dim: any?")
def unbind_int(func, *args, **kwargs):
    # Note that this specializes on the length of the offsets
    _, new_kwargs = normalize_function(
        func, args=args, kwargs=kwargs, normalize_to_only_use_kwargs=True
    )

    dim = new_kwargs["dim"]
    if dim != 0:
        raise RuntimeError("unbind(): only supported for NestedTensor on dim=0")

    inp = new_kwargs.pop("input")
    values = inp.values()
    offsets = inp.offsets()
    lengths = inp.lengths()

    if inp._ragged_idx != 1:
        raise RuntimeError(
            "unbind(): only supported for NestedTensor when jagged dimension is 1"
        )

    if lengths is None:
        return torch.split(values, offsets.diff().tolist())
    return [
        values[offsets[i] : (offsets[i] + lengths[i])] for i in range(lengths.shape[0])
    ]


@register_jagged_func(torch.ops.aten.squeeze.dim, "self: jt, dim: any")
def squeeze_dim(func, *args, **kwargs):
    _, new_kwargs = normalize_function(
        func, args=args, kwargs=kwargs, normalize_to_only_use_kwargs=True
    )

    inp = new_kwargs.pop("input")
    values = inp._values

    new_kwargs["dim"] = _wrap_jagged_dim(len(inp._size), new_kwargs["dim"], "squeeze")
    return NestedTensor(func(values, **new_kwargs), **extract_kwargs(inp))


@register_jagged_func(torch.ops.aten.unsqueeze.default, "self: jt, dim: any")
def unsqueeze_default(func, *args, **kwargs):
    _, new_kwargs = normalize_function(
        func, args=args, kwargs=kwargs, normalize_to_only_use_kwargs=True
    )

    inp = new_kwargs.pop("input")
    values = inp._values

    # Account for collapsed jagged dim
    dim = new_kwargs["dim"]
    new_kwargs["dim"] = _wrap_jagged_dim(len(inp._size) + 1, dim, "unsqueeze")
    return NestedTensor(func(values, **new_kwargs), **extract_kwargs(inp))


@register_jagged_func(torch.ops.aten.cat.default, "tensors: any, dim: any")
def cat_default(func, *args, **kwargs):
    _, new_kwargs = normalize_function(
        func, args=args, kwargs=kwargs, normalize_to_only_use_kwargs=True
    )

    tensors = new_kwargs.pop("tensors")

    # Convert any non-nested to nested
    nested = [t for t in tensors if t.is_nested]
    assert len(nested) > 0
    first = nested[0]
    tensors = [t if t.is_nested else t.expand_as(first) for t in tensors]

    # Account for collapsed jagged dim
    dim = new_kwargs["dim"]
    new_kwargs["dim"] = _wrap_jagged_dim(len(first.shape), dim, "cat")

    return NestedTensor(
        func([t._values for t in tensors], **new_kwargs), **extract_kwargs(tensors[0])
    )


@register_jagged_func(torch.ops.aten.matmul.default, "self: jt, other: any")
def matmul_default(func, *args, **kwargs):
    _, new_kwargs = normalize_function(
        func, args=args, kwargs=kwargs, normalize_to_only_use_kwargs=True
    )

    inp = new_kwargs.pop("input")
    other = new_kwargs.pop("other")

    if inp.is_nested and not other.is_nested:
        return NestedTensor(
            func(inp._values, other, **new_kwargs), **extract_kwargs(inp)
        )
    elif inp.is_nested and other.is_nested:
        # BMM with equivalent ragged dims between the two inputs
        if inp.dim() > 3 and other.dim() > 3 and raggedness_matches(inp, other._size):
            return NestedTensor(func(inp._values, other._values), **extract_kwargs(inp))

    raise RuntimeError(
        f"matmul(): not supported between inputs of shapes {inp._size} and {other.shape}"
    )


@register_jagged_func(
    torch.ops.aten.expand.default, "self: jt, size: any, implicit: any?"
)
def expand_default(func, *args, **kwargs):
    _, new_kwargs = normalize_function(
        func, args=args, kwargs=kwargs, normalize_to_only_use_kwargs=True
    )

    inp = new_kwargs.pop("input")
    size = new_kwargs["size"]

    assert ("implicit" not in new_kwargs) or (not new_kwargs.pop("implicit"))
    if not raggedness_matches(inp, size):
        raise RuntimeError(f"expand(): cannot expand shape {inp._size} -> {size}")

    expand_arg = [-1, *size[2:]]
    return NestedTensor(func(inp._values, expand_arg), **extract_kwargs(inp))


@register_jagged_func(torch.ops.aten.expand_as.default, "self: t, other: jt")
def expand_as_default(func, *args, **kwargs):
    _, new_kwargs = normalize_function(
        func, args=args, kwargs=kwargs, normalize_to_only_use_kwargs=True
    )

    inp = new_kwargs.pop("input")
    other = new_kwargs.pop("other")

    return NestedTensor(func(inp, other._values), **extract_kwargs(other))


@register_jagged_func(torch.ops.aten.where.self, "condition: jt, self: jt, other: jt")
def where_self(func, *args, **kwargs):
    _, new_kwargs = normalize_function(
        func, args=args, kwargs=kwargs, normalize_to_only_use_kwargs=True
    )

    condition = new_kwargs.pop("condition")
    inp = new_kwargs.pop("input")
    other = new_kwargs.pop("other")

    assert condition._size == other._size == inp._size

    return NestedTensor(
        func(condition._values, inp._values, other._values, **new_kwargs),
        **extract_kwargs(condition),
    )


@register_jagged_func(torch.ops.aten._pin_memory.default, "self: jt, device: any?")
def _pin_memory_default(func, *args, **kwargs):
    _, new_kwargs = normalize_function(
        func, args=args, kwargs=kwargs, normalize_to_only_use_kwargs=True
    )

    inp = new_kwargs.pop("input")

    return NestedTensor(func(inp._values, **new_kwargs), **extract_kwargs(inp))


@register_jagged_func(torch.ops.aten.is_pinned.default, "self: jt, device: any?")
def is_pinned_default(func, *args, **kwargs):
    _, new_kwargs = normalize_function(
        func, args=args, kwargs=kwargs, normalize_to_only_use_kwargs=True
    )

    inp = new_kwargs.pop("input")

    return func(inp._values, **new_kwargs)


@register_jagged_func(
    torch.ops.aten.is_same_size.default, "self: jt_all, other: jt_all"
)
def is_same_size_default(func, *args, **kwargs):
    return args[0]._size == args[1]._size


@register_jagged_func(
    torch.ops.aten.sum.dim_IntList, "self: jt, dim: any?, keepdim: any?, dtype: any?"
)
def sum_dim_IntList(func, *args, **kwargs):
    # sum_dim_IntList can produce a NT or a T depending on whether the ragged dims
    # are reduced away.
    _, new_kwargs = normalize_function(
        func, args=args, kwargs=kwargs, normalize_to_only_use_kwargs=True
    )
    inp = new_kwargs.pop("input")
    assert inp._ragged_idx == 1
    new_kwargs["dim"], ragged_reduced_away = _wrap_jagged_dims(
        inp.dim(), new_kwargs["dim"], "sum"
    )

    if not ragged_reduced_away:
        return NestedTensor(func(inp._values, **new_kwargs), **extract_kwargs(inp))
    else:
        # Don't wrap because we reduced away the raggedness
        out = func(inp._values, **new_kwargs)
        if new_kwargs["keepdim"]:
            out = out.unsqueeze(0)
        return out


@register_jagged_func(
    torch.ops.aten.transpose.int, "self: jt_all, dim0: any, dim1: any"
)
def transpose_int(func, *args, **kwargs):
    _, new_kwargs = normalize_function(
        func, args=args, kwargs=kwargs, normalize_to_only_use_kwargs=True
    )

    from torch._prims_common import canonicalize_dims

    inp = new_kwargs.pop("input")
    dim0, dim1 = canonicalize_dims(inp.dim(), (new_kwargs["dim0"], new_kwargs["dim1"]))

    if inp._lengths is not None:
        raise ValueError(
            "transpose(): not supported on jagged layout nested tensor with holes"
        )

    # To support the SDPA API, inputs need to have the ragged idx transposed to dim 2
    # instead of 1, although the internal Flash and mem-effn implementations will
    # use the inputs with raggedness in dim 1.
    if dim0 == inp._ragged_idx or dim1 == inp._ragged_idx:
        if dim0 == 0 or dim1 == 0:
            raise ValueError(
                "Transpose is not supported on the batch dimension for jagged NT"
            )
        if dim0 == inp._ragged_idx:
            to_dim = dim1
        else:
            to_dim = dim0
        inp_kwargs = extract_kwargs(inp)
        inp_kwargs["_ragged_idx"] = to_dim
        return NestedTensor(
            inp.values().transpose(
                _outer_to_inner_dim(len(inp._size), dim0),
                _outer_to_inner_dim(len(inp._size), dim1),
            ),
            **inp_kwargs,
        )

    new_kwargs["dim0"] = _wrap_jagged_dim(inp.dim(), new_kwargs["dim0"], "transpose")
    new_kwargs["dim1"] = _wrap_jagged_dim(inp.dim(), new_kwargs["dim1"], "transpose")

    return NestedTensor(func(inp._values, **new_kwargs), **extract_kwargs(inp))


@register_jagged_func(
    [torch.ops.aten.view.default, torch.ops.aten._unsafe_view.default],
    "self: jt_all, size: any",
)
def view_default(func, *args, **kwargs):
    _, new_kwargs = normalize_function(
        func, args=args, kwargs=kwargs, normalize_to_only_use_kwargs=True
    )

    inp = new_kwargs.pop("input")
    size = new_kwargs.pop("size")

    if inp._ragged_idx != 1 and tuple(inp._size) != tuple(size):
        raise RuntimeError(
            f"view(): does not support ragged_idx != 1 except when inp._size == size. "
            f"inp._size is ({inp._size}) and size is ({size})."
        )

    # Ensure specified size still includes batch and ragged dims
    if len(size) < 3 or not raggedness_matches(inp, size):
        raise RuntimeError(f"view(): cannot view shape {inp._size} as {size}")

    # outer size: the size of the NT, e.g. [3, j0, 10]
    # inner size: the size of the values, e.g. [8, 10] (e.g. for offsets = [0, 3, 5, 8])
    # this function gets inner_size[inner_idx] for a given inner_idx.
    #
    # example: for outer size [a, b, c, j0, d, e, f]
    #                         assume that j0 is ragged, other are concrete integers
    #                         and ragged_idx=3
    # inner size will be      [b, c, inp._values.size(ragged_idx), d, e, f]
    # therefore:
    #    inner_size[0] = outer_size[1]
    #    inner_size[1] = outer_size[2]
    #    inner_size[0] = inp._values.size(ragged_idx - 1)
    #    inner_size[3] = outer_size[4]
    #    inner_size[4] = outer_size[5]
    def get_inner_size(inner_idx):
        nonlocal inp, size
        if inner_idx == inp._ragged_idx - 1:
            return inp._values.size(inner_idx)
        else:
            return size[inner_idx + 1]

    inner_size = [get_inner_size(i) for i in range(len(size) - 1)]

    return NestedTensor(func(inp._values, inner_size), **extract_kwargs(inp))


@register_jagged_func(
    torch.ops.aten.native_layer_norm.default,
    "input: jt, normalized_shape: any, weight: any?, bias: any?, eps: any",
)
def native_layer_norm_default(func, *args, **kwargs):
    _, new_kwargs = normalize_function(
        func, args=args, kwargs=kwargs, normalize_to_only_use_kwargs=True
    )

    inp = new_kwargs.pop("input")
    normalized_shape = new_kwargs["normalized_shape"]

    # Ensure we're not trying to normalize over the ragged dim
    if inp.dim() < 3 or (inp.dim() - len(normalized_shape)) < 2:
        raise RuntimeError(
            "layer_norm(): normalizing over ragged dim not supported for nested tensors"
        )

    output, mean, std = func(inp._values, **new_kwargs)
    return (NestedTensor(output, **extract_kwargs(inp)), mean, std)


@register_jagged_func(
    torch.ops.aten.native_layer_norm_backward.default,
    "grad_out: jt, input: jt, normalized_shape: any, mean: any, rstd: any, weight: any?, bias: any?, output_mask: any",
)
def native_layer_norm_backward_default(func, *args, **kwargs):
    _, new_kwargs = normalize_function(
        func, args=args, kwargs=kwargs, normalize_to_only_use_kwargs=True
    )
    grad_out = new_kwargs.pop("grad_out")
    inp = new_kwargs.pop("input")
    d_input, d_gamma, d_beta = func(grad_out._values, inp._values, **new_kwargs)
    if d_input is None:
        return (None, d_gamma, d_beta)

    return (NestedTensor(d_input, **extract_kwargs(inp)), d_gamma, d_beta)


@register_jagged_func(torch.ops.aten.select.int, "self: jt, dim: any, index: any")
def select_int(func, *args, **kwargs):
    _, new_kwargs = normalize_function(
        func, args=args, kwargs=kwargs, normalize_to_only_use_kwargs=True
    )

    inp = new_kwargs.pop("input")
    new_kwargs["dim"] = _wrap_jagged_dim(inp.dim(), new_kwargs["dim"], "select")

    return NestedTensor(func(inp._values, **new_kwargs), **extract_kwargs(inp))


@register_jagged_func(
    torch.ops.aten.slice.Tensor,
    "self: jt, dim: any?, start: any?, end: any?, step: any?",
)
def slice_tensor(func, *args, **kwargs):
    _, new_kwargs = normalize_function(
        func, args=args, kwargs=kwargs, normalize_to_only_use_kwargs=True
    )

    inp = new_kwargs.pop("input")
    new_kwargs["dim"] = _wrap_jagged_dim(inp.dim(), new_kwargs["dim"], "slice")

    return NestedTensor(func(inp._values, **new_kwargs), **extract_kwargs(inp))


@register_jagged_func(
    torch.ops.aten.convolution.default,
    "input: jt, weight: t, bias: t?, stride: any, padding: any, "
    "dilation: any, transposed: any, output_padding: any, groups: any",
)
def convolution_default(func, *args, **kwargs):
    _, new_kwargs = normalize_function(
        func, args=args, kwargs=kwargs, normalize_to_only_use_kwargs=True
    )

    inp = new_kwargs.pop("input")

    return NestedTensor(func(inp._values, **new_kwargs), **extract_kwargs(inp))


@register_jagged_func(
    torch.ops.aten.mean.dim, "self: jt, dim: any?, keepdim: any, dtype: any?"
)
def mean_dim(func, *args, **kwargs):
    _, new_kwargs = normalize_function(
        func, args=args, kwargs=kwargs, normalize_to_only_use_kwargs=True
    )

    inp = new_kwargs.pop("input")
    # NB: mean expects dim as a single item list of ints for some reason
    new_kwargs["dim"] = [_wrap_jagged_dim(inp.dim(), new_kwargs["dim"][0], "mean")]

    return NestedTensor(func(inp._values, **new_kwargs), **extract_kwargs(inp))


@register_jagged_func(torch.ops.aten.stack.default, "tensors: any, dim: any")
def stack_default(func, *args, **kwargs):
    _, new_kwargs = normalize_function(
        func, args=args, kwargs=kwargs, normalize_to_only_use_kwargs=True
    )

    # guaranteed this is non-empty if we got here
    tensors = new_kwargs.pop("tensors")
    for t in tensors:
        if not isinstance(t, NestedTensor):
            raise RuntimeError("stack(): expected all nested tensors inputs")

        if t.dim() != tensors[0].dim():
            raise RuntimeError(
                "stack(): expected all nested tensors to have the same dim"
            )

        if not raggedness_matches(t, tensors[0].shape):
            raise RuntimeError(
                "stack(): expected all nested tensors to have the same nested structure"
            )

    new_kwargs["dim"] = _wrap_jagged_dim(
        tensors[0].dim() + 1, new_kwargs["dim"], "stack"
    )

    return NestedTensor(
        func([t._values for t in tensors], **new_kwargs), **extract_kwargs(tensors[0])
    )


@register_jagged_func(
    torch.ops.aten.embedding.default,
    "weight: t, indices: jt, padding_idx: any?, scale_grad_by_freq: any?, sparse: any?",
)
def embedding_default(func, *args, **kwargs):
    _, new_kwargs = normalize_function(
        func, args=args, kwargs=kwargs, normalize_to_only_use_kwargs=True
    )

    # guaranteed this is non-empty if we got here
    indices = new_kwargs.pop("indices")
    weight = new_kwargs.pop("weight")

    return NestedTensor(
        func(weight, indices._values, **new_kwargs), **extract_kwargs(indices)
    )


@register_jagged_func(
    [
        torch.ops.aten.values.default,
        torch.ops.aten._nested_get_values.default,
    ],
    "self: jt_all",
)
def values_default(func, *args, **kwargs):
    _, new_kwargs = normalize_function(
        func, args=args, kwargs=kwargs, normalize_to_only_use_kwargs=True
    )

    inp = new_kwargs.pop("input")

    # TODO: Handle inference mode properly.
    # See https://github.com/pytorch/pytorch/issues/112024#issuecomment-1779554292
    return inp._values.detach()


@register_jagged_func(
    torch.ops.aten._nested_view_from_jagged.default,
    "values: t, offsets: t, dummy: jt_all, lengths: t?, ragged_idx: any?",
)
def _nested_view_from_jagged_default(func, *args, **kwargs):
    _, new_kwargs = normalize_function(
        func, args=args, kwargs=kwargs, normalize_to_only_use_kwargs=True
    )

    values, offsets, lengths = (
        new_kwargs["input"],
        new_kwargs["offsets"],
        new_kwargs["lengths"],
    )
    ragged_idx = new_kwargs["ragged_idx"]

    return NestedTensor(values, offsets, lengths=lengths, _ragged_idx=ragged_idx)


@register_jagged_func(torch.ops.aten._nested_get_offsets.default, "self: jt_all")
def _nested_get_offsets(func, *args, **kwargs):
    _, new_kwargs = normalize_function(
        func, args=args, kwargs=kwargs, normalize_to_only_use_kwargs=True
    )

    inp = new_kwargs.pop("input")
    return inp._offsets


@register_jagged_func(torch.ops.aten._nested_get_lengths.default, "self: jt_all")
def _nested_get_lengths(func, *args, **kwargs):
    _, new_kwargs = normalize_function(
        func, args=args, kwargs=kwargs, normalize_to_only_use_kwargs=True
    )

    inp = new_kwargs.pop("input")
    return inp._lengths


@register_jagged_func(torch.ops.aten._nested_get_ragged_idx.default, "self: jt_all")
def _nested_get_ragged_idx(func, *args, **kwargs):
    _, new_kwargs = normalize_function(
        func, args=args, kwargs=kwargs, normalize_to_only_use_kwargs=True
    )

    inp = new_kwargs.pop("input")
    return inp._ragged_idx


# Make the dummy available on the C++ side.
@register_jagged_func(torch.ops.aten._nested_get_jagged_dummy.default, "self: any")
def _nested_get_jagged_dummy(func, *args, **kwargs):
    from torch.nested._internal.nested_tensor import _nt_view_dummy

<<<<<<< HEAD
    return _nt_view_dummy
=======
    return _nt_view_dummy()
>>>>>>> f34905f6


with torch.library._scoped_library("aten", "IMPL") as aten:
    aten.impl("_nested_get_jagged_dummy", _nested_get_jagged_dummy, "CPU")
    aten.impl("_nested_get_jagged_dummy", _nested_get_jagged_dummy, "CUDA")
    aten.impl("_nested_get_jagged_dummy", _nested_get_jagged_dummy, "Meta")<|MERGE_RESOLUTION|>--- conflicted
+++ resolved
@@ -1117,11 +1117,7 @@
 def _nested_get_jagged_dummy(func, *args, **kwargs):
     from torch.nested._internal.nested_tensor import _nt_view_dummy
 
-<<<<<<< HEAD
-    return _nt_view_dummy
-=======
     return _nt_view_dummy()
->>>>>>> f34905f6
 
 
 with torch.library._scoped_library("aten", "IMPL") as aten:
