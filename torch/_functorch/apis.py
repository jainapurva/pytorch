# NOTE: We allow Dynamo to see this file (via torch/_dynamo/trace_rules.py) so that it can
#       trace through functorch transforms.
#       Currently, we can't allow Dynamo to see `eager_transforms.py`/`vmap.py` as that break a lot of thing
#       and there isn't a mechanism to selectively expose only some functions (eg. grad) from a file
#       to Dynamo.
import functools

from torch._functorch.utils import argnums_t, exposed_in
from torch._functorch.vmap import (
    _check_out_dims_is_int_or_int_pytree,
    _check_randomness_arg,
    _chunked_vmap,
    _process_batched_inputs,
    Callable,
    in_dims_t,
    out_dims_t,
    vmap_impl,
)

# vmap(func)(inputs) wraps all Tensor inputs to be batched in BatchedTensors,
# sends those into func, and then unwraps the output BatchedTensors. Operations
# on BatchedTensors perform the batched operations that the user is asking for.
#
# vmap's randomness behavior differs from JAX's, which would require a PRNG key
# to be passed everywhere.


@exposed_in("torch.func")
def vmap(
    func: Callable,
    in_dims: in_dims_t = 0,
    out_dims: out_dims_t = 0,
    randomness: str = "error",
    *,
    chunk_size=None,
) -> Callable:
    """
    vmap is the vectorizing map; ``vmap(func)`` returns a new function that
    maps ``func`` over some dimension of the inputs. Semantically, vmap
    pushes the map into PyTorch operations called by ``func``, effectively
    vectorizing those operations.

    vmap is useful for handling batch dimensions: one can write a function
    ``func`` that runs on examples and then lift it to a function that can
    take batches of examples with ``vmap(func)``. vmap can also be used to
    compute batched gradients when composed with autograd.

    .. note::
        :func:`torch.vmap` is aliased to :func:`torch.func.vmap` for
        convenience. Use whichever one you'd like.

    Args:
        func (function): A Python function that takes one or more arguments.
            Must return one or more Tensors.
        in_dims (int or nested structure): Specifies which dimension of the
            inputs should be mapped over. ``in_dims`` should have a
            structure like the inputs. If the ``in_dim`` for a particular
            input is None, then that indicates there is no map dimension.
            Default: 0.
        out_dims (int or Tuple[int]): Specifies where the mapped dimension
            should appear in the outputs. If ``out_dims`` is a Tuple, then
            it should have one element per output. Default: 0.
        randomness (str): Specifies whether the randomness in this
            vmap should be the same or different across batches. If 'different',
            the randomness for each batch will be different. If 'same', the
            randomness will be the same across batches. If 'error', any calls to
            random functions will error. Default: 'error'. WARNING: this flag
            only applies to random PyTorch operations and does not apply to
            Python's random module or numpy randomness.
        chunk_size (None or int): If None (default), apply a single vmap over inputs.
            If not None, then compute the vmap :attr:`chunk_size` samples at a time.
            Note that :attr:`chunk_size=1` is equivalent to computing the vmap with a for-loop.
            If you run into memory issues computing the vmap, please try a non-None chunk_size.

    Returns:
        Returns a new "batched" function. It takes the same inputs as
        ``func``, except each input has an extra dimension at the index
        specified by ``in_dims``. It takes returns the same outputs as
        ``func``, except each output has an extra dimension at the index
        specified by ``out_dims``.

    .. warning:
        :func:`vmap` works best with functional-style code. Please do not
        perform any side-effects in ``func``, with the exception of
        in-place PyTorch operations. Examples of side-effects include mutating
        Python data structures and assigning values to variables not captured
        in ``func``.

    One example of using :func:`vmap` is to compute batched dot products. PyTorch
    doesn't provide a batched ``torch.dot`` API; instead of unsuccessfully
    rummaging through docs, use :func:`vmap` to construct a new function.

        >>> torch.dot                            # [D], [D] -> []
        >>> batched_dot = torch.func.vmap(torch.dot)  # [N, D], [N, D] -> [N]
        >>> x, y = torch.randn(2, 5), torch.randn(2, 5)
        >>> batched_dot(x, y)

    :func:`vmap` can be helpful in hiding batch dimensions, leading to a simpler
    model authoring experience.

        >>> batch_size, feature_size = 3, 5
        >>> weights = torch.randn(feature_size, requires_grad=True)
        >>>
        >>> def model(feature_vec):
        >>>     # Very simple linear model with activation
        >>>     return feature_vec.dot(weights).relu()
        >>>
        >>> examples = torch.randn(batch_size, feature_size)
        >>> result = torch.vmap(model)(examples)

    :func:`vmap` can also help vectorize computations that were previously difficult
    or impossible to batch. One example is higher-order gradient computation.
    The PyTorch autograd engine computes vjps (vector-Jacobian products).
    Computing a full Jacobian matrix for some function f: R^N -> R^N usually
    requires N calls to ``autograd.grad``, one per Jacobian row. Using :func:`vmap`,
    we can vectorize the whole computation, computing the Jacobian in a single
    call to ``autograd.grad``.

        >>> # Setup
        >>> N = 5
        >>> f = lambda x: x ** 2
        >>> x = torch.randn(N, requires_grad=True)
        >>> y = f(x)
        >>> I_N = torch.eye(N)
        >>>
        >>> # Sequential approach
        >>> jacobian_rows = [torch.autograd.grad(y, x, v, retain_graph=True)[0]
        >>>                  for v in I_N.unbind()]
        >>> jacobian = torch.stack(jacobian_rows)
        >>>
        >>> # vectorized gradient computation
        >>> def get_vjp(v):
        >>>     return torch.autograd.grad(y, x, v)
        >>> jacobian = torch.vmap(get_vjp)(I_N)

    :func:`vmap` can also be nested, producing an output with multiple batched dimensions

        >>> torch.dot                            # [D], [D] -> []
        >>> batched_dot = torch.vmap(torch.vmap(torch.dot))  # [N1, N0, D], [N1, N0, D] -> [N1, N0]
        >>> x, y = torch.randn(2, 3, 5), torch.randn(2, 3, 5)
        >>> batched_dot(x, y) # tensor of size [2, 3]

    If the inputs are not batched along the first dimension, ``in_dims`` specifies
    the dimension that each inputs are batched along as

        >>> torch.dot                            # [N], [N] -> []
        >>> batched_dot = torch.vmap(torch.dot, in_dims=1)  # [N, D], [N, D] -> [D]
        >>> x, y = torch.randn(2, 5), torch.randn(2, 5)
        >>> batched_dot(x, y)   # output is [5] instead of [2] if batched along the 0th dimension

    If there are multiple inputs each of which is batched along different dimensions,
    ``in_dims`` must be a tuple with the batch dimension for each input as

        >>> torch.dot                            # [D], [D] -> []
        >>> batched_dot = torch.vmap(torch.dot, in_dims=(0, None))  # [N, D], [D] -> [N]
        >>> x, y = torch.randn(2, 5), torch.randn(5)
        >>> batched_dot(x, y) # second arg doesn't have a batch dim because in_dim[1] was None

    If the input is a Python struct, ``in_dims`` must be a tuple containing a struct
    matching the shape of the input:

        >>> f = lambda dict: torch.dot(dict['x'], dict['y'])
        >>> x, y = torch.randn(2, 5), torch.randn(5)
        >>> input = {'x': x, 'y': y}
        >>> batched_dot = torch.vmap(f, in_dims=({'x': 0, 'y': None},))
        >>> batched_dot(input)

    By default, the output is batched along the first dimension. However, it can be batched
    along any dimension by using ``out_dims``

        >>> f = lambda x: x ** 2
        >>> x = torch.randn(2, 5)
        >>> batched_pow = torch.vmap(f, out_dims=1)
        >>> batched_pow(x) # [5, 2]

    For any function that uses kwargs, the returned function will not batch the kwargs but will
    accept kwargs

        >>> x = torch.randn([2, 5])
        >>> def fn(x, scale=4.):
        >>>   return x * scale
        >>>
        >>> batched_pow = torch.vmap(fn)
        >>> assert torch.allclose(batched_pow(x), x * 4)
        >>> batched_pow(x, scale=x) # scale is not batched, output has shape [2, 2, 5]

    .. note::
        vmap does not provide general autobatching or handle variable-length
        sequences out of the box.
    """
    _check_randomness_arg(randomness)
    if not (chunk_size is None or chunk_size > 0):
        raise ValueError(
            f"vmap: chunk_size should be None or greater than 0. (got {chunk_size})"
        )

    # @functools.wraps(func)
    def wrapped(*args, **kwargs):
        return vmap_impl(
            func, in_dims, out_dims, randomness, chunk_size, *args, **kwargs
        )

    return wrapped


def chunk_vmap(
    func: Callable,
    in_dims: in_dims_t = 0,
    out_dims: out_dims_t = 0,
    randomness: str = "error",
    chunks=2,
) -> Callable:
    """
    chunk_vmap is the vectorizing map (vmap) using chunks of input data. It is a mix of vmap (which vectorizes
    everything) and map (which executes things sequentially). ``chunk_vmap`` vectorizes the input with number of
    chunks at a time. For more details about vectorizing map, see :func:`vmap`.

    .. note::
        Please use :func:`vmap` with ``chunk_size`` argument instead of this API.

    Args:
        func (function): A Python function that takes one or more arguments.
            Must return one or more Tensors.
        in_dims (int or nested structure): Specifies which dimension of the
            inputs should be mapped over. ``in_dims`` should have a
            structure like the inputs. If the ``in_dim`` for a particular
            input is None, then that indicates there is no map dimension.
            Default: 0.
        out_dims (int or Tuple[int]): Specifies where the mapped dimension
            should appear in the outputs. If ``out_dims`` is a Tuple, then
            it should have one element per output. Default: 0.
        randomness (str): Specifies whether the randomness in this
            vmap should be the same or different across batches. If 'different',
            the randomness for each batch will be different. If 'same', the
            randomness will be the same across batches. If 'error', any calls to
            random functions will error. Default: 'error'. WARNING: this flag
            only applies to random PyTorch operations and does not apply to
            Python's random module or numpy randomness.
        chunks (int): Number of chunks to use to split the input data. Default is 2.
            If equals to 1 then :func:`vmap` is called.

    Returns:
        Returns a new "batched" function. It takes the same inputs as
        ``func``, except each input has an extra dimension at the index
        specified by ``in_dims``. It takes returns the same outputs as
        ``func``, except each output has an extra dimension at the index
        specified by ``out_dims``.
    """
    _check_randomness_arg(randomness)

    if chunks == 1:
        return vmap(func, in_dims=in_dims, out_dims=out_dims, randomness=randomness)

    def _get_chunk_flat_args(flat_args_, flat_in_dims_, chunks_):
        flat_args_chunks = tuple(
            t.chunk(chunks_, dim=in_dim)
            if in_dim is not None
            else [
                t,
            ]
            * chunks_
            for t, in_dim in zip(flat_args_, flat_in_dims_)
        )
        # transpose chunk dim and flatten structure
        # chunks_flat_args is a list of flatten args
        chunks_flat_args = zip(*flat_args_chunks)
        return chunks_flat_args

    @functools.wraps(func)
    def wrapped_with_chunks(*args, **kwargs):
        _check_out_dims_is_int_or_int_pytree(out_dims, func)
        _, flat_in_dims, flat_args, args_spec = _process_batched_inputs(
            in_dims, args, func
        )
        # Chunk flat arguments
        chunks_flat_args = _get_chunk_flat_args(flat_args, flat_in_dims, chunks)

        # Apply vmap on chunks
        return _chunked_vmap(
            func,
            flat_in_dims,
            chunks_flat_args,
            args_spec,
            out_dims,
            randomness,
            **kwargs,
        )

    return wrapped_with_chunks


@exposed_in("torch.func")
def grad(func: Callable, argnums: argnums_t = 0, has_aux: bool = False) -> Callable:
    """``grad`` operator helps computing gradients of ``func`` with respect to the
    input(s) specified by ``argnums``. This operator can be nested to
    compute higher-order gradients.

    Args:
        func (Callable): A Python function that takes one or more arguments.
            Must return a single-element Tensor. If specified ``has_aux`` equals ``True``,
            function can return a tuple of single-element Tensor and other auxiliary objects:
            ``(output, aux)``.
        argnums (int or Tuple[int]): Specifies arguments to compute gradients with respect to.
            ``argnums`` can be single integer or tuple of integers. Default: 0.
        has_aux (bool): Flag indicating that ``func`` returns a tensor and other
            auxiliary objects: ``(output, aux)``. Default: False.

    Returns:
        Function to compute gradients with respect to its inputs. By default, the output of
        the function is the gradient tensor(s) with respect to the first argument.
        If specified ``has_aux`` equals ``True``, tuple of gradients and output auxiliary objects
        is returned. If ``argnums`` is a tuple of integers, a tuple of output gradients with
        respect to each ``argnums`` value is returned.

    Example of using ``grad``:

        >>> # xdoctest: +SKIP
        >>> from torch.func import grad
        >>> x = torch.randn([])
        >>> cos_x = grad(lambda x: torch.sin(x))(x)
        >>> assert torch.allclose(cos_x, x.cos())
        >>>
        >>> # Second-order gradients
        >>> neg_sin_x = grad(grad(lambda x: torch.sin(x)))(x)
        >>> assert torch.allclose(neg_sin_x, -x.sin())

    When composed with ``vmap``, ``grad`` can be used to compute per-sample-gradients:

        >>> # xdoctest: +SKIP
        >>> from torch.func import grad, vmap
        >>> batch_size, feature_size = 3, 5
        >>>
        >>> def model(weights, feature_vec):
        >>>     # Very simple linear model with activation
        >>>     assert feature_vec.dim() == 1
        >>>     return feature_vec.dot(weights).relu()
        >>>
        >>> def compute_loss(weights, example, target):
        >>>     y = model(weights, example)
        >>>     return ((y - target) ** 2).mean()  # MSELoss
        >>>
        >>> weights = torch.randn(feature_size, requires_grad=True)
        >>> examples = torch.randn(batch_size, feature_size)
        >>> targets = torch.randn(batch_size)
        >>> inputs = (weights, examples, targets)
        >>> grad_weight_per_example = vmap(grad(compute_loss), in_dims=(None, 0, 0))(*inputs)

    Example of using ``grad`` with ``has_aux`` and ``argnums``:

        >>> # xdoctest: +SKIP
        >>> from torch.func import grad
        >>> def my_loss_func(y, y_pred):
        >>>    loss_per_sample = (0.5 * y_pred - y) ** 2
        >>>    loss = loss_per_sample.mean()
        >>>    return loss, (y_pred, loss_per_sample)
        >>>
        >>> fn = grad(my_loss_func, argnums=(0, 1), has_aux=True)
        >>> y_true = torch.rand(4)
        >>> y_preds = torch.rand(4, requires_grad=True)
        >>> out = fn(y_true, y_preds)
        >>> # > output is ((grads w.r.t y_true, grads w.r.t y_preds), (y_pred, loss_per_sample))

    .. note::
        Using PyTorch ``torch.no_grad`` together with ``grad``.

        Case 1: Using ``torch.no_grad`` inside a function:

            >>> # xdoctest: +SKIP
            >>> def f(x):
            >>>     with torch.no_grad():
            >>>         c = x ** 2
            >>>     return x - c

        In this case, ``grad(f)(x)`` will respect the inner ``torch.no_grad``.

        Case 2: Using ``grad`` inside ``torch.no_grad`` context manager:

            >>> # xdoctest: +SKIP
            >>> with torch.no_grad():
            >>>     grad(f)(x)

        In this case, ``grad`` will respect the inner ``torch.no_grad``, but not the
        outer one. This is because ``grad`` is a "function transform": its result
        should not depend on the result of a context manager outside of ``f``.

    """
    # To avoid cyclical dependency.
    import torch._functorch.eager_transforms as eager_transforms

    @functools.wraps(func)
    def wrapper(*args, **kwargs):
        return eager_transforms.grad_impl(func, argnums, has_aux, args, kwargs)
    return wrapper


@exposed_in("torch.func")
def grad_and_value(
    func: Callable, argnums: argnums_t = 0, has_aux: bool = False
) -> Callable:
    """
    Returns a function to compute a tuple of the gradient and primal, or
    forward, computation.

    Args:
        func (Callable): A Python function that takes one or more arguments.
            Must return a single-element Tensor. If specified ``has_aux``
            equals ``True``, function can return a tuple of single-element
            Tensor and other auxiliary objects: ``(output, aux)``.
        argnums (int or Tuple[int]): Specifies arguments to compute gradients
            with respect to. ``argnums`` can be single integer or tuple of
            integers. Default: 0.
        has_aux (bool): Flag indicating that ``func`` returns a tensor and
            other auxiliary objects: ``(output, aux)``. Default: False.

    Returns:
        Function to compute a tuple of gradients with respect to its inputs
        and the forward computation. By default, the output of the function is
        a tuple of the gradient tensor(s) with respect to the first argument
        and the primal computation. If specified ``has_aux`` equals
        ``True``, tuple of gradients and tuple of the forward computation with
        output auxiliary objects is returned. If ``argnums`` is a tuple of
        integers, a tuple of a tuple of the output gradients with respect to
        each ``argnums`` value and the forward computation is returned.

    See :func:`grad` for examples
    """
<<<<<<< HEAD
=======
    from torch._dynamo import is_compiling
>>>>>>> 72271fb0
    from torch._functorch import eager_transforms

    @functools.wraps(func)
    def wrapper(*args, **kwargs):
<<<<<<< HEAD
        return eager_transforms.grad_and_value_impl(func, argnums, has_aux, args, kwargs)
=======
        return eager_transforms.grad_and_value_impl(
            func, argnums, has_aux, args, kwargs
        )

    if not is_compiling():
        wrapper = functools.wraps(func)(wrapper)

>>>>>>> 72271fb0
    return wrapper<|MERGE_RESOLUTION|>--- conflicted
+++ resolved
@@ -188,17 +188,21 @@
         vmap does not provide general autobatching or handle variable-length
         sequences out of the box.
     """
+    from torch._dynamo import is_compiling
+
     _check_randomness_arg(randomness)
     if not (chunk_size is None or chunk_size > 0):
         raise ValueError(
             f"vmap: chunk_size should be None or greater than 0. (got {chunk_size})"
         )
 
-    # @functools.wraps(func)
     def wrapped(*args, **kwargs):
         return vmap_impl(
             func, in_dims, out_dims, randomness, chunk_size, *args, **kwargs
         )
+
+    if not is_compiling():
+        wrapped = functools.wraps(func)(wrapped)
 
     return wrapped
 
@@ -386,10 +390,14 @@
     """
     # To avoid cyclical dependency.
     import torch._functorch.eager_transforms as eager_transforms
-
-    @functools.wraps(func)
+    from torch._dynamo import is_compiling
+
     def wrapper(*args, **kwargs):
         return eager_transforms.grad_impl(func, argnums, has_aux, args, kwargs)
+
+    if not is_compiling():
+        wrapper = functools.wraps(func)(wrapper)
+
     return wrapper
 
 
@@ -424,17 +432,10 @@
 
     See :func:`grad` for examples
     """
-<<<<<<< HEAD
-=======
     from torch._dynamo import is_compiling
->>>>>>> 72271fb0
     from torch._functorch import eager_transforms
 
-    @functools.wraps(func)
     def wrapper(*args, **kwargs):
-<<<<<<< HEAD
-        return eager_transforms.grad_and_value_impl(func, argnums, has_aux, args, kwargs)
-=======
         return eager_transforms.grad_and_value_impl(
             func, argnums, has_aux, args, kwargs
         )
@@ -442,5 +443,4 @@
     if not is_compiling():
         wrapper = functools.wraps(func)(wrapper)
 
->>>>>>> 72271fb0
     return wrapper