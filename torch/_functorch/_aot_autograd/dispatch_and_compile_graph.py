"""
This module dispatches the graphs to either the forward-only or joint compilation
pathways, taking into account the AOTConfig and the collected ViewAndMutationMetadata.
"""

from typing import Any, Callable, List, Optional, Tuple, Union

import torch
import torch.utils._pytree as pytree
import torch.utils.dlpack
from torch import Tensor
from torch._dispatch.python import enable_python_dispatcher
from torch._dynamo.utils import lazy_format_graph_code
from torch._logging import getArtifactLogger
from torch._subclasses.functional_tensor import FunctionalTensorMode
from torch.fx.experimental.proxy_tensor import make_fx

from .functional_utils import assert_functional_graph
from .schemas import AOTConfig, SubclassMeta, ViewAndMutationMeta
from .traced_function_transforms import (
    aot_dispatch_subclass,
    create_functionalized_fn,
    create_joint,
    fn_input_mutations_to_outputs,
    fn_prepped_for_autograd,
)

aot_graphs_log = getArtifactLogger(__name__, "aot_graphs")


def _create_graph(f, args, *, aot_config: AOTConfig) -> torch.fx.GraphModule:
<<<<<<< HEAD
    with enable_python_dispatcher():
        fx_g = make_fx(f, decomposition_table=aot_config.decompositions)(*args)
=======
    # FunctionalTensorMode must be enabled here.
    # See Note [Accessing .grad_fn on FunctionalTensor]
    with enable_python_dispatcher(), FunctionalTensorMode(aot_config.pre_dispatch):
        fx_g = make_fx(
            f,
            decomposition_table=aot_config.decompositions,
            record_module_stack=True,
            pre_dispatch=aot_config.pre_dispatch,
        )(*args)
>>>>>>> c05dd2aa

    return fx_g


def aot_dispatch_base_graph(
    flat_fn,
    flat_args: List[Tensor],
    aot_config: AOTConfig,
    *,
    fw_metadata: ViewAndMutationMeta,
) -> Union[Callable, Tuple[Callable, List[Any], Optional[SubclassMeta]]]:
    # aot_dispatch_base requires functionalization, but doesn't need to handle as many cases as the autograd case.
    # The cases that aot_dispatch_base doesn't need to handle include:
    # - outputs that are aliases of graph intermediates
    # - outputs that are aliases of graph inputs
    # While cases that it does need to handle include:
    # - input mutations (including when inputs are aliases of each other)
    # - input metadata mutations
    fn_to_trace = fn_input_mutations_to_outputs(
        flat_fn,
        fw_metadata,
        keep_data_input_mutations=aot_config.keep_inference_input_mutations,
    )

    fn_to_trace, updated_flat_args = create_functionalized_fn(
        fn_to_trace,
        flat_args,
        meta=fw_metadata,
        aot_config=aot_config,
        trace_joint=False,
    )

    (
        fn_to_trace,
        updated_flat_args_subclasses_desugared,
        maybe_subclass_meta,
    ) = aot_dispatch_subclass(
        fn_to_trace,
        updated_flat_args,
        is_joint_structure=False,
        meta=fw_metadata,
        fw_only=flat_fn,
    )

    fw_module = _create_graph(
        fn_to_trace,
        updated_flat_args_subclasses_desugared,
        aot_config=aot_config,
    )

    # As long as we opted to remove input mutations, then
    # there should be *NO* mutating ops in the graph at this point.
    copy_count = assert_functional_graph(fw_module.graph)

    fw_module.graph.eliminate_dead_code()
    fw_module.recompile()

    copy_count2 = assert_functional_graph(fw_module.graph)

    assert copy_count == copy_count2

    if aot_config.enable_log:
        aot_graphs_log.info(
            "%s", lazy_format_graph_code("Forward graph", fw_module, aot_config.aot_id)
        )

    # TODO: should factor this into a separate function for export that always only returns just the graph.
    if aot_config.is_export:
        assert (
            maybe_subclass_meta is None
        ), "aot_export_module does not support tensor subclass inputs for now."
        return fw_module
    return fw_module, list(updated_flat_args_subclasses_desugared), maybe_subclass_meta


# Has the precondition that there
# are no duplicate arguments in flat_args (e.g., the same Tensor
# object never shows up twice.  However, two tensor inputs MAY alias
# the same storage, so long as they have separate TensorImpls.)
def aot_dispatch_autograd_graph(
    flat_fn,
    flat_args: List[Any],
    aot_config: AOTConfig,
    *,
    fw_metadata: ViewAndMutationMeta,
) -> Union[Callable, Tuple[Callable, List[Any], Optional[SubclassMeta]]]:
    # traced_tangents corresponds to the set of outputs in the traced forward that should get grad_outputs in the traced backward.
    # It includes outputs of the original forward, *and* any updated inputs due to input mutations.
    # However, it does *not* include any outputs that are aliases of inputs or intermediates, or any metadata-only input mutations.
    traced_tangents = pytree.tree_map(
        lambda x: x.detach().contiguous() if isinstance(x, Tensor) else x,
        fw_metadata.traced_tangents,
    )

    joint_inputs = (flat_args, traced_tangents)

    fn_prepared_for_autograd = fn_prepped_for_autograd(
        flat_fn,
        fw_metadata,
    )
    joint_fn_to_trace = create_joint(fn_prepared_for_autograd, aot_config=aot_config)

    joint_fn_to_trace, updated_joint_inputs = create_functionalized_fn(
        joint_fn_to_trace,
        joint_inputs,
        meta=fw_metadata,
        aot_config=aot_config,
        trace_joint=True,
    )

    subclass_tracing_info = aot_dispatch_subclass(
        joint_fn_to_trace,
        updated_joint_inputs,
        is_joint_structure=True,
        meta=fw_metadata,
        fw_only=flat_fn,
    )

    joint_fn_to_trace = subclass_tracing_info.plain_tensor_trace_fn
    updated_joint_inputs = subclass_tracing_info.plain_tensor_args
    maybe_subclass_meta = subclass_tracing_info.maybe_subclass_meta

    fx_g = _create_graph(joint_fn_to_trace, updated_joint_inputs, aot_config=aot_config)

    # There should be *NO* mutating ops in the graph at this point.
    assert_functional_graph(fx_g.graph)

    # Redundant with the check above, but worth having in case tracing introduced
    # a fake tensor. Unlikely.
    # See Note: [Fake Modules and AOTAutograd]
    torch._dynamo.utils.assert_no_fake_params_or_buffers(fx_g)
    fx_g.graph.eliminate_dead_code()
    fx_g.recompile()
    # TODO: in AOTAutograd, we create metadata like _indices_of_inps_to_detach to detect
    # when we need to manually detach() some inputs in the forward.
    # Higher order ops might eventually need to do the same.
    if aot_config.is_export:
        assert (
            maybe_subclass_meta is None
        ), "aot_export_module does not support tensor subclass inputs for now."
        return fx_g
    return fx_g, updated_joint_inputs, maybe_subclass_meta<|MERGE_RESOLUTION|>--- conflicted
+++ resolved
@@ -29,10 +29,6 @@
 
 
 def _create_graph(f, args, *, aot_config: AOTConfig) -> torch.fx.GraphModule:
-<<<<<<< HEAD
-    with enable_python_dispatcher():
-        fx_g = make_fx(f, decomposition_table=aot_config.decompositions)(*args)
-=======
     # FunctionalTensorMode must be enabled here.
     # See Note [Accessing .grad_fn on FunctionalTensor]
     with enable_python_dispatcher(), FunctionalTensorMode(aot_config.pre_dispatch):
@@ -42,7 +38,6 @@
             record_module_stack=True,
             pre_dispatch=aot_config.pre_dispatch,
         )(*args)
->>>>>>> c05dd2aa
 
     return fx_g
 
