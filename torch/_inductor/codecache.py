from __future__ import annotations

import base64
import copyreg
import dataclasses
import functools
import hashlib
import importlib
import io
import json
import logging
import multiprocessing
import os
import pathlib
import pickle
import pkgutil
import platform
import re
import shlex
import shutil
import subprocess
import sys
import sysconfig
import tempfile
import textwrap
import threading
import warnings
from bisect import bisect_right
from concurrent.futures import Future, ProcessPoolExecutor, ThreadPoolExecutor
from copy import copy
from ctypes import c_void_p, cdll, CDLL
from functools import partial
from pathlib import Path
from time import time
from types import ModuleType
from typing import Any, Callable, Dict, List, Optional, Set, Tuple, TYPE_CHECKING, Union

import torch

from torch._dynamo.device_interface import (
    get_interface_for_device,
    get_registered_device_interfaces,
)
from torch._dynamo.utils import counters, dynamo_timed
from torch._inductor import config, exc, metrics
from torch._inductor.codegen.cuda import cuda_env
from torch._inductor.compile_worker.subproc_pool import (
    _warm_process_pool,
    AnyPool,
    SubprocPool,
)
from torch._inductor.compile_worker.watchdog import _async_compile_initializer
from torch._inductor.utils import cache_dir, is_linux
from torch._subclasses.fake_tensor import (
    extract_tensor_metadata,
    FakeTensor,
    TensorMetadata,
)
from torch.fx.experimental.symbolic_shapes import has_hint, hint_int, ShapeEnv

if TYPE_CHECKING:
    from torch._inductor.graph import GraphLowering
    from torch._inductor.ir import ChoiceCaller

from torch.hub import _Faketqdm, tqdm

_HERE = os.path.abspath(__file__)
_TORCH_PATH = os.path.dirname(os.path.dirname(_HERE))
_LINKER_SCRIPT = os.path.join(_TORCH_PATH, "_inductor/script.ld")

if config.is_fbcode():
    from triton.fb import build_paths
    from triton.fb.build import _run_build_command

    from torch._inductor.fb.utils import (
        log_global_cache_errors,
        log_global_cache_stats,
        log_global_cache_vals,
        use_global_cache,
    )
else:

    def log_global_cache_errors(*args, **kwargs):
        pass

    def log_global_cache_stats(*args, **kwargs):
        pass

    def log_global_cache_vals(*args, **kwargs):
        pass

    def use_global_cache() -> bool:
        return False


output_code_log = torch._logging.getArtifactLogger(__name__, "output_code")

LOCK_TIMEOUT = 600

# timing metrics for time spent in the compilation
_cumulative_compile_time = 0.0
_t0: Optional[float] = None


def _compile_start() -> None:
    global _t0
    if _t0 is None:
        _t0 = time()


def _compile_end() -> None:
    global _cumulative_compile_time, _t0
    if _t0 is not None:
        t1 = time()
        _cumulative_compile_time += t1 - _t0
        _t0 = None
        # print("CUMULATIVE COMPILE TIME", _cumulative_compile_time)


log = logging.getLogger(__name__)


def cpp_wrapper_cache_dir(name: str) -> str:
    cu_str = (
        "cpu"
        if torch.version.cuda is None
        else f'cu{torch.version.cuda.replace(".", "")}'
    )
    python_version = f"py{sys.version_info.major}{sys.version_info.minor}"
    build_folder = f"{python_version}_{cu_str}"

    cpp_wrapper_dir = os.path.join(cache_dir(), build_folder)
    cpp_wrapper_build_directory = os.path.join(cpp_wrapper_dir, name)
    os.makedirs(cpp_wrapper_build_directory, exist_ok=True)
    return cpp_wrapper_build_directory


def get_cpp_wrapper_cubin_path_name():
    return "cubin_path" if torch.version.hip is None else "hsaco_path"


class CacheBase:
    @staticmethod
    @functools.lru_cache(None)
    def get_system() -> Dict[str, Any]:
        try:
            import triton

            triton_version = triton.__version__
        except ModuleNotFoundError:
            triton_version = None

        try:
            system: Dict[str, Any] = {
                "device": {
                    "name": torch.cuda.get_device_properties(
                        torch.cuda.current_device()
                    ).name,
                },
                "version": {
                    "cuda": torch.version.cuda,
                    "triton": triton_version,
                },
            }
        except (AssertionError, RuntimeError):
            # If cuda is not installed, none of the above config is relevant.
            system = {}

        system["hash"] = hashlib.sha256(
            json.dumps(system, sort_keys=True).encode("utf-8")
        ).hexdigest()

        return system

    @staticmethod
    @functools.lru_cache(None)
    def get_local_cache_path() -> Path:
        return Path(os.path.join(cache_dir(), "cache", CacheBase.get_system()["hash"]))

    @staticmethod
    @functools.lru_cache(None)
    def get_global_cache_path() -> Optional[Path]:
        return (
            Path(os.path.join(config.global_cache_dir, CacheBase.get_system()["hash"]))
            if config.global_cache_dir is not None
            else None
        )

    def __init__(self) -> None:
        if not torch.cuda.is_available():
            return

        self.system = CacheBase.get_system()

        self.local_cache_path = CacheBase.get_local_cache_path()
        self.global_cache_path = CacheBase.get_global_cache_path()

    def get_local_cache(self) -> Dict[str, Any]:
        if not self.local_cache_path.is_file():
            return {}
        with open(self.local_cache_path) as local_cache_fp:
            local_cache = json.load(local_cache_fp)
        return local_cache["cache"]

    def update_local_cache(self, local_cache: Dict[str, Any]) -> None:
        if not os.path.exists(self.local_cache_path.parent):
            os.makedirs(self.local_cache_path.parent, exist_ok=True)

        write_atomic(
            str(self.local_cache_path),
            json.dumps({"system": self.system, "cache": local_cache}, indent=4),
        )


class LocalCache(CacheBase):
    def lookup(self, *keys: str) -> Optional[Dict[str, Any]]:
        cache = self.get_local_cache()

        sub_cache = cache
        for key in keys:
            if key in cache:
                sub_cache = cache[key]
            else:
                return None

        return sub_cache

    def set_value(self, *keys: str, value: Any) -> None:
        cache = self.get_local_cache()

        sub_cache = cache
        for key in keys[0:-1]:
            sub_cache.setdefault(key, {})
            sub_cache = sub_cache[key]
        sub_cache[keys[-1]] = value

        self.update_local_cache(cache)


class PersistentCache(CacheBase):
    @functools.lru_cache(None)
    def get_global_cache(self):
        if self.global_cache_path is None or not self.global_cache_path.is_file():
            return {}
        with open(self.global_cache_path) as global_cache_fp:
            global_cache = json.load(global_cache_fp)
        return global_cache["cache"]

    def lookup(
        self,
        choices: List[ChoiceCaller],
        op: str,
        inputs: str,
        benchmark: Callable[[Any], Dict[ChoiceCaller, float]],
    ) -> Dict[ChoiceCaller, float]:
        """
        Check to see if we have benchmarked the given choice callers. For each
        choice caller:

            1. Check global_cache[op][inputs][choice][precision], return benchmark if cached.
            2. Check local_cache[op][inputs][choice][precision], return benchmark if cached.
            3.
                a. `max_autotune_gemm=True`: benchmark the choice, update
                    local_cache[op][inputs][choice], and return the benchmark.
                b. `max_autotune_gemm=False`: don't benchmark the choice, return nothing.
        """
        precision = torch.get_float32_matmul_precision()

        log_stats = partial(log_global_cache_stats, self.system, op, inputs, precision)
        log_vals = partial(log_global_cache_vals, self.system, op, inputs, precision)
        log_errors = partial(
            log_global_cache_errors, self.system, op, inputs, precision
        )
        timings = {}

        def check_cache(cache, callback=None) -> bool:
            """Check if `cache` contains data for all the choices"""
            hit = True
            for choice in choices:
                choice_hash = choice.hash_key()
                if choice_hash in cache.get(op, {}).get(inputs, {}).get(precision, {}):
                    # cache hit
                    timings[choice] = cache[op][inputs][precision][choice_hash]
                else:
                    # cache miss
                    hit = False
                    break
            if callback:
                callback(cached=hit)
            return hit

        if config.max_autotune or config.max_autotune_gemm:
            local_cache = self.get_local_cache()
            # check local cache first since it is data specific to the current machine
            if not check_cache(local_cache) and not (
                use_global_cache()
                and check_cache(self.get_global_cache(), callback=log_stats)
            ):
                try:
                    # re-benchmark everything to try to get consistent numbers from the same machine
                    timings = benchmark(choices)
                    assert all(choice in timings for choice in choices)
                    local_cache.setdefault(op, {})
                    local_cache[op].setdefault(inputs, {}).setdefault(precision, {})
                    for choice, timing in timings.items():
                        local_cache[op][inputs][precision][choice.hash_key()] = timing
                except RuntimeError as e:
                    # catch and log autotuning failures
                    log_errors(e)
                    raise e

                self.update_local_cache(local_cache)

                timings_to_log = {
                    choice.hash_key(): timings[choice] for choice in choices
                }
                log_vals(timings_to_log)
        elif use_global_cache():
            # only check global cache, not local one
            check_cache(self.get_global_cache(), callback=log_stats)
            # may have a partial cache hit, where not everything is benchmarked

        return timings


def get_lock_dir() -> str:
    lock_dir = os.path.join(cache_dir(), "locks")
    if not os.path.exists(lock_dir):
        os.makedirs(lock_dir, exist_ok=True)
    return lock_dir


def sha256_hash(data: bytes) -> str:
    # [:51] to strip off the "Q====" suffix common to every hash value.
    return base64.b32encode(hashlib.sha256(data).digest())[:51].decode("utf-8").lower()


def code_hash(code: Union[str, bytes], extra: str = ""):
    hashing_str = code if isinstance(code, bytes) else code.encode("utf-8")
    if extra != "":
        hashing_str = hashing_str + b"||" + extra.encode("utf-8")
    return "c" + sha256_hash(hashing_str)


def get_path(
    basename: str, extension: str, specified_dir: str = ""
) -> Tuple[str, str, str]:
    if specified_dir:
        if os.path.isabs(specified_dir):
            subdir = specified_dir
        else:
            subdir = os.path.join(cache_dir(), specified_dir)
    else:
        subdir = os.path.join(cache_dir(), basename[1:3])
    path = os.path.join(subdir, f"{basename}.{extension}")
    return basename, subdir, path


def get_hash(content: Union[str, bytes], extra: str = "", hash_type: str = "code"):
    if hash_type == "code":
        return code_hash(content, extra)
    if hash_type in ["cubin", "hsaco"]:
        return code_hash(repr(content))
    raise AssertionError(f"Unknown hash type {hash_type}")


def write(
    content: Union[str, bytes],
    extension: str,
    extra: str = "",
    hash_type: str = "code",
    specified_dir: str = "",
) -> Tuple[str, str]:
    # use striped content to compute hash so we don't end up with different
    # hashes just because the content begins/ends with differnet number of
    # spaces.
    key: str = get_hash(content.strip(), extra, hash_type)
    basename, subdir, path = get_path(key, extension, specified_dir)
    if not os.path.exists(subdir):
        os.makedirs(subdir, exist_ok=True)
    if not os.path.exists(path):
        write_atomic(path, content)
    return basename, path


def write_atomic(path: str, content: Union[str, bytes]) -> None:
    # Write into temporary file first to avoid conflicts between threads
    # Avoid using a named temporary file, as those have restricted permissions
    assert isinstance(
        content, (str, bytes)
    ), "Only strings and byte arrays can be saved in the cache"
    path = pathlib.Path(path)
    tmp_path = path.parent / f".{os.getpid()}.{threading.get_ident()}.tmp"
    write_mode = "w" if isinstance(content, str) else "wb"
    with tmp_path.open(write_mode) as f:
        f.write(content)
    tmp_path.rename(path)


@dataclasses.dataclass
class TensorMetadataAndValues:
    """
    TensorMetadata plus the elements as a list of raw values.
    Used for hashing inlined constants.
    """

    tensor_metadata: TensorMetadata
    values: List[Any]


def _ident(x: Any) -> Any:
    return x


def _reduce_fake_tensor(t):
    """
    See FxGraphCachePickler. Custom reducer to pickle FakeTensors.
    """
    metadata = extract_tensor_metadata(t)
    return (_ident, (metadata,))


def _reduce_tensor(t):
    """
    See FxGraphCachePickler. Custom reducer to pickle Tensors.
    If we see tensors, we know they're constants stored as attributes on
    the GraphModule. Include the values in the key calculation. Small
    tensors will be inlined, so we can't serve the same cache entry for
    different values anyway. Large constants are treated as parameters,
    so we could conceivably reuse a cache entry. To do that, however,
    PyCodeCache would need more complexity to create a new module from its
    cache, but with the right constants attached as attributes.
    """
    if t.is_mkldnn:
        # TODO: These tensors don't currently pickle, so we can't cache a
        # compiled graph containing them. Just fail now. If mkldnn tensors
        # get pickling support, we can remove this.
        raise BypassFxGraphCache()

    # Very large tensors could be expensive to copy to cpu and hash. Let's
    # at least report if we find slowness.
    start = time()
    values = t.tolist()
    elapsed = time() - start
    if elapsed > 1.0:
        warnings.warn(
            f"FX graph cache handling of a large constant took {elapsed:.1}s. Please file an issue."
        )

    metadata = extract_tensor_metadata(t)
    return (_ident, (TensorMetadataAndValues(metadata, values),))


def _reduce_symint(s):
    """
    See FxGraphCachePickler. Custom reducer to pickle SymInts.
    """
    # For hashing purposes, we only care about the name of the symbol and
    # not the backed value. We evaluate guards stored with a cached graph
    # to ensure a cached entity with SymInt args is safe to reuse.
    return (_ident, (str(s),))


class FxGraphCachePickler(pickle.Pickler):
    """
    Custom pickler to customize the pickling of some objects (Tensors), only for the
    purpose of computing a hash for keying into the FxGraphCache. Tensors contain
    objects that don't pickle and/or vary between runs, and we want to capture the
    data that allow us to compute a stable, but safe hash.
    """

    dispatch_table = copyreg.dispatch_table.copy()
    dispatch_table[FakeTensor] = _reduce_fake_tensor
    dispatch_table[torch.Tensor] = _reduce_tensor
    dispatch_table[torch.SymInt] = _reduce_symint

    @staticmethod
    def dumps(obj) -> bytes:
        """
        Pickle an object using the FxGraphCachePickler.
        """
        with io.BytesIO() as stream:
            pickler = FxGraphCachePickler(stream)
            pickler.dump(obj)
            return stream.getvalue()

    @staticmethod
    def get_hash(obj: Any) -> str:
        """
        Serialize an object using the FxGraphCachePickler and return a hash
        of the pickled object.
        """
        serialized_data = FxGraphCachePickler.dumps(obj)
        return sha256_hash(serialized_data)


@functools.lru_cache(None)
def get_inductor_code_hash() -> bytes:
    """
    Compute a hash of all inductor code modules. Used by the FxGraph cache
    so any inductor code changes would result in new cache keys.
    """
    inductor_root = os.path.dirname(__file__)

    contents: Dict[str, bytes] = {}
    for lib in pkgutil.iter_modules([inductor_root]):
        spec = lib.module_finder.find_spec(lib.name, None)
        assert spec is not None
        module = spec.origin
        assert module is not None
        with open(module, "rb") as f:
            contents[module] = f.read()

    return hashlib.sha256(pickle.dumps(contents)).digest()


@dataclasses.dataclass
class OrderedSetHolder:
    """
    See FxGraphHashDetails. Holds a sorted list to support stable hashing
    of set kwargs.
    """

    items: List[Any]


class BypassFxGraphCache(Exception):
    """
    Exception to indicate that the FxGraphCache should be bypassed.
    """

    pass


class FxGraphHashDetails:
    """
    Object to capture all the details for a compiled FX graph relevant to computing
    a safe and stable cache key.
    """

    # Excluded kwargs param that are not stable between runs
    EXCLUDED_KWARGS = ["graph_id"]

    def __init__(
        self,
        gm: torch.fx.GraphModule,
        example_inputs: List[torch.Tensor],
        fx_kwargs: Dict[str, Any],
    ):
        self.gm = gm
        self.example_inputs = example_inputs

        # Order kwargs so hashing is stable to changes in kwarg order.
        self.fx_kwargs = {}
        for k in sorted(fx_kwargs):
            if k not in self.EXCLUDED_KWARGS:
                if type(fx_kwargs[k]) is set:
                    # Special case to handle set params. Python sets can't be
                    # ordered, so sort the elements and store them in a proxy.
                    self.fx_kwargs[k] = OrderedSetHolder(sorted(fx_kwargs[k]))
                else:
                    self.fx_kwargs[k] = fx_kwargs[k]

        # 'Deterministic algorithms' can affect codegen via lowering to cuda kernels.
        self.deterministic_algorithms_settings = (
            torch.are_deterministic_algorithms_enabled(),
            torch.is_deterministic_algorithms_warn_only_enabled(),
            torch.utils.deterministic.fill_uninitialized_memory,  # type: ignore[attr-defined]
        )

        # Global settings affecting matmul codegen.
        self.cuda_matmul_settings = (
            torch.backends.cuda.matmul.allow_tf32,
            torch.backends.cuda.matmul.allow_fp16_reduced_precision_reduction,
            torch.backends.cuda.matmul.allow_bf16_reduced_precision_reduction,
        )

        # Also hash on various system info (including the triton compiler version).
        self.torch_version = torch.__version__
        self.system_info = CacheBase.get_system()

        # And the inductor configuration and code.
        self.inductor_code_hash = get_inductor_code_hash()
        try:
            self.inductor_config = config.save_config()
        except (TypeError, AttributeError) as e:
            # Some configs options are callables, e.g., post_grad_custom_pre_pass,
            # and may not pickle.
            log.debug("Can't pickle inductor config: %s", e)
            raise BypassFxGraphCache() from e

    def debug_str(self) -> str:
        """
        Get a printable string describing in more detail all the attributes
        comprising this object. Useful for debugging when one graph hashes
        to a different value than another.
        """

        def get_str(obj) -> str:
            if isinstance(obj, torch.Tensor):
                return str(extract_tensor_metadata(obj))
            elif isinstance(obj, bytes):
                return "<bytes>"
            else:
                return str(obj)

        lines = []
        for attr, obj in vars(self).items():
            if isinstance(obj, list):
                for ii in range(len(obj)):
                    h = FxGraphCachePickler.get_hash(obj[ii])
                    lines.append(f"[{h}] {attr}[{ii}]: {get_str(obj[ii])}")
            elif isinstance(obj, dict):
                for k, v in obj.items():
                    h = FxGraphCachePickler.get_hash(v)
                    lines.append(f"[{h}] {attr}[{k}]: {get_str(v)}")
            else:
                h = FxGraphCachePickler.get_hash(obj)
                lines.append(f"[{h}] {attr}: {get_str(obj)}")
        return "\n".join(lines)


def compiled_fx_graph_hash(
    gm: torch.fx.GraphModule,
    example_inputs: List[torch.Tensor],
    fx_kwargs: Dict[str, Any],
) -> str:
    """
    Generate a unique hash of the FX graph for caching.
    """
    details = FxGraphHashDetails(gm, example_inputs, fx_kwargs)
    # The prefix distinguishes among the other kinds of objects we
    # cache in this module.
    key = "f" + FxGraphCachePickler.get_hash(details)
    log.debug("FX graph cache hash details for key %s:\n%s", key, details.debug_str())
    return key


class FxGraphCache:
    """
    Supports caching and reusing compiled Fx graphs.

    The overall strategy is as follows:
    - This cache stores entries on disk. When saving an entry, we can't
      serialize callables (that could be C++, Triton, etc.), so we serialize
      their own disk cache location. We then recreate the compiled artifact
      after fetching from disk.
    - For indexing the cache, we gather the fields relevant to identifying an
      FxGraph (the graph module, graph inputs, system settings etc.) into an
      FxGraphCacheDetails object, pickle it, and compute a hash for the key.
      See FxGraphCachePickler.
    - Among the metadata we store, we also include a guards expression that's
      appropriate for validating any symbols for Tensor arguments that have
      symbolic bounds. On cache lookup then, we evaluate those guards in the
      current context to validate that a cached entry can be served.
    - A given graph could have multiple compiled versions, corresponding to
      different sets of guards. Therefore, we store cache entries in the form:
          <temp dir>/<fx graph hash>/<serialized metatdata>
    - On lookup, we compute the key from the graph details, iterate over all
      leaf files in the corresponding subdirectory, deserialize the entry, and
      evaluate its guards expression. If the evaluation succeeds, we have a
      cache hit. If it fails, we compile the graph and store a new entry.
    - Finally, on a cache hit, we need to make sure any guards that would
      have been created during compilation are added to the current context.
    """

    # TODO(masnesral): Investigate whether it's beneficial to store compiled graphs
    # in an in-memory cache after loading from disk.
    @staticmethod
    def _get_tmp_dir() -> str:
        """
        Get the toplevel temporary directory for storing compiled graphs.
        """
        return os.path.join(cache_dir(), "fxgraph")

    @staticmethod
    def _get_tmp_dir_for_key(key: str) -> str:
        """
        Return the disk location for a given cache key.
        """
        return os.path.join(FxGraphCache._get_tmp_dir(), key[1:3], key)

    @staticmethod
    def _filter_symints(inputs: List[Any]) -> List[torch.SymInt]:
        """
        Get the SymInt objects from the input list.
        """
        return [s for s in inputs if isinstance(s, torch.SymInt)]

    @staticmethod
    def _get_shape_env() -> Optional[ShapeEnv]:
        """
        Helper to get the shape env from the tracing context.
        """
        ctx = torch._guards.TracingContext.try_get()
        if not ctx:
            return None
        return ctx.fake_mode.shape_env

    @staticmethod
    def _lookup_graph(
        key: str,
        example_inputs: List[torch.Tensor],
    ) -> Optional[CompiledFxGraph]:
        """
        Lookup a compiled graph in the cache by key. On a hit, return the
        deserialized CompiledFxGraph object. On a miss, return None.
        """
        subdir = FxGraphCache._get_tmp_dir_for_key(key)
        if not os.path.exists(subdir):
            return None

        shape_env = FxGraphCache._get_shape_env()
        assert shape_env is not None

        symints = FxGraphCache._filter_symints(example_inputs)
        assert all(has_hint(s) for s in symints)
        hints = [hint_int(s) for s in symints]

        # Iterate over any entries in the subdir for this key and evaluate
        # their guards to determine whether there's a hit.
        graph = None

        for path in sorted(os.listdir(subdir)):
            with open(os.path.join(subdir, path), "rb") as f:
                candidate: CompiledFxGraph = pickle.load(f)

            if not candidate.guards_expr:
                # No guards to evaluate, so this is a hit.
                graph = candidate
                break

            # Evaluate the guard expression in the current context.
            # If there's not a cache hit, we don't want the evaluation to
            # affect the current env, e.g., cause the creation of new guards,
            # so we evaluate with the hints instead of the symbols.
            hit = bool(
                shape_env.evaluate_guards_expression(candidate.guards_expr, hints)
            )
            log.debug(
                "fx graph cache key %s evaluating guards [%s] with values %s => hit=%s",
                key,
                candidate.guards_expr,
                hints,
                hit,
            )
            if hit:
                graph = candidate
                break

        if graph is None:
            return None

        # See _save_graph(); we don't store the callable in the cache entry so
        # recreate it here from the PyCodeCache disk cache.
        try:
            graph.current_callable = PyCodeCache.load_by_key_path(
                graph.cache_key,
                graph.artifact_path,
                graph.cache_linemap,
                graph.constants,
            ).call
        except OSError:
            # Not expected, but in case the PyCodeCache entry is removed from
            # underneath us, treat it as a cache miss and recompile.
            log.error("Failed to load cached artifact: %s", graph.artifact_path)
            return None

        # Now re-evaluate with the symints to add any guards to the current env.
        if graph.guards_expr:
            check = bool(
                shape_env.evaluate_guards_expression(graph.guards_expr, symints)
            )
            assert check is True
            log.debug(
                "fx graph cache key %s post-load guards: %s", key, shape_env.guards
            )

        # Increment the cached metrics by the amounts recorded when the FX
        # graph was compiled for this cache entry. Pretending these counters
        # were incremented normally is useful for testing with the cache enabled.
        metrics.CachedMetricsHelper.apply_deltas(graph.metrics_deltas)

        return graph

    @staticmethod
    def _save_graph(
        key: str, compiled_graph: CompiledFxGraph, example_inputs: List[torch.Tensor]
    ):
        """
        Store a serialized CompiledFxGraph on disk.
        """
        disk_compiled_graph = copy(compiled_graph)
        # We can't really serialize callables that may be C++/Triton/etc.,
        # so we serialize their PyCodeCache disk cache location instead.
        # TODO: This could be better if we're ever able to serialize compiled
        # models to disk.
        disk_compiled_graph.current_callable = None

        # Before serializing, compute the guard expression that will be used to
        # ensure that a CompiledFxGraph is valid when loaded from the cache. It's
        # sufficient to consider only the SymInt args to the fx graph since the
        # Tensor shapes are already captured in the hash for the cache key. Any
        # Tensor arg with a symbolic shape will have a SymInt arg for the graph.
        shape_env = FxGraphCache._get_shape_env()
        assert shape_env is not None
        symints = FxGraphCache._filter_symints(example_inputs)
        disk_compiled_graph.guards_expr = shape_env.produce_guards_expression(symints)

        try:
            content = pickle.dumps(disk_compiled_graph)
        except Exception as e:
            log.debug("fx graph cache unable to serialize compiled graph: %s", e)
            counters["inductor"]["fxgraph_cache_pickle_error"] += 1
            return

        subdir = FxGraphCache._get_tmp_dir_for_key(key)
        if not os.path.exists(subdir):
            os.makedirs(subdir, exist_ok=True)

        # Use a hash of the serialized CompiledFxGraph to get a unique file
        # name. The specific name doesn't matter since a lookup involves
        # iterating over all entries in the parent subdir.
        path = os.path.join(subdir, sha256_hash(content))
        write_atomic(path, content)

    @staticmethod
    def _check_can_cache():
        """
        Check some conditions that would preclude caching and raise BypassFxGraphCache
        to bypass in case caching is not possible.
        """
        if config.freezing or config.aot_inductor.use_runtime_constant_folding:
            # Freezing can embed constants that wouldn't be static across runs.
            raise BypassFxGraphCache()

        if FxGraphCache._get_shape_env() is None:
            # The treatment of guards in the caching implementation requires that
            # we have a shape env.
            log.debug("fx graph cache no shape env")
            raise BypassFxGraphCache()

    @staticmethod
    def load(
        compile_fx_fn: Callable[..., Any],
        gm: torch.fx.GraphModule,
        example_inputs: List[torch.Tensor],
        fx_kwargs: Dict[str, Any],
    ):
        """
        Load a compiled graph from the cache. If a cached entry does not exist,
        compile the graph and save it to the cache.
        """
        from filelock import FileLock

        compiled_graph = None
        try:
            FxGraphCache._check_can_cache()
            key = compiled_fx_graph_hash(gm, example_inputs, fx_kwargs)

            lock_path = os.path.join(get_lock_dir(), key + ".lock")
            with FileLock(lock_path, timeout=LOCK_TIMEOUT):
                compiled_graph = FxGraphCache._lookup_graph(key, example_inputs)
                if compiled_graph is None:
                    log.debug("fx graph cache miss for key %s", key)
                    counters["inductor"]["fxgraph_cache_miss"] += 1
                    compiled_graph = compile_fx_fn(gm, example_inputs, **fx_kwargs)
                    FxGraphCache._save_graph(key, compiled_graph, example_inputs)
                else:
                    log.debug("fx graph cache hit for key %s", key)
                    counters["inductor"]["fxgraph_cache_hit"] += 1
        except BypassFxGraphCache:
            counters["inductor"]["fxgraph_cache_bypass"] += 1

        if not compiled_graph:
            compiled_graph = compile_fx_fn(gm, example_inputs, **fx_kwargs)

        return compiled_graph

    @staticmethod
    def clear():
        """
        Clear out the on-disk cache.
        """
        try:
            shutil.rmtree(FxGraphCache._get_tmp_dir())
        except FileNotFoundError:
            pass


@dataclasses.dataclass
class CompiledFxGraph:
    """
    Class holding a compiled FX graph. This is the object serialized on disk
    to support FxGraph caching.
    """

    current_callable: Optional[Callable[..., Any]]
    cache_key: str
    artifact_path: str
    cache_linemap: Optional[List[Tuple[int, str]]]
    device_types: Set[str]
    device_idxs: Set[int]
    mutated_inputs: Set[str]
    mutated_input_idxs: Set[int]
    constants: Dict[str, torch.Tensor]
    output_strides: Optional[List[Optional[Tuple[int, ...]]]]
    disabled_cudagraphs_reason: Optional[str]
    metrics_deltas: metrics.CachedMetricsDeltas
    # This is a string representation of an expression we serialize
    # with the object so the guards can be evaluated in a different
    # context in order to verify the validity of serving a cached
    # fx graph. The expression must be generated by:
    # ShapeEnv.produce_guards_expression()
    guards_expr: Optional[str]

    _boxed_call: Optional[bool] = None

    def __init__(
        self,
        current_callable: Optional[Callable[..., Any]],
        graph: GraphLowering,
        output_strides: List[Optional[Tuple[int, ...]]],
        disabled_cudagraphs_reason: Optional[str],
        metrics_deltas: metrics.CachedMetricsDeltas,
    ):
        self.current_callable = current_callable
        self.cache_key = graph.cache_key
        self.artifact_path = graph.cache_path
        self.cache_linemap = graph.cache_linemap
        self.device_types = graph.device_types
        self.device_idxs = graph.device_idxs
        self.mutated_inputs = graph.mutated_inputs
        self.mutated_input_idxs = set(graph.mutated_input_idxs)
        self.constants = graph.constants
        self.output_strides = output_strides
        self.disabled_cudagraphs_reason = disabled_cudagraphs_reason
        self.metrics_deltas = metrics_deltas
        self.guards_expr = None

    def __call__(self, inputs: List[Any]) -> Any:
        assert self.current_callable is not None
        return self.current_callable(inputs)


def cpp_compiler() -> str:
    if config.is_fbcode():
        return build_paths.cc()
    if isinstance(config.cpp.cxx, (list, tuple)):
        search = tuple(config.cpp.cxx)
    else:
        search = (config.cpp.cxx,)
    return cpp_compiler_search(search)


@functools.lru_cache(1)
def cpp_compiler_search(search: str) -> str:
    for cxx in search:
        try:
            if cxx is None:
                # gxx package is only available for Linux
                # according to https://anaconda.org/conda-forge/gxx/
                if sys.platform != "linux":
                    continue
                # Do not install GXX by default
                if not os.getenv("TORCH_INDUCTOR_INSTALL_GXX"):
                    continue
                from filelock import FileLock

                lock_dir = get_lock_dir()
                lock = FileLock(
                    os.path.join(lock_dir, "g++.lock"), timeout=LOCK_TIMEOUT
                )
                with lock:
                    cxx = install_gcc_via_conda()
            subprocess.check_output([cxx, "--version"])
            return cxx
        except (subprocess.SubprocessError, FileNotFoundError, ImportError):
            continue
    raise exc.InvalidCxxCompiler()


def install_gcc_via_conda() -> str:
    """On older systems, this is a quick way to get a modern compiler"""
    prefix = os.path.join(cache_dir(), "gcc")
    cxx_path = os.path.join(prefix, "bin", "g++")
    if not os.path.exists(cxx_path):
        log.info("Downloading GCC via conda")
        conda = os.environ.get("CONDA_EXE", "conda")
        if conda is None:
            conda = shutil.which("conda")
        if conda is not None:
            subprocess.check_call(
                [
                    conda,
                    "create",
                    f"--prefix={prefix}",
                    "--channel=conda-forge",
                    "--quiet",
                    "-y",
                    "python=3.8",
                    "gxx",
                ],
                stdout=subprocess.PIPE,
            )
    return cxx_path


def is_gcc() -> bool:
    if sys.platform == "darwin" and is_apple_clang():
        return False
    return bool(re.search(r"(gcc|g\+\+)", cpp_compiler()))


@functools.lru_cache(None)
def is_apple_clang() -> bool:
    cxx = cpp_compiler()
    version_string = subprocess.check_output([cxx, "--version"]).decode("utf8")
    return "Apple" in version_string.splitlines()[0]


def is_clang() -> bool:
    # Mac OS apple clang maybe named as gcc, need check compiler info.
    if sys.platform == "darwin":
        return is_apple_clang()
    return bool(re.search(r"(clang|clang\+\+)", cpp_compiler()))


class VecISA:
    _bit_width: int
    _macro: str
    _arch_flags: str
    _dtype_nelements: Dict[torch.dtype, int]

    # Note [Checking for Vectorized Support in Inductor]
    # TorchInductor CPU vectorization reuses PyTorch vectorization utility functions
    # Hence, TorchInductor would depend on Sleef* to accelerate mathematical functions
    # like exp, pow, sin, cos and etc.
    # But PyTorch and TorchInductor might use different compilers to build code. If
    # PyTorch uses gcc-7/g++-7 to build the release package, the libtorch_cpu.so
    # will not expose the Sleef* AVX512 symbols since gcc-7/g++-7 cannot pass
    # avx512 check in CMake - FindAVX.cmake. But TorchInductor install the latest
    # gcc/g++ compiler by default while it could support the AVX512 compilation.
    # Therefore, there would be a conflict sleef version between PyTorch and
    # TorchInductor. Hence, we dry-compile the following code to check whether current
    # HW platform and PyTorch both could support AVX512 or AVX2. And suppose ARM
    # also needs the logic
    # In fbcode however, we are using the same compiler for pytorch and for inductor codegen,
    # making the runtime check unnecessary.
    _avx_code = """
#if defined(CPU_CAPABILITY_AVX512) || defined(CPU_CAPABILITY_AVX2) || defined(CPU_CAPABILITY_ZVECTOR) || defined(CPU_CAPABILITY_NEON)
#include <ATen/cpu/vec/functional.h>
#include <ATen/cpu/vec/vec.h>
#endif

__attribute__((aligned(64))) float in_out_ptr0[16] = {0.0};

extern "C" void __avx_chk_kernel() {
    auto tmp0 = at::vec::Vectorized<float>(1);
    auto tmp1 = tmp0.exp();
    tmp1.store(in_out_ptr0);
}
"""  # noqa: B950

    _avx_py_load = """
import torch
from ctypes import cdll
cdll.LoadLibrary("__lib_path__")
"""

    def bit_width(self) -> int:
        return self._bit_width

    def nelements(self, dtype: torch.dtype = torch.float) -> int:
        return self._dtype_nelements[dtype]

    def build_macro(self) -> str:
        return self._macro

    def build_arch_flags(self) -> str:
        return self._arch_flags

    def __hash__(self) -> int:
        return hash(str(self))

    @functools.lru_cache(None)
    def __bool__(self) -> bool:
        if config.cpp.vec_isa_ok is not None:
            return config.cpp.vec_isa_ok

        if config.is_fbcode():
            return True

        key, input_path = write(VecISA._avx_code, "cpp")
        from filelock import FileLock

        lock_dir = get_lock_dir()
        lock = FileLock(os.path.join(lock_dir, key + ".lock"), timeout=LOCK_TIMEOUT)
        with lock:
            output_path = input_path[:-3] + "so"
            build_cmd = shlex.split(
                cpp_compile_command(
                    input_path, output_path, warning_all=False, vec_isa=self
                )
            )
            try:
                # Check build result
                compile_file(input_path, output_path, build_cmd)
                subprocess.check_call(
                    [
                        sys.executable,
                        "-c",
                        VecISA._avx_py_load.replace("__lib_path__", output_path),
                    ],
                    stderr=subprocess.DEVNULL,
                    env={**os.environ, "PYTHONPATH": ":".join(sys.path)},
                )
            except Exception as e:
                return False

            return True


@dataclasses.dataclass
class VecNEON(VecISA):
    _bit_width = 256  # This is required to leverage the compute implemented in aten/src/ATen/cpu/vec/vec256/vec256_float_neon.h
    _macro = "-DCPU_CAPABILITY_NEON"
    _arch_flags = ""  # Unused
    _dtype_nelements = {torch.float: 8, torch.bfloat16: 16, torch.float16: 16}

    def __str__(self) -> str:
        return "neon"  # Unused

    __hash__: Callable[[VecISA], Any] = VecISA.__hash__


@dataclasses.dataclass
class VecAVX512(VecISA):
    _bit_width = 512
    _macro = "-DCPU_CAPABILITY_AVX512"
    _arch_flags = "-mavx512f -mavx512dq -mavx512vl -mavx512bw -mfma"
    _dtype_nelements = {torch.float: 16, torch.bfloat16: 32, torch.float16: 32}

    def __str__(self) -> str:
        return "avx512"

    __hash__: Callable[[VecISA], Any] = VecISA.__hash__


@dataclasses.dataclass
class VecAVX2(VecISA):
    _bit_width = 256
    _macro = "-DCPU_CAPABILITY_AVX2"
    _arch_flags = "-mavx2 -mfma"
    _dtype_nelements = {torch.float: 8, torch.bfloat16: 16, torch.float16: 16}

    def __str__(self) -> str:
        return "avx2"

    __hash__: Callable[[VecISA], Any] = VecISA.__hash__


@dataclasses.dataclass
class VecZVECTOR(VecISA):
    _bit_width = 256
    _macro = "-DCPU_CAPABILITY_ZVECTOR -DCPU_CAPABILITY=ZVECTOR -DHAVE_ZVECTOR_CPU_DEFINITION"
    _arch_flags = "-mvx -mzvector"
    _dtype_nelements = {torch.float: 8, torch.bfloat16: 16, torch.float16: 16}

    def __str__(self) -> str:
        return "zvector"

    __hash__: Callable[[VecISA], Any] = VecISA.__hash__


class InvalidVecISA(VecISA):
    _bit_width = 0
    _macro = ""
    _arch_flags = ""
    _dtype_nelements = {}

    def __str__(self) -> str:
        return "INVALID_VEC_ISA"

    def __bool__(self) -> bool:  # type: ignore[override]
        return False

    __hash__: Callable[[VecISA], Any] = VecISA.__hash__


invalid_vec_isa = InvalidVecISA()
supported_vec_isa_list = [VecAVX512(), VecAVX2()]


# Cache the cpuinfo to avoid I/O overhead. Meanwhile, the cpuinfo content
# might have too much redundant content that is useless for ISA check. Hence,
# we only cache some key isa information.
@functools.lru_cache(None)
def valid_vec_isa_list() -> List[VecISA]:
    if sys.platform == "darwin" and platform.processor() == "arm":
        return [VecNEON()]

    if sys.platform != "linux":
        return []

    if platform.machine() == "s390x":
        return [VecZVECTOR()]

    isa_list = []
    with open("/proc/cpuinfo") as _cpu_info:
        _cpu_info_content = _cpu_info.read()
        for isa in supported_vec_isa_list:
            if str(isa) in _cpu_info_content and isa:
                isa_list.append(isa)
        return isa_list


def pick_vec_isa() -> VecISA:
    if config.is_fbcode():
        return VecAVX2()

    _valid_vec_isa_list: List[VecISA] = valid_vec_isa_list()
    if not _valid_vec_isa_list:
        return invalid_vec_isa

    # If the simdlen is None, it indicates determin the vectorization length automatically
    if config.cpp.simdlen is None:
        assert _valid_vec_isa_list
        return _valid_vec_isa_list[0]

    for isa in _valid_vec_isa_list:
        if config.cpp.simdlen == isa.bit_width():
            return isa

    return invalid_vec_isa


def get_compile_only(compile_only: bool = True) -> str:
    return "-c" if compile_only else ""


def get_shared(shared: bool = True, compile_only: bool = False) -> str:
    if not shared:
        return ""
    if compile_only:
        return "-fPIC"
    if platform.system() == "Darwin" and "clang" in cpp_compiler():
        # This causes undefined symbols to behave the same as linux
        return "-shared -fPIC -undefined dynamic_lookup"
    else:
        return "-shared -fPIC"


def get_warning_all_flag(warning_all: bool = True) -> str:
    return "-Wall" if warning_all else ""


def get_glibcxx_abi_build_flags() -> str:
    return "-D_GLIBCXX_USE_CXX11_ABI=" + str(int(torch._C._GLIBCXX_USE_CXX11_ABI))


def cpp_flags() -> str:
    flags = ["-std=c++17", "-Wno-unused-variable", "-Wno-unknown-pragmas"]
    if is_clang():
        flags.append("-Werror=ignored-optimization-argument")
    return " ".join(flags)


def cpp_wrapper_flags() -> str:
    return "-DTORCH_INDUCTOR_CPP_WRAPPER"


def optimization_flags() -> str:
    base_flags = "-O0 -g" if config.aot_inductor.debug_compile else "-O3 -DNDEBUG"
    base_flags += " -ffast-math -fno-finite-math-only"
    if not config.cpp.enable_unsafe_math_opt_flag:
        base_flags += " -fno-unsafe-math-optimizations"
    if not config.cpp.enable_floating_point_contract_flag:
        base_flags += " -ffp-contract=off"

    if config.is_fbcode():
        # FIXME: passing `-fopenmp` adds libgomp.so to the generated shared library's dependencies.
        # This causes `ldopen` to fail in fbcode, because libgomp does not exist in the default paths.
        # We will fix it later by exposing the lib path.
        return base_flags

    if sys.platform == "darwin":
        # Per https://mac.r-project.org/openmp/ right way to pass `openmp` flags to MacOS is via `-Xclang`
        # Also, `-march=native` is unrecognized option on M1
        base_flags += " -Xclang"
    else:
        if platform.machine() == "ppc64le":
            base_flags += " -mcpu=native"
        else:
            base_flags += " -march=native"

    # Internal cannot find libgomp.so
    if not config.is_fbcode():
        base_flags += " -fopenmp"
    return base_flags


def use_custom_generated_macros() -> str:
    return "-D C10_USING_CUSTOM_GENERATED_MACROS"


def use_fb_internal_macros() -> str:
    if config.is_fbcode():
        openmp_lib = build_paths.openmp_lib()
        preprocessor_flags = " ".join(
            (
                "-D C10_USE_GLOG",
                "-D C10_USE_MINIMAL_GLOG",
                "-D C10_DISABLE_TENSORIMPL_EXTENSIBILITY",
            )
        )
        return f"-Wp,-fopenmp {openmp_lib} {preprocessor_flags}"
    else:
        return ""


def use_standard_sys_dir_headers() -> str:
    if config.is_fbcode():
        return "-nostdinc"
    else:
        return ""


@functools.lru_cache(None)
def is_conda_llvm_openmp_installed() -> bool:
    try:
        command = "conda list llvm-openmp --json"
        output = subprocess.check_output(command.split()).decode("utf8")
        return len(json.loads(output)) > 0
    except subprocess.SubprocessError:
        return False


@functools.lru_cache(None)
def homebrew_libomp() -> Tuple[bool, str]:
    try:
        # check if `brew` is installed
        subprocess.check_output(["which", "brew"])
        # get the location of `libomp` if it is installed
        # this is the location that `libomp` **would** be installed
        # see https://github.com/Homebrew/brew/issues/10261#issuecomment-756563567 for details
        libomp_path = (
            subprocess.check_output(["brew", "--prefix", "libomp"])
            .decode("utf8")
            .strip()
        )
        # check if `libomp` is installed
        omp_available = os.path.exists(libomp_path)
        return omp_available, libomp_path
    except subprocess.SubprocessError:
        return False, ""


def get_include_and_linking_paths(
    include_pytorch: bool = False,
    vec_isa: VecISA = invalid_vec_isa,
    cuda: bool = False,
    aot_mode: bool = False,
) -> Tuple[List[str], str, str, str, str]:
    if (
        config.is_fbcode()
        and "CUDA_HOME" not in os.environ
        and "CUDA_PATH" not in os.environ
    ):
        os.environ["CUDA_HOME"] = os.path.dirname(build_paths.cuda())
    from torch.utils import cpp_extension

    macros = vec_isa.build_macro() if vec_isa != invalid_vec_isa else ""
    build_arch_flags = ""
    if sys.platform == "linux" and (
        include_pytorch
        or vec_isa != invalid_vec_isa
        or cuda
        or config.cpp.enable_kernel_profile
    ):
        # Note - We include pytorch only on linux right now. There is more work
        # to do to enable OMP build on darwin where PyTorch is built with IOMP
        # and we need a way to link to what PyTorch links.
        ipaths = cpp_extension.include_paths(cuda) + [sysconfig.get_path("include")]
        lpaths = cpp_extension.library_paths(cuda) + [
            sysconfig.get_config_var("LIBDIR")
        ]

        libs = []

        # No need to manually specify libraries in fbcode.
        if not config.is_fbcode():
            libs += ["torch", "torch_cpu"]
            libs += ["gomp"]
            if not aot_mode:
                libs += ["torch_python"]
        else:
            # internal remote execution is able to find omp, but not gomp
            libs += ["omp"]
            if aot_mode:
                ipaths += [os.path.dirname(cpp_prefix_path())]
                if cuda:
                    # This is a special treatment for Meta internal cuda-12 where all libs
                    # are in lib/cuda-12 and lib/cuda-12/stubs
                    for i, path in enumerate(lpaths):
                        if path.startswith(
                            os.environ["CUDA_HOME"]
                        ) and not os.path.exists(f"{path}/libcudart_static.a"):
                            for root, dirs, files in os.walk(path):
                                if "libcudart_static.a" in files:
                                    lpaths[i] = os.path.join(path, root)
                                    lpaths.append(os.path.join(lpaths[i], "stubs"))
                                    break
        if macros:
            if config.is_fbcode() and vec_isa != invalid_vec_isa:
                cap = str(vec_isa).upper()
                macros = " ".join(
                    [
                        vec_isa.build_arch_flags(),
                        f"-D CPU_CAPABILITY={cap}",
                        f"-D CPU_CAPABILITY_{cap}",
                        f"-D HAVE_{cap}_CPU_DEFINITION",
                    ]
                )

        if cuda:
            if macros is None:
                macros = ""
            macros += " -D USE_ROCM" if torch.version.hip else " -D USE_CUDA"

        if cuda:
            if torch.version.hip is not None:
                libs += ["c10_hip", "torch_hip"]
                macros += " -D __HIP_PLATFORM_AMD__"
            else:
                if config.is_fbcode():
                    libs += ["cuda"]
                else:
                    libs += ["c10_cuda", "cuda", "torch_cuda"]
        build_arch_flags = vec_isa.build_arch_flags()
    else:
        # Note - this is effectively a header only inclusion. Usage of some header files may result in
        # symbol not found, if those header files require a library.
        # For those cases, include the lpath and libs command as we do for pytorch above.
        # This approach allows us to only pay for what we use.
        ipaths = cpp_extension.include_paths(cuda) + [sysconfig.get_path("include")]
        if aot_mode:
            ipaths += [os.path.dirname(cpp_prefix_path())]
        lpaths = []
        if sys.platform == "darwin":
            # only Apple builtin compilers (Apple Clang++) require openmp
            omp_available = not is_apple_clang()

            # check the `OMP_PREFIX` environment first
            if os.getenv("OMP_PREFIX") is not None:
                header_path = os.path.join(os.getenv("OMP_PREFIX"), "include", "omp.h")  # type: ignore[arg-type]
                valid_env = os.path.exists(header_path)
                if valid_env:
                    ipaths.append(os.path.join(os.getenv("OMP_PREFIX"), "include"))  # type: ignore[arg-type]
                    lpaths.append(os.path.join(os.getenv("OMP_PREFIX"), "lib"))  # type: ignore[arg-type]
                else:
                    warnings.warn("environment variable `OMP_PREFIX` is invalid.")
                omp_available = omp_available or valid_env

            libs = [] if omp_available else ["omp"]

            # prefer to use openmp from `conda install llvm-openmp`
            if not omp_available and os.getenv("CONDA_PREFIX") is not None:
                omp_available = is_conda_llvm_openmp_installed()
                if omp_available:
                    conda_lib_path = os.path.join(os.getenv("CONDA_PREFIX"), "lib")  # type: ignore[arg-type]
                    ipaths.append(os.path.join(os.getenv("CONDA_PREFIX"), "include"))  # type: ignore[arg-type]
                    lpaths.append(conda_lib_path)
                    # Prefer Intel OpenMP on x86 machine
                    if os.uname().machine == "x86_64" and os.path.exists(
                        os.path.join(conda_lib_path, "libiomp5.dylib")
                    ):
                        libs = ["iomp5"]

            # next, try to use openmp from `brew install libomp`
            if not omp_available:
                omp_available, libomp_path = homebrew_libomp()
                if omp_available:
                    ipaths.append(os.path.join(libomp_path, "include"))
                    lpaths.append(os.path.join(libomp_path, "lib"))

            # if openmp is still not available, we let the compiler to have a try,
            # and raise error together with instructions at compilation error later
        else:
            libs = ["omp"] if config.is_fbcode() else ["gomp"]

    # Unconditionally import c10 for non-abi-compatible mode to use TORCH_CHECK - See PyTorch #108690
    if not config.abi_compatible:
        libs += ["c10"]
        lpaths += [cpp_extension.TORCH_LIB_PATH]

    # third party libs
    if config.is_fbcode():
        ipaths.append(build_paths.sleef())
        ipaths.append(build_paths.openmp())
        ipaths.append(build_paths.python())
        ipaths.append(build_paths.cc_include())
        ipaths.append(build_paths.libgcc())
        ipaths.append(build_paths.libgcc_arch())
        ipaths.append(build_paths.libgcc_backward())
        ipaths.append(build_paths.glibc())
        ipaths.append(build_paths.linux_kernel())
        ipaths.append(build_paths.cuda())
        # We also need to bundle includes with absolute paths into a remote directory
        # (later on, we copy the include paths from cpp_extensions into our remote dir)
        ipaths.append("include")

    static_link_libs = []
    if aot_mode and cuda and config.is_fbcode():
        # For Meta internal cuda-12, it is recommended to static link cudart
        static_link_libs = ["-Wl,-Bstatic", "-lcudart_static", "-Wl,-Bdynamic"]

    lpaths_str = " ".join(["-L" + p for p in lpaths])
    libs_str = " ".join(static_link_libs + ["-l" + p for p in libs])
    return ipaths, lpaths_str, libs_str, macros, build_arch_flags


def cpp_compile_command(
    input: Union[str, List[str]],
    output: str,
    warning_all: bool = True,
    shared: bool = True,
    include_pytorch: bool = False,
    vec_isa: VecISA = invalid_vec_isa,
    cuda: bool = False,
    aot_mode: bool = False,
    compile_only: bool = False,
    use_absolute_path: bool = False,
) -> str:
    ipaths, lpaths, libs, macros, build_arch_flags = get_include_and_linking_paths(
        include_pytorch, vec_isa, cuda, aot_mode
    )
    if isinstance(input, str):
        input = [input]
    ipaths_str = " ".join(["-I" + p for p in ipaths])
    clang_flags = ""
    if config.is_fbcode():
        if aot_mode and not use_absolute_path:
            inp_name = input
            out_name = output
            linker_script = _LINKER_SCRIPT
        else:
            # We need to copy any absolute-path torch includes
            inp_name = [os.path.basename(i) for i in input]
            out_name = os.path.basename(output)
            linker_script = os.path.basename(_LINKER_SCRIPT)
        assert is_clang()
        # Use clang runtime instead of libgcc
        clang_flags += " --rtlib=compiler-rt"
        clang_flags += " -fuse-ld=lld"
        clang_flags += f" -Wl,--script={linker_script}"
        linker_paths = "-B" + build_paths.glibc_lib()
        linker_paths += " -L" + build_paths.glibc_lib()
    else:
        inp_name = input
        out_name = output
        linker_paths = ""  # let the compiler pick
    if compile_only:
        libs, lpaths = "", ""
    inp_name_str = " ".join(inp_name)
    return re.sub(
        r"[ \n]+",
        " ",
        f"""
            {cpp_compiler()} {inp_name_str} {get_shared(shared, compile_only)}
            {get_warning_all_flag(warning_all)} {cpp_flags()}
            {get_glibcxx_abi_build_flags()}
            {ipaths_str} {lpaths} {libs} {build_arch_flags}
            {macros} {linker_paths} {clang_flags}
            {optimization_flags()}
            {use_custom_generated_macros()}
            {use_fb_internal_macros()}
            {use_standard_sys_dir_headers()}
            {get_compile_only(compile_only)}
            -o {out_name}
        """,
    ).strip()


def run_command_and_check(cmd: str):
    cmd = shlex.split(cmd)
    try:
        subprocess.check_call(cmd)
    except subprocess.CalledProcessError as e:
        raise exc.CppCompileError(cmd, e.output) from e


@functools.lru_cache(None)
def split_aot_inductor_output_path(path: str) -> Tuple[str, str]:
    """Returns the path where the AOT Inductor compiled kernels are stored."""
    if path.endswith(".so"):
        return os.path.split(path)
    else:
        return path, ""


class CudaKernelParamCache:
    cache: Dict[str, Dict[str, str]] = dict()
    clear = staticmethod(cache.clear)

    @classmethod
    def set(cls, key: str, params: Dict[str, str], cubin: str) -> None:
        bin_type = "cubin" if torch.version.hip is None else "hsaco"
        _, path = write(
            cubin,
            bin_type,
            hash_type=bin_type,
            specified_dir=split_aot_inductor_output_path(
                config.aot_inductor.output_path
            )[0],
        )

        params[get_cpp_wrapper_cubin_path_name()] = path

        cls.cache[key] = params

    @classmethod
    def get(cls, key: str) -> Optional[Dict[str, str]]:
        return cls.cache.get(key, None)

    @classmethod
    def get_keys(cls):
        return cls.cache.keys()


class AotCodeCompiler:
    @classmethod
    def compile(
        cls,
        graph: GraphLowering,
        source_code: str,
        serialized_extern_kernel_nodes: Optional[str],
        cuda: bool,
    ) -> str:
        picked_vec_isa = pick_vec_isa()
        cpp_command = repr(
            cpp_compile_command(
                "i", "o", vec_isa=picked_vec_isa, cuda=cuda, aot_mode=graph.aot_mode
            )
        )
        fbcode_aot_cpu_re = False
        use_absolute_path = False
        if config.is_fbcode():
            ld_command = build_paths.ld()
            if not cuda and graph.aot_mode:  # Meta internal AOTInductor CPU
                objcopy_command = build_paths.objcopy_fallback()
                fbcode_aot_cpu_re = True
                use_absolute_path = True
            else:
                objcopy_command = build_paths.objcopy()
        else:
            ld_command = "ld"
            objcopy_command = "objcopy"

        (
            specified_output_path,
            specified_so_name,
        ) = split_aot_inductor_output_path(config.aot_inductor.output_path)
        key, input_path = write(
            source_code,
            "cpp",
            extra=cpp_command,
            specified_dir=specified_output_path,
        )
        output_code_log.info("Output code written to: %s", input_path)

        def _compile_consts_linux(consts: bytes) -> str:
            _, consts_path = write(
                consts,
                "bin",
                specified_dir=specified_output_path,
            )

            consts_o = os.path.splitext(consts_path)[0] + ".o"
            if fbcode_aot_cpu_re:
                cmd = f"{ld_command} -r -b binary -o {os.path.basename(consts_o)} {os.path.basename(consts_path)}"
                compile_file(consts_path, consts_o, cmd.split())
                os.chmod(consts_o, 0o644)
            else:
                cmd = f"{ld_command} -r -b binary -o {consts_o} {consts_path}"
                run_command_and_check(cmd)
            log.debug("aot constant binary command: %s", cmd)

            cmd = f"rm {consts_path}"
            log.debug("aot constant bin removal command: %s", cmd)
            run_command_and_check(cmd)

            if fbcode_aot_cpu_re:
                body = re.sub(r"[\W]", "_", os.path.basename(consts_path))
            else:
                body = re.sub(r"[\W]", "_", consts_path)

            symbol_list = []
            symbol_list.append(
                f"{objcopy_command} --redefine-sym _binary_{body}_start=_binary_constants_bin_start {consts_o}"
            )
            symbol_list.append(
                f"{objcopy_command} --redefine-sym _binary_{body}_size=_binary_constants_bin_size {consts_o}"
            )
            symbol_list.append(
                f"{objcopy_command} --redefine-sym _binary_{body}_end=_binary_constants_bin_end {consts_o}"
            )
            log.debug("aot constant binary redefine symbol: %s", " ".join(symbol_list))
            for cmd in symbol_list:
                run_command_and_check(cmd)
            return consts_o

        def _compile_consts_darwin(consts: bytes) -> str:
            is_large_consts = len(consts) > 1024
            consts_asm = "\t.section\t__DATA,__data\n"
            consts_asm += "\t.globl\t__binary_constants_bin_start\n"
            consts_asm += "__binary_constants_bin_start:\n"
            if not is_large_consts:
                for c in consts:
                    consts_asm += f"\t.byte {c}\n"
                # Add one element even if constants are empty
                # Otherwise assembler will not put them in data section
                if not consts:
                    consts_asm += "\t.space 1\n"
            else:
                consts_asm += "\t.quad 0x1234567899abcdef\n"
                consts_asm += f"\t.space {len(consts) - 8}\n"
            consts_asm += ".globl\t__binary_constants_bin_end\n"
            consts_asm += "__binary_constants_bin_end:\n"
            _, consts_path = write(
                consts_asm,
                "S",
                specified_dir=specified_output_path,
            )
            consts_o = os.path.splitext(consts_path)[0] + ".o"
            cmd = f"{cpp_compiler()} -c -o {consts_o} {consts_path}"
            run_command_and_check(cmd)
            if is_large_consts:
                with open(consts_o, "r+b") as f:
                    f.seek(0)
                    hdr = f.read(1024)
                    # Search for magic number and write the actual data over it
                    start_idx = hdr.find(b"\xef\xcd\xab\x99\x78\x56\x34\x12")
                    assert start_idx != -1
                    f.seek(start_idx)
                    pos = 0
                    while pos < len(consts):
                        rc = f.write(consts[pos:])
                        pos += rc
            return consts_o

        from filelock import FileLock

        lock_dir = get_lock_dir()
        lock = FileLock(os.path.join(lock_dir, key + ".lock"), timeout=LOCK_TIMEOUT)
        with lock:
            # Currently, this only support serializing extern nodes in fbcode
            # Eventually, we should also have a serializer for OSS.
            if config.is_fbcode() and serialized_extern_kernel_nodes:
                output_json = os.path.splitext(input_path)[0] + ".json"
                with open(output_json, "w") as f:
                    f.write(serialized_extern_kernel_nodes)

            output_so = (
                config.aot_inductor.output_path
                if specified_so_name
                else os.path.splitext(input_path)[0] + ".so"
            )

            output_o = os.path.splitext(input_path)[0] + ".o"
            compile_cmd = cpp_compile_command(
                input=input_path,
                output=output_o,
                vec_isa=picked_vec_isa,
                cuda=cuda,
                aot_mode=graph.aot_mode,
                compile_only=True,
                use_absolute_path=use_absolute_path,
            )
            log.debug("aot compilation command: %s", compile_cmd)
            if fbcode_aot_cpu_re:
                compile_file(input_path, output_o, compile_cmd.split())
                os.chmod(output_o, 0o644)
            else:
                run_command_and_check(compile_cmd)

            def _to_bytes(t: torch.Tensor) -> bytes:
                # This serializes the tensor's untyped_storage to bytes by accessing
                # the raw data of the underlying structure.
                import ctypes

                if t.numel() == 0:
                    return b""

                t_cpu = t.untyped_storage().cpu()
                raw_array = ctypes.cast(
                    t_cpu.data_ptr(),
                    ctypes.POINTER(ctypes.c_ubyte * t_cpu.nbytes()),
                )

                return bytes(raw_array.contents)

            aot_constants = b"".join(
                _to_bytes(graph.get_original_value_of_constant(name))
                for name in graph.constants.keys()
                if name not in graph.folded_constants
            )
            consts_o = {
                "linux": _compile_consts_linux,
                "darwin": _compile_consts_darwin,
            }[sys.platform](aot_constants)

            link_cmd = cpp_compile_command(
                input=[output_o, consts_o],
                output=output_so,
                vec_isa=picked_vec_isa,
                cuda=cuda,
                aot_mode=graph.aot_mode,
                use_absolute_path=use_absolute_path,
            )
            log.debug("aot linkage command: %s", link_cmd)
            if fbcode_aot_cpu_re:
                compile_file([output_o, consts_o], output_so, link_cmd.split())
                os.chmod(output_so, 0o755)
            else:
                run_command_and_check(link_cmd)

            # Append cmds to the end of codegen-ed wrapper file
            with open(input_path, "a") as f:
                f.write("\n")
                f.write(f"// Compile cmd\n// {compile_cmd}\n")
                f.write(f"// Link cmd\n// {link_cmd}\n")

        return output_so


# Putting this fn in cpp.py (unfortunately) causes a deadlock, which is why it's in codecache.py.
# Why? importing from cpp.py invokes codecache.pick_vec_isa(), which takes out a lock.
# Cycle goes:
# - CppCodeCache.load()
# - pick_vec_isa()
# - valid_vec_isa_list()
# - VecISA.__bool__() <-- takes out a lock
# - compile_file() <-- imports cpp_prefix_path from cpp, which causes us to try to take out the same lock.
@functools.lru_cache
def cpp_prefix_path() -> str:
    path = Path(__file__).parent / "codegen/cpp_prefix.h"
    with path.open() as f:
        content = f.read()
        _, filename = write(
            content,
            "h",
        )
    return filename


def cpp_prefix() -> str:
    filename = cpp_prefix_path()
    if config.is_fbcode():
        # We need relative paths, since we bundle up
        # everything that we compile into a folder for remote compilation.
        return f'#include "{os.path.basename(filename)}"'
    else:
        return f'#include "{filename}"'


# Given a path to an input cpp file and an output path,
# Attempts to compile the file, storing the output in "output_path"
@dynamo_timed
def compile_file(
    input_path: Union[str, List[str]], output_path: str, cmd: List[str]
) -> None:
    input_paths = [input_path] if isinstance(input_path, str) else input_path
    input_files = [
        os.path.basename(ip) if config.is_fbcode() else ip for ip in input_paths
    ]
    try:
        if config.is_fbcode():
            # Need to copy our header into the same folder as the sourcecode.
            header_path = cpp_prefix_path()
            header_name = os.path.basename(header_path)
            output_name = os.path.basename(output_path)
            # When we build remotely, we need to make sure to carefully copy any files
            # that are required during the compilation process into our build directly.
            # This is where all of the ATen/c10/Torch includes come from.
            torch_includes_path = os.path.join(_TORCH_PATH, "include")
            with tempfile.TemporaryDirectory() as tmp_dir:
                # Copy everything to tmp compilation folder
                shutil.copy(header_path, os.path.join(tmp_dir, header_name))
                shutil.copy(_LINKER_SCRIPT, os.path.join(tmp_dir, "script.ld"))
                for p, f in zip(input_paths, input_files):
                    shutil.copy(p, os.path.join(tmp_dir, f))
                dest_include_path = os.path.join(tmp_dir, "include")
                shutil.copytree(torch_includes_path, dest_include_path)
                # Run the build
                output_file_path = _run_build_command(cmd, tmp_dir, output_name)
                # Copy output from the build
                if os.path.exists(output_path):
                    os.remove(output_path)
                shutil.copy(output_file_path, output_path)
        else:
            subprocess.check_output(cmd, stderr=subprocess.STDOUT)
    except subprocess.CalledProcessError as e:
        output = e.output.decode("utf-8")
        openmp_problem = "'omp.h' file not found" in output or "libomp" in output
        if openmp_problem and sys.platform == "darwin":
            instruction = (
                "\n\nOpenMP support not found. Please try one of the following solutions:\n"
                "(1) Set the `CXX` environment variable to a compiler other than Apple clang++/g++ "
                "that has builtin OpenMP support;\n"
                "(2) install OpenMP via conda: `conda install llvm-openmp`;\n"
                "(3) install libomp via brew: `brew install libomp`;\n"
                "(4) manually setup OpenMP and set the `OMP_PREFIX` environment variable to point to a path"
                " with `include/omp.h` under it."
            )
            output += instruction
        raise exc.CppCompileError(cmd, output) from e


_libgomp: Optional[CDLL] = None


def custom_op_wrapper(op: str, *args):
    # This function will be called from generated cpp wrapper code in the JIT mode.
    # Because tensors will be passed in as AtenTensorHandle, we need to explicitly convert them.
    def convert_arg(arg):
        if str(type(arg)) == "<class 'PyCapsule'>":
            # No easy way to do isinstance check on PyCapsule
            return torch._C._aoti.alloc_tensor_by_stealing_from_void_ptr(arg)
        elif isinstance(arg, (list, tuple)):
            return type(arg)(convert_arg(a) for a in arg)
        else:
            return arg

    converted_args = [convert_arg(arg) for arg in args]

    assert op.startswith("torch.ops."), (
        op + " can not be called through custom_op_wrapper"
    )
    func = None
    for i, s in enumerate(op.split(".")):
        if i == 0:
            func = importlib.import_module(s)
        func = getattr(func, s)

    assert callable(func), op + " can not be loaded through custom_op_wrapper"
    result = func(*converted_args)
    if isinstance(result, (list, tuple)):
        for r in result:
            assert isinstance(r, torch.Tensor), op + " returns a list of non-tensors"
        return torch._C._aoti.unsafe_alloc_void_ptrs_from_tensors(result)  # type: ignore[arg-type]
    else:
        assert isinstance(result, torch.Tensor), op + " returns a non-tensor"
        return torch._C._aoti.unsafe_alloc_void_ptr_from_tensor(result)


class CppCodeCache:
    cache: Dict[str, Callable[[], Union[CDLL, ModuleType]]] = {}
    clear = staticmethod(cache.clear)
    cpp_compile_command_flags: Dict[str, Any] = {}

    @staticmethod
    def _load_library_inner(path: str, key: str) -> Union[CDLL, ModuleType]:
        return cdll.LoadLibrary(path)

    @classmethod
    def _load_library(cls, path: str, key: str) -> Union[CDLL, ModuleType]:
        try:
            result = cls._load_library_inner(path, key)
            result.key = key  # type: ignore[union-attr]
            return result
        except (ImportError, OSError) as e:
            if "gomp" in str(e) and os.path.exists("/usr/lib64/libgomp.so.1"):
                # hacky workaround for fbcode/buck
                global _libgomp
                _libgomp = cdll.LoadLibrary("/usr/lib64/libgomp.so.1")
                result = cls._load_library_inner(path, key)
                result.key = key  # type: ignore[union-attr]
                return result
            if "failed to map segment from shared object" in str(e):
                raise OSError(
                    f"{e}.  The most common reason this may occur is if the {tempfile.gettempdir()} folder "
                    "is mounted with noexec (e.g., by default Docker mounts tmp file systems "
                    f"as noexec).  Please remount {tempfile.gettempdir()} with exec enabled, or set another "
                    "temporary directory with TORCHINDUCTOR_CACHE_DIR environment variable."
                ) from e
            raise

    @classmethod
    def load_async(cls, source_code: str, cuda=False, submit_fn=None):
        compile_command = {
            **cls.cpp_compile_command_flags,
            "cuda": cuda,
            "vec_isa": pick_vec_isa(),
        }
        cpp_command = repr(cpp_compile_command("i", "o", **compile_command))
        key, input_path = write(source_code, "cpp", extra=cpp_command)

        if key not in cls.cache:
            from filelock import FileLock

            lock_path = os.path.join(get_lock_dir(), key + ".lock")
            output_path = input_path[:-3] + "so"
            future: Optional[Future[Any]] = None
            lib = None

            def load_fn():
                nonlocal lib
                if lib is None:
                    if future is not None:
                        future.result()
                    lib = cls._load_library(output_path, key)
                    assert lib is not None
                return lib

            cls.cache[key] = load_fn

            # fast exit if it is already compiled
            with FileLock(lock_path, timeout=LOCK_TIMEOUT):
                if os.path.exists(output_path):
                    return load_fn

            worker_fn = functools.partial(
                _worker_compile_cpp,
                lock_path,
                input_path,
                output_path,
                cpp_compile_command(
                    input=input_path, output=output_path, **compile_command
                ),
            )
            if submit_fn is None:
                worker_fn()
            else:
                future = submit_fn(worker_fn)

        return cls.cache[key]

    @classmethod
    def load(cls, source_code: str, cuda: bool = False):
        return cls.load_async(source_code, cuda)()


def _worker_compile_cpp(lock_path, input_path, output_path, cmd):
    from filelock import FileLock

    with FileLock(lock_path, timeout=LOCK_TIMEOUT):
        if not os.path.exists(output_path):
            compile_file(input_path, output_path, shlex.split(cmd))


# Customized Python binding for cpp kernels
class CppPythonBindingsCodeCache(CppCodeCache):
    cache: Dict[str, Callable[[], Union[CDLL, ModuleType]]] = {}
    clear = staticmethod(cache.clear)
    cpp_compile_command_flags = {
        # kernels have no dependency on libtorch
        "include_pytorch": False,
        "shared": True,
    }
    entry_function = "kernel"
    call_entry_function = "kernel(%s);Py_RETURN_NONE;"
    extra_parse_arg = ""
    suffix_template = textwrap.dedent(
        """
        // Python bindings to call %s():
        #define PY_SSIZE_T_CLEAN
        #include <Python.h>
        #include <sstream>
        #include <cstdlib>

        // This is defined in guards.cpp so we don't need to import PyTorch headers that are slooow.
        // We manually link it below to workaround issues with fbcode build.
        static void* (*_torchinductor_pyobject_tensor_data_ptr)(PyObject* obj);

        template <typename T> static inline T parse_arg(PyObject* args, size_t n) {
            static_assert(std::is_pointer<T>::value, "arg type must be pointer or long");
            return static_cast<T>(_torchinductor_pyobject_tensor_data_ptr(PyTuple_GET_ITEM(args, n)));
        }
        template <> inline long parse_arg<long>(PyObject* args, size_t n) {
            auto result = PyLong_AsSsize_t(PyTuple_GET_ITEM(args, n));
            if(result == -1 && PyErr_Occurred())
                [[unlikely]] throw std::runtime_error("expected int arg");
            return result;
        }

        %s

        static PyObject* %s_py(PyObject* self, PyObject* args) {
            try {
                if(!PyTuple_CheckExact(args))
                    [[unlikely]] throw std::runtime_error("tuple args required");
                if(PyTuple_GET_SIZE(args) != %s)
                    [[unlikely]] throw std::runtime_error("requires %s args");
                %s
            } catch(std::exception const& e) {
                PyErr_SetString(PyExc_RuntimeError, e.what());
                return nullptr;
            } catch(...) {
                PyErr_SetString(PyExc_RuntimeError, "unhandled error");
                return nullptr;
            }
        }

        static PyMethodDef py_methods[] = {
            {"%s", %s_py, METH_VARARGS, ""},
            {NULL, NULL, 0, NULL}};

        static struct PyModuleDef py_module =
            {PyModuleDef_HEAD_INIT, "%s", NULL, -1, py_methods};

        PyMODINIT_FUNC PyInit_%s(void) {
            const char* str_addr = std::getenv("_TORCHINDUCTOR_PYOBJECT_TENSOR_DATA_PTR");
            if(!str_addr) {
                PyErr_SetString(PyExc_RuntimeError, "_TORCHINDUCTOR_PYOBJECT_TENSOR_DATA_PTR must be set");
                return nullptr;
            }
            std::istringstream iss(str_addr);
            uintptr_t addr = 0;
            iss >> addr;
            _torchinductor_pyobject_tensor_data_ptr =
                reinterpret_cast<decltype(_torchinductor_pyobject_tensor_data_ptr)>(addr);
            return PyModule_Create(&py_module);
        }
        """
    )

    @classmethod
    def _load_library_inner(cls, path: str, key: str) -> ModuleType:
        os.environ["_TORCHINDUCTOR_PYOBJECT_TENSOR_DATA_PTR"] = str(
            torch._C._dynamo.guards._torchinductor_pyobject_tensor_data_ptr  # type: ignore[attr-defined]
        )
        module_name = f"{key}.{cls.entry_function}"
        try:
            return sys.modules[module_name]
        except KeyError:
            pass
        spec = importlib.util.spec_from_file_location(module_name, path)
        assert spec is not None
        module = importlib.util.module_from_spec(spec)
        sys.modules[module_name] = module
        spec.loader.exec_module(module)  # type: ignore[union-attr]
        return module

    @classmethod
    def load_pybinding_async(
        cls,
        argtypes: List[str],
        source_code: str,
        cuda: bool = False,
        num_outputs: int = -1,
        submit_fn=None,
    ) -> Any:
        """
        Wrap a C++ function in fast Python bindings.

        Args:
            argtypes: The types of args to ENTRY_FUNCTION(), e.g. ["float*", "long"]
            source_code: C++ source code containing a ENTRY_FUNCTION() function

        Returns:
            A python version of ENTRY_FUNCTION()
        """
        parseargs = ", ".join(
            f"parse_arg<{argtype.replace('const ', '')}>(args, {n})"
            for n, argtype in enumerate(argtypes)
        )
        suffix = cls.suffix_template % (
            cls.entry_function,
            cls.extra_parse_arg % num_outputs if cls.extra_parse_arg else "",
            cls.entry_function,
            len(argtypes),
            len(argtypes),
            cls.call_entry_function % parseargs,
            cls.entry_function,
            cls.entry_function,
            cls.entry_function,
            cls.entry_function,
        )
        get_result = cls.load_async(source_code + suffix, cuda, submit_fn=submit_fn)
        result = None

        def future():
            nonlocal result
            if result is None:
                result = get_result()
                assert isinstance(result, ModuleType)
            return getattr(result, cls.entry_function)

        return future

    @classmethod
    def load_pybinding(cls, *args, **kwargs) -> Any:
        return cls.load_pybinding_async(*args, **kwargs)()


class CppWrapperCodeCache(CppPythonBindingsCodeCache):
    cache: Dict[str, Callable[[], Union[CDLL, ModuleType]]] = {}
    clear = staticmethod(cache.clear)
    cpp_compile_command_flags = {
        "include_pytorch": not config.abi_compatible,
        "shared": True,
    }
    entry_function = "inductor_entry_cpp"
    call_entry_function = "return inductor_entry_cpp(%s);"
    extra_parse_arg = textwrap.dedent(
        """
        #include <torch/csrc/inductor/aoti_torch/c/shim.h>

        static inline std::vector<AtenTensorHandle> unpack_tensor_handle_list(PyObject* pyvec) {
            std::vector<AtenTensorHandle> result;
            size_t result_len = PyList_GET_SIZE(pyvec);
            result.reserve(result_len);
            for (size_t i = 0; i < result_len; i++) {
                // AtenTensorHandle is essentially a pointer
                void* elem = PyCapsule_GetPointer(PyList_GET_ITEM(pyvec, i), NULL);
                result.push_back(reinterpret_cast<AtenTensorHandle>(elem));
            }
            return result;
        }

        static inline PyObject* pack_tensor_handle_list(const std::vector<AtenTensorHandle>& cppvec) {
            size_t result_len = cppvec.size();
            PyObject* result = PyList_New(static_cast<Py_ssize_t>(result_len));
            for (size_t i = 0; i < result_len; i++) {
                // Store AtenTensorHandle as PyCapsulate
                PyObject* elem = PyCapsule_New(reinterpret_cast<void*>(cppvec[i]), NULL, NULL);
                PyList_SET_ITEM(result, i, elem);
            }
            return result;
        }

        template <> inline std::vector<AtenTensorHandle> parse_arg<std::vector<AtenTensorHandle>>(PyObject* args, size_t n) {
            return unpack_tensor_handle_list(PyTuple_GET_ITEM(args, n));
        }

        PyObject* inductor_entry_cpp(std::vector<AtenTensorHandle>&& input_handles) {
            // For outputs, we only allocate a vector to hold returned tensor handles,
            // not allocating the actual output tensor storage here
            std::vector<AtenTensorHandle> output_handles(%s);
            try {
                inductor_entry_impl(input_handles.data(), output_handles.data());
                return pack_tensor_handle_list(output_handles);
            } catch(std::exception const& e) {
                PyErr_SetString(PyExc_RuntimeError, e.what());
                return {};
            } catch(...) {
                PyErr_SetString(PyExc_RuntimeError, "unhandled error");
                return {};
            }
        }
        """
    )


def _reload_python_module_in_subproc(key, path):
    return PyCodeCache.load_by_key_path(key, path)


class PyCodeCache:
    cache: Dict[str, ModuleType] = dict()
    linemaps: Dict[str, List[Tuple[Any, ...]]] = dict()
    clear = staticmethod(cache.clear)

    @classmethod
    def write(cls, source_code: str, extra: str = "") -> Tuple[str, str]:
        return write(source_code, "py", extra=extra)

    @classmethod
    def load(
        cls,
        source_code: str,
        extra: str = "",
        linemap: Optional[List[Tuple[int, str]]] = None,
        attrs: Optional[Dict[str, Any]] = None,
    ) -> ModuleType:
        key, path = write(source_code, "py", extra=extra)
        return cls.load_by_key_path(key, path, linemap, attrs)

    @classmethod
    def load_by_key_path(
        cls,
        key: str,
        path: str,
        linemap: Optional[List[Tuple[int, str]]] = None,
        attrs: Optional[Dict[str, Any]] = None,
    ) -> ModuleType:
        if linemap is None:
            linemap = []
        if key not in cls.cache:
            with open(path) as f:
                try:
                    code = compile(f.read(), path, "exec")
                except Exception as e:
                    raise RuntimeError(
                        f"Failed to import {path}\n{type(e).__name__}: {e}"
                    ) from None
                mod = ModuleType(f"{__name__}.{key}")
                mod.__file__ = path
                mod.key = key  # type: ignore[attr-defined]
                exec(code, mod.__dict__, mod.__dict__)
                sys.modules[mod.__name__] = mod
                # another thread might set this first
                cls.cache.setdefault(key, mod)
                # unzip into separate lines/nodes lists
                cls.linemaps[path] = list(zip(*linemap))

                if attrs is not None:
                    for k, v in attrs.items():
                        setattr(mod, k, v)

                if not (linemap or attrs):
                    mod._reload_in_subproc = functools.partial(  # type: ignore[attr-defined]
                        _reload_python_module_in_subproc, key, path
                    )

        return cls.cache[key]

    @classmethod
    @functools.lru_cache(None)
    def stack_frames_for_code(
        cls, path: str, lineno: int
    ) -> Optional[List[Dict[str, Any]]]:
        if path not in cls.linemaps:
            return None
        # [(starting_line, <fx node>), ...]
        lines, nodes = cls.linemaps[path]
        p = bisect_right(lines, lineno)
        if p == 0:
            return None
        entry = nodes[p - 1]
        if not entry:
            return None

        def parse_stack_trace(stack_trace: str) -> List[Dict[str, Any]]:
            # ideally fx stores stack traces as data rather than a string
            # but this is not along a performance critical path
            regex = r'File "(.+)", line (\d+), in (.+)\n'
            matches = re.findall(regex, stack_trace)
            return [
                {"filename": f, "line": int(l), "name": n}
                for f, l, n in reversed(matches)
            ]

        return parse_stack_trace(entry)


def _reload_triton_kernel_in_subproc(reload_module, kernel_name):
    return TritonCodeCache._mod_to_kernel(reload_module(), kernel_name)


class TritonCodeCache:
    @classmethod
    def load(cls, kernel_name: str, source_code: str) -> ModuleType:
        mod = PyCodeCache.load(source_code)
        return cls._mod_to_kernel(mod, kernel_name)

    @classmethod
    def _mod_to_kernel(cls, mod, kernel_name):
        kernel = getattr(mod, kernel_name)
        kernel._reload_in_subproc = functools.partial(
            _reload_triton_kernel_in_subproc,
            mod._reload_in_subproc,
            kernel_name,
        )
        return kernel


def _cuda_compiler() -> Optional[str]:
    if cuda_env.nvcc_exist(config.cuda.cuda_cxx):
        return config.cuda.cuda_cxx
    if cuda_env.nvcc_exist(os.getenv("CUDACXX")):
        return os.getenv("CUDACXX", "")
    if cuda_env.nvcc_exist(os.getenv("CUDA_HOME")):
        return os.path.join(os.getenv("CUDA_HOME", ""), "bin/nvcc")
    return "nvcc"


def _cutlass_include_paths() -> List[str]:
    cutlass_path = config.cuda.cutlass_dir
    return [
        os.path.join(cutlass_path, "include"),
        os.path.join(cutlass_path, "tools/library/include"),
        os.path.join(cutlass_path, "tools/library/src"),
        os.path.join(cutlass_path, "tools/util/include"),
    ]


def _cuda_lib_options() -> List[str]:
    from torch.utils import cpp_extension

    extra_ldflags: List[str] = []
    if is_linux():
        extra_lib_dir = "lib64"
        if not os.path.exists(
            cpp_extension._join_cuda_home(extra_lib_dir)
        ) and os.path.exists(cpp_extension._join_cuda_home("lib")):
            # 64-bit CUDA may be installed in "lib"
            # Note that it's also possible both don't exist (see _find_cuda_home) - in that case we stay with "lib64"
            extra_lib_dir = "lib"
        extra_ldflags.append(f"-L{cpp_extension._join_cuda_home(extra_lib_dir)}")
        extra_ldflags.append(
            f'-L{cpp_extension._join_cuda_home(extra_lib_dir, "stubs")}'
        )
        extra_ldflags.append("-lcuda")
        extra_ldflags.append("-lcudart")
    else:
        raise NotImplementedError(
            "Unsupported env, failed to find cuda libs! Currently only Linux is supported."
        )
    return extra_ldflags


def _nvcc_host_compiler_options() -> List[str]:
    return [
        "-fPIC",
        "-fno-strict-aliasing",
        "-fvisibility=hidden",
        "-Wconversion",
    ]


def _nvcc_compiler_options() -> List[str]:
    arch = cuda_env.get_cuda_arch()
    if arch == "90":
        # Required by cutlass compilation.
        arch = "90a"
    code = [f"sm_{arch}", f"compute_{arch}"]
    if config.cuda.enable_cuda_lto:
        code += [f"lto_{arch}"]
    options = [
        "-t=0",
        "-DCUTLASS_ENABLE_TENSOR_CORE_MMA=1",
        "-w",
        f"-gencode=arch=compute_{arch},code=[{','.join(code)}]",
        config.cuda.compile_opt_level,
        "-std=c++17",
        "--expt-relaxed-constexpr",
        "-DNDEBUG",
    ]
    if config.cuda.enable_debug_info:
        options.extend(["-lineinfo", "-g", "-DCUTLASS_DEBUG_TRACE_LEVEL=1"])
    if config.cuda.enable_ptxas_info:
        options.extend(
            [
                "--keep",  # Keep the intermediate files for debugging (including ptx, sass, cubin etc.)
                "--ptxas-options=--warn-on-local-memory-usage",  # warn us if local memory is used in CUDA Kernels
                "--ptxas-options=--warn-on-spills",  # warn us if register spilling happens in CUDA Kernels
                "--resource-usage",  # Report on CUDA resource usage (shared mem, registers etc.)
                "--source-in-ptx",
            ]
        )  # Annotate the ptx file with source information
    if config.cuda.use_fast_math:
        options.extend(
            [
                "--use_fast_math",
                "-DCUTLASS_USE_TANH_FOR_SIGMOID=1",
            ]
        )
    return options


def cuda_compile_command(
    src_files: List[str],
    dst_file: str,
    dst_file_ext: str,
) -> str:
    include_paths = _cutlass_include_paths()
    cuda_lib_options = _cuda_lib_options()
    nvcc_host_compiler_options = _nvcc_host_compiler_options()
    nvcc_compiler_options = _nvcc_compiler_options()
    options = (
        nvcc_compiler_options
        + [
            f"-Xcompiler {opt}" if "=" in opt else f"-Xcompiler={opt}"
            for opt in nvcc_host_compiler_options
        ]
        + ["-I" + path for path in include_paths]
        + cuda_lib_options
    )
    src_file = " ".join(src_files)
    res = ""
    if dst_file_ext == "o":
        res = f"{_cuda_compiler()} {' '.join(options)} -c -o {dst_file} {src_file}"
    elif dst_file_ext == "so":
        options.append("-shared")
        res = f"{_cuda_compiler()} {' '.join(options)} -o {dst_file} {src_file}"
    else:
        raise NotImplementedError(f"Unsupported output file suffix {dst_file_ext}!")
    log.debug("CUDA command: %s", res)
    return res


class DLLWrapper:
    """A wrapper for a dynamic library."""

    def __init__(
        self,
        lib_path: str,
    ):
        self.lib_path = lib_path
        self.DLL = cdll.LoadLibrary(lib_path)
        self.is_open = True

    def close(self):
        if self.is_open:
            self._dlclose()
            self.is_open = False

    def _dlclose(self):
        f_dlclose = None

        if is_linux():
            syms = CDLL(None)
            if not hasattr(syms, "dlclose"):
                # Apline Linux
                syms = CDLL("libc.so")

            if hasattr(syms, "dlclose"):
                f_dlclose = syms.dlclose
        else:
            raise NotImplementedError("Unsupported env, failed to do dlclose!")

        if f_dlclose is not None:
            f_dlclose.argtypes = [c_void_p]
            f_dlclose(self.DLL._handle)
        else:
            log.warning(
                "dll unloading function was not found, library may not be unloaded properly!"
            )

    def __getattr__(self, name):
        if not self.is_open:
            raise RuntimeError(f"Cannot use closed DLL library: {self.lib_path}")

        method = getattr(self.DLL, name)

        def _wrapped_func(*args):
            err = method(*args)
            if err:
                raise RuntimeError(f"Error in function: {method.__name__}")

        return _wrapped_func

    def __enter__(self):
        return self

    def __exit__(self, *args):
        self.close()

    def __del__(self):
        self.close()


class CUDACodeCache:
    @dataclasses.dataclass
    class CacheEntry:
        input_path: str
        output_path: str

    cache: Dict[str, CacheEntry] = dict()
    clear = staticmethod(cache.clear)
    _SOURCE_CODE_SUFFIX = "cu"

    @classmethod
    def write(cls, source_code, dst_file_ext) -> Tuple[str, str]:
        """
        Writes source code into a file with dst_file_ext as the file extension.
        Returns the hash key of source code, and the path to the file.
        """

        cuda_command = repr(
            cuda_compile_command(["dummy_input"], "dummy_output", dst_file_ext)
        )
        key, input_path = write(
            source_code, cls._SOURCE_CODE_SUFFIX, extra=cuda_command
        )
        return key, input_path

    @classmethod
    def compile(cls, source_code, dst_file_ext) -> Tuple[str, str, str]:
        """
        Compiles CUDA source_code into a file with dst_file_ext extension.
        Returns a tuple of dst_file_path, hash_key, source_code_path
        """

        key, input_path = cls.write(source_code, dst_file_ext)
        if key not in cls.cache:
            from filelock import FileLock

            lock_dir = get_lock_dir()
            lock = FileLock(os.path.join(lock_dir, key + ".lock"), timeout=LOCK_TIMEOUT)
            with lock:
                output_path = input_path[: -len(cls._SOURCE_CODE_SUFFIX)] + dst_file_ext
                if not os.path.exists(output_path):
                    cmd = cuda_compile_command(
                        [input_path], output_path, dst_file_ext
                    ).split(" ")
                    try:
                        subprocess.check_output(
                            cmd, stderr=subprocess.STDOUT, env=os.environ
                        )
                    except subprocess.CalledProcessError as error:
                        raise exc.CUDACompileError(cmd, error.output) from error
                cls.cache[key] = CUDACodeCache.CacheEntry(input_path, output_path)

        return (cls.cache[key].output_path, key, input_path)

    @classmethod
    def load(cls, source_code, dst_file_ext) -> Tuple[DLLWrapper, str, str]:
        """
        Compiles source code and loads the generated .so file.
        Returns a tuple of DLLWrapper, hash_key, source_code_path
        """

        if dst_file_ext != "so":
            raise RuntimeError(
                f"Only support loading a .so file for now. "
                f"Requested file extension: {dst_file_ext}. Source code: {source_code}"
            )
        dst_file_path, hash_key, source_code_path = cls.compile(
            source_code, dst_file_ext
        )
        return (DLLWrapper(dst_file_path), hash_key, source_code_path)


def caching_device_properties():
    for _, device_interface in get_registered_device_interfaces():
        if device_interface.is_available():
            device_interface.Worker.get_device_properties()


@functools.lru_cache(None)
def _set_triton_ptxas_path() -> None:
    if os.environ.get("TRITON_PTXAS_PATH") is not None:
        return
    ptxas_path = os.path.abspath(
        os.path.join(os.path.dirname(__file__), "..", "bin", "ptxas")
    )
    if not os.path.exists(ptxas_path):
        return
    if os.path.isfile(ptxas_path) and os.access(ptxas_path, os.X_OK):
        os.environ["TRITON_PTXAS_PATH"] = ptxas_path
    else:
        warnings.warn(f"{ptxas_path} exists but is not an executable")


def _worker_compile_triton(
    load_kernel: Callable[[], Any], cc: int, device: torch.device
):
    device_interface = get_interface_for_device(device.type)
    device_interface.Worker.set_device(device.index)
    kernel = load_kernel()
    kernel.precompile(warm_cache_only_with_cc=cc)


class CodeCacheFuture:
    def result(self):
        raise NotImplementedError()


class TritonFuture(CodeCacheFuture):
    kernel: ModuleType

    def __init__(
        self,
        kernel: Any,
        future: Optional[Future[Any]],
    ) -> None:
        self.kernel = kernel
        self.future = future

    # @dynamo_utils.dynamo_timed
    def result(self) -> ModuleType:
        if self.future is not None:
            # If the worker failed this will throw an exception.
            self.future.result()
            self.future = None
            self.kernel.precompile()
        return self.kernel


class LambdaFuture(CodeCacheFuture):
    def __init__(self, result_fn):
        self.result_fn = result_fn

    def result(self):
        return self.result_fn()


# Used to keep track of all process pools invoked so far.
_pool_set: Set[AnyPool] = set()


def shutdown_compile_workers() -> None:
    """Shut down all outstanding compile-worker pools."""
    for pool in _pool_set:
        pool.shutdown()
    after_fork()


def after_fork():
    """Reset pools to initial state without shutting them down"""
    _pool_set.clear()
    AsyncCompile.process_pool.cache_clear()


os.register_at_fork(after_in_child=after_fork)


class AsyncCompile:
    def __init__(self) -> None:
        pass

    @staticmethod
    @functools.lru_cache(1)
    def pool() -> ThreadPoolExecutor:
        assert config.compile_threads > 1
        return ThreadPoolExecutor(config.compile_threads)

    @staticmethod
    @functools.lru_cache(1)
    def process_pool() -> AnyPool:
        assert config.compile_threads > 1
        pool: AnyPool
        if config.worker_start_method == "subprocess":
            # Wrapper around ProcessPoolExecutor forks in a new process we control
            pool = SubprocPool(config.compile_threads)
        else:
            # ensure properties have been calculated before processes
            # are forked
            caching_device_properties()
            ctx = multiprocessing.get_context(config.worker_start_method)
            pool = ProcessPoolExecutor(
                config.compile_threads,
                mp_context=ctx,
                initializer=partial(_async_compile_initializer, os.getpid()),
            )
            # when this pool is created in a subprocess object, the normal exit handler
            # doesn't run, and we need to register our own handler.
            # exitpriority has to be high, because another one of the finalizers will
            # kill the worker thread that sends the shutdown message to the workers...
            multiprocessing.util.Finalize(None, pool.shutdown, exitpriority=sys.maxsize)

        _pool_set.add(pool)
        return pool

    @classmethod
    def warm_pool(cls) -> None:
        if config.compile_threads <= 1:
            return
        _compile_start()
        _warm_process_pool(cls.process_pool(), config.compile_threads)
        _compile_end()

    @classmethod
    def submit(cls, task: Callable[..., Any]) -> Any:
        if config.compile_threads <= 1:
            return task()
        return cls.pool().submit(task)

<<<<<<< HEAD
    def triton(self, kernel_name: str, source_code: str, device_str: str = "cuda"):
=======
    def triton(
        self, kernel_name: str, source_code: str, device_str: str = "cuda"
    ) -> Union[TritonFuture, ModuleType]:
>>>>>>> d7fe0603
        _compile_start()
        _set_triton_ptxas_path()

        kernel = TritonCodeCache.load(kernel_name, source_code)
        if config.compile_threads > 1:
            device_interface = get_interface_for_device(device_str)
            device = torch.device(device_str, device_interface.current_device())
            cc = device_interface.get_compute_capability(device)
            future = self.process_pool().submit(
                _worker_compile_triton, kernel._reload_in_subproc, cc, device
            )
            return TritonFuture(kernel, future)
        else:
<<<<<<< HEAD
            kernel.precompile()
            return kernel

    def multi_kernel(self, *args, **kwargs) -> Any:
        from torch._inductor.codegen.multi_kernel import MultiKernelCall

=======
            return _load_kernel(kernel_name, source_code)

    def multi_kernel(self, *args, **kwargs) -> Any:
        from torch._inductor.codegen.multi_kernel import MultiKernelCall

>>>>>>> d7fe0603
        # no need to call this in parallel since the sub-kernels are already parallel tasks
        return MultiKernelCall(*args, **kwargs)

    def cpp(self, source_code: str):
        if config.compile_threads <= 1:
            return CppCodeCache.load(source_code).kernel
        else:
            get_result = CppCodeCache.load_async(source_code, submit_fn=self.submit)
            return LambdaFuture(lambda: get_result().kernel)

    def cpp_pybinding(self, argtypes: List[str], source_code: str):
        if config.compile_threads <= 1:
            return CppPythonBindingsCodeCache.load_pybinding(argtypes, source_code)
        else:
            get_result = CppPythonBindingsCodeCache.load_pybinding_async(
                argtypes, source_code, submit_fn=self.submit
            )
            return LambdaFuture(get_result)

    def cuda(self, source_code, dst_file_ext):
        def task():
            return CUDACodeCache.load(source_code, dst_file_ext)[0]

        return self.submit(task)

    def wait(self, scope: Dict[str, Any]) -> None:
        num_kernels = len(
            [
                value
                for key, value in scope.items()
                if isinstance(value, (Future, CodeCacheFuture))
            ]
        )
        pbar = tqdm(
            total=num_kernels,
            desc="Inductor Compilation",
            disable=config.disable_progress,
            delay=0,
        )
        if config.compile_threads > 1:
            for key, result in scope.items():
                if config.verbose_progress and not isinstance(pbar, _Faketqdm):
                    pbar.set_postfix_str(key)
                if isinstance(result, (Future, CodeCacheFuture)):
                    scope[key] = result.result()
                    pbar.update(1)

        _compile_end()


if (
    os.environ.get("TORCH_TNT_IN_USE", "0") == "1"
    or os.environ.get("TORCH_WARM_POOL", "1") == "1"
):
    pass
elif sys.version_info >= (3, 12):
    log.info("AsyncCompile.warm_pool() is broken on 3.12+.")
else:
    AsyncCompile.warm_pool()<|MERGE_RESOLUTION|>--- conflicted
+++ resolved
@@ -2003,23 +2003,6 @@
             output_path = input_path[:-3] + "so"
             future: Optional[Future[Any]] = None
             lib = None
-
-            def load_fn():
-                nonlocal lib
-                if lib is None:
-                    if future is not None:
-                        future.result()
-                    lib = cls._load_library(output_path, key)
-                    assert lib is not None
-                return lib
-
-            cls.cache[key] = load_fn
-
-            # fast exit if it is already compiled
-            with FileLock(lock_path, timeout=LOCK_TIMEOUT):
-                if os.path.exists(output_path):
-                    return load_fn
-
             worker_fn = functools.partial(
                 _worker_compile_cpp,
                 lock_path,
@@ -2029,10 +2012,23 @@
                     input=input_path, output=output_path, **compile_command
                 ),
             )
-            if submit_fn is None:
-                worker_fn()
-            else:
-                future = submit_fn(worker_fn)
+
+            def load_fn():
+                nonlocal lib
+                if lib is None:
+                    if future is not None:
+                        future.result()
+                    worker_fn()
+                    lib = cls._load_library(output_path, key)
+                    assert lib is not None
+                return lib
+
+            if submit_fn is not None:
+                with FileLock(lock_path, timeout=LOCK_TIMEOUT):
+                    if not os.path.exists(output_path):
+                        future = submit_fn(worker_fn)
+
+            cls.cache[key] = load_fn
 
         return cls.cache[key]
 
@@ -2759,13 +2755,7 @@
             return task()
         return cls.pool().submit(task)
 
-<<<<<<< HEAD
     def triton(self, kernel_name: str, source_code: str, device_str: str = "cuda"):
-=======
-    def triton(
-        self, kernel_name: str, source_code: str, device_str: str = "cuda"
-    ) -> Union[TritonFuture, ModuleType]:
->>>>>>> d7fe0603
         _compile_start()
         _set_triton_ptxas_path()
 
@@ -2779,20 +2769,12 @@
             )
             return TritonFuture(kernel, future)
         else:
-<<<<<<< HEAD
             kernel.precompile()
             return kernel
 
     def multi_kernel(self, *args, **kwargs) -> Any:
         from torch._inductor.codegen.multi_kernel import MultiKernelCall
 
-=======
-            return _load_kernel(kernel_name, source_code)
-
-    def multi_kernel(self, *args, **kwargs) -> Any:
-        from torch._inductor.codegen.multi_kernel import MultiKernelCall
-
->>>>>>> d7fe0603
         # no need to call this in parallel since the sub-kernels are already parallel tasks
         return MultiKernelCall(*args, **kwargs)
 
