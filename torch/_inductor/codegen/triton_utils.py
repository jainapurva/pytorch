--- conflicted
+++ resolved
@@ -63,35 +63,6 @@
     }
 
 
-<<<<<<< HEAD
-def is_unaligned_buffer(arg: TensorArg):
-    buf_name = arg.buffer
-    if buf_name in V.graph.graph_inputs:
-        return not config.assume_aligned_inputs
-
-    if buf_name in V.graph.constants:
-        # all constants are assumed to be aligned
-        return False
-
-    if V.graph.scheduler:
-        layout = V.graph.scheduler.get_buffer_layout(buf_name)
-    else:
-        buffer = V.graph.get_buffer(buf_name)
-        # output arg
-        if not buffer:
-            assert buf_name == V.kernel.output_node.name
-            layout = V.kernel.output_node.layout
-        else:
-            layout = buffer.get_layout()
-
-    if isinstance(layout, torch._inductor.ir.NonOwningLayout):
-        return not layout.maybe_guard_aligned()
-    else:
-        return False
-
-
-=======
->>>>>>> b279034e
 def config_of(
     args: List[KernelArgType],
     *,
@@ -110,7 +81,9 @@
                 offset_aligned = V.graph.sizevars.statically_known_multiple_of(
                     x.offset * x.dtype.itemsize, alignment  # type: ignore[arg-type]
                 )
-                return offset_aligned and not is_unaligned_buffer(x)
+                return offset_aligned and not V.graph.scheduler.is_unaligned_buffer(
+                    x.buffer
+                )
             else:
                 return False
         if isinstance(x, SizeArg):
