from __future__ import annotations

import collections
import contextlib
import dataclasses
import functools
import itertools
import logging
import math
import operator
import os
import textwrap
from functools import lru_cache
from typing import (
    Any,
    Callable,
    cast,
    Counter,
    DefaultDict,
    Dict,
    Iterable,
    List,
    Optional,
    Set,
    Tuple,
    Union,
)

import sympy

import torch

import torch._logging
from torch._prims_common import is_integer_dtype
from torch.utils._sympy.functions import FloorDiv, ModularIndexing
from torch.utils._sympy.value_ranges import ValueRanges
from torch.utils._triton import has_triton_package

from ..._dynamo.utils import counters
from .. import config, ir, scheduler
from ..codecache import code_hash, get_path, PyCodeCache
from ..dependencies import Dep, MemoryDep, StarDep
from ..ir import IRNode, ReductionHint, TritonTemplateBuffer
from ..optimize_indexing import indexing_dtype_strength_reduction
from ..scheduler import BaseSchedulerNode, BaseScheduling, WhyNoFuse
from ..triton_heuristics import AutotuneHint
from ..utils import (
    cache_on_self,
    do_bench,
    get_dtype_size,
    get_fused_kernel_name,
    get_kernel_metadata,
    green_text,
    is_welford_reduction,
    next_power_of_2,
    Placeholder,
    sympy_dot,
    sympy_index_symbol,
    sympy_product,
    sympy_subs,
    unique,
    yellow_text,
)
from ..virtualized import _ops as ops, OpsHandler, ReductionType, StoreMode, V
from ..wrapper_benchmark import get_kernel_category_by_source_code
from .common import (
    CSE,
    CSEVariable,
    DeferredLine,
    free_symbol_startswith,
    IndentedBuffer,
    index_prevent_reordering,
    Kernel,
    OpOverrides,
    PythonPrinter,
    SizeArg,
    TensorArg,
)
from .multi_kernel import MultiKernel
from .triton_utils import config_of, signature_of, signature_to_meta

log = logging.getLogger(__name__)
perf_hint_log = torch._logging.getArtifactLogger(__name__, "perf_hints")
schedule_log = torch._logging.getArtifactLogger(__name__, "schedule")
fusion_log = torch._logging.getArtifactLogger(__name__, "fusion")


@dataclasses.dataclass
class IndexingOptions:
    index_str: str
    mask_vars: Set[sympy.Symbol]
    mask_str: str
    expand_str: Optional[str]
    _has_rindex: bool

    def has_mask(self):
        return bool(self.mask_vars)

    def has_rindex(self):
        return self._has_rindex

    def has_tmpmask(self):
        return "tmp" in self.mask_str

    def has_rmask(self):
        return "rmask" in self.mask_str


@dataclasses.dataclass
class BlockPtrOptions:
    constant_offset: sympy.Expr
    shape: List[sympy.Expr]
    strides: List[sympy.Expr]
    block_shape: List[str]
    order: List[int]
    offsets: List[str]
    mask_vars: Set[sympy.Symbol]
    reshape_suffix: List[str]

    @staticmethod
    def create(
        strides: List[sympy.Expr],
        constant_offset: sympy.Expr,
        range_trees: List[IterationRangesEntry],
        mask_vars: Set[sympy.Symbol],
    ) -> BlockPtrOptions:
        """Helper to create a  BlockPtrOptions instance"""
        block_shape = [f"{t.prefix.upper()}BLOCK" for t in range_trees]
        reshape_suffix = [*block_shape]

        broadcasting_dim = [s == 0 for s in strides]
        for i, is_broadcasting in enumerate(broadcasting_dim):
            if is_broadcasting:
                # drop any stride==0 dimensions for performance
                reshape_suffix[i] = "1"

        if V.kernel.no_x_dim:
            assert range_trees[0].prefix == "x"
            reshape_suffix.pop(0)

        if (
            not V.kernel.inside_reduction
            and len(strides) == len(V.kernel.numels) - 1
            and V.kernel.numels[-1] != 1
        ):
            # Need to expand rank by 1 to match rank when self.inside_reduction=True
            reshape_suffix.append("1")

        def filter(it):
            """Removes any broadcasting dims from a given sequence"""
            assert len(it) == len(broadcasting_dim)
            return [
                item
                for item, is_broadcasting in zip(it, broadcasting_dim)
                if not is_broadcasting
            ]

        return BlockPtrOptions(
            constant_offset=V.graph.sizevars.lookup_precomputed_size(constant_offset),
            shape=[
                V.graph.sizevars.lookup_precomputed_size(t.numel)
                for t in filter(range_trees)
            ],
            strides=[*map(V.graph.sizevars.lookup_precomputed_size, filter(strides))],
            block_shape=filter(block_shape),
            order=V.graph.sizevars.guarded_order(filter(strides)),
            offsets=filter([f"{t.prefix}offset" for t in range_trees]),
            mask_vars=mask_vars,
            reshape_suffix=reshape_suffix,
        )

    def format(self, name: str, roffset=True) -> str:
        """
        Codegen a call to tl.make_block_ptr()

        Args:
            name: variable name for pointer
            roffset: should roffset be included in offsets=..., for use with tl.advance()

        Returns:
            "tl.make_block_ptr(...)"
        """
        f = V.kernel.index_to_str
        offsets = [*self.offsets]
        if not roffset:
            offsets[offsets.index("roffset")] = "0"
        args = [
            f"{name} + ({f(self.constant_offset)})"
            if self.constant_offset != 0
            else name,
            f"shape={f(self.shape)}",
            f"strides={f(self.strides)}",
            f"block_shape={f(self.block_shape)}",
            f"order={f(self.order)}",
            f"offsets={f(offsets)}",
        ]
        return f"tl.make_block_ptr({', '.join(args)})"

    @cache_on_self
    def boundary_check(self) -> List[int]:
        """List of indices to pass to tl.load(boundary_check=...)"""
        check = []
        for i in range(len(self.shape)):
            if (
                self.block_shape[i] != "1"
                and not V.graph.sizevars.statically_known_equals(self.strides[i], 0)  # type: ignore[arg-type]
                and not V.graph.sizevars.statically_known_multiple_of(
                    self.shape[i],
                    config.triton.max_block[self.block_shape[i][0]],  # type: ignore[arg-type]
                )
                and not (V.kernel.no_x_dim and self.block_shape[i] == "XBLOCK")
            ):
                check.append(i)
        return check

    def advance_roffset(self):
        """Codegen string to pass to tl.advance(name, ...)"""
        advance = ["0"] * len(self.shape)
        advance[self.offsets.index("roffset")] = "RBLOCK"
        return V.kernel.index_to_str(advance)

    def has_rindex(self):
        return "RBLOCK" in self.block_shape

    def has_rmask(self):
        return self.has_rindex()

    def has_tmpmask(self):
        return False  # block_ptr can't do indirect indexing

    def has_mask(self):
        return bool(self.boundary_check())


def triton_reshape(value: str, old_shape: List[str], new_shape: List[str]):
    """Workaround https://github.com/openai/triton/issues/2836"""
    assert isinstance(old_shape, list) and isinstance(new_shape, list)
    if old_shape == new_shape:
        return value
    if [s for s in new_shape if s != "1"] != old_shape:
        return f"tl.reshape({value}, [{', '.join(new_shape)}])"
    # rewrite to [:, None] syntax, which is less buggy
    idx = 0
    expand = []
    for size in new_shape:
        if idx < len(old_shape) and size == old_shape[idx]:
            expand.append(":")
            idx += 1
        else:
            assert size == "1"
            expand.append("None")
    assert idx == len(old_shape)
    return f"{value}[{', '.join(expand)}]"


class TritonPrinter(PythonPrinter):
    def _print_floor(self, expr):
        assert len(expr.args) == 1
        return f"tl.math.floor({self._print(expr.args[0])}).to({V.kernel.index_dtype})"

    def _print_ceiling(self, expr):
        assert len(expr.args) == 1
        return f"tl.math.ceil({self._print(expr.args[0])}).to({V.kernel.index_dtype})"

    def _helper_sqrt(self, expr):
        return f"tl.math.sqrt({self._print(expr)}.to(tl.float32))"

    def _print_Where(self, expr):
        c = self.doprint(expr.args[0])
        p = self.doprint(expr.args[1])
        q = self.doprint(expr.args[2])
        return f"tl.where({c}, {p}, {q})"

    @staticmethod
    @lru_cache(None)
    def _propagate_nan_arg():
        """
        Newer triton version added propagate_nan as required argument for
        tl.math.{min, max}. This method make inductor work with both old
        and new version of triton.
        """

        if not has_triton_package():
            # some tests run under environment without triton installed want to
            # check that the generated code is as expected.
            return ""
        import inspect

        import triton.language as tl

        if "propagate_nan" in inspect.signature(tl.math.min).parameters:
            # tl.PropagateNan.NONE is the default
            propagate_nan_arg = ", tl.PropagateNan.NONE"
        else:
            propagate_nan_arg = ""
        return propagate_nan_arg

    def _print_Min(self, expr):
        nargs = len(expr.args)
        if len(expr.args) == 1:
            return self._print(expr.args[0])

        mid = len(expr.args) // 2
        a = self._print(sympy.Min(*expr.args[:mid]))
        b = self._print(sympy.Min(*expr.args[mid:]))
        return f"tl.math.min({a}, {b}{TritonPrinter._propagate_nan_arg()})"

    def _print_Max(self, expr):
        nargs = len(expr.args)
        if len(expr.args) == 1:
            return self._print(expr.args[0])

        mid = len(expr.args) // 2
        a = self._print(sympy.Max(*expr.args[:mid]))
        b = self._print(sympy.Max(*expr.args[mid:]))

        return f"tl.math.max({a}, {b}{TritonPrinter._propagate_nan_arg()})"

    def _print_Abs(self, expr):
        assert len(expr.args) == 1
        return f"tl.abs({self._print(expr.args[0])})"

    def _print_cos(self, expr):
        assert len(expr.args) == 1
        return f"tl.math.cos(({self._print(expr.args[0])}).to(tl.float32))"

    def _print_cosh(self, expr):
        assert len(expr.args) == 1
        return f"tl.math.cosh(({self._print(expr.args[0])}).to(tl.float32))"

    def _print_acos(self, expr):
        assert len(expr.args) == 1
        return f"tl.math.acos(({self._print(expr.args[0])}).to(tl.float32))"

    def _print_sin(self, expr):
        assert len(expr.args) == 1
        return f"tl.math.sin(({self._print(expr.args[0])}).to(tl.float32))"

    def _print_sinh(self, expr):
        assert len(expr.args) == 1
        return f"tl.math.sinh(({self._print(expr.args[0])}).to(tl.float32))"

    def _print_asin(self, expr):
        assert len(expr.args) == 1
        return f"tl.math.asin(({self._print(expr.args[0])}).to(tl.float32))"

    def _print_tan(self, expr):
        assert len(expr.args) == 1
        return f"tl.math.tan(({self._print(expr.args[0])}).to(tl.float32))"

    def _print_tanh(self, expr):
        assert len(expr.args) == 1
        return f"tl.math.tanh(({self._print(expr.args[0])}).to(tl.float32))"

    def _print_atan(self, expr):
        assert len(expr.args) == 1
        return f"tl.math.atan(({self._print(expr.args[0])}).to(tl.float32))"

    def _print_FloorDiv(self, expr):
        if expr.is_integer:
            return super()._print_FloorDiv(expr)

        x, div = expr.args
        x = self.paren(self.doprint(x))
        div = self.paren(self.doprint(div))
        return f"tl.math.floor({x} / {div}).to({V.kernel.index_dtype})"

    def _print_Round(self, expr):
        assert len(expr.args) == 1
        return f"tl.math.llrint({self._print(expr.args[0])}).to({V.kernel.index_dtype})"

    def _print_RoundDecimal(self, expr):
        assert len(expr.args) == 2
        number, ndigits = expr.args
        if number.is_integer:
            # ndigits < 0 should have been filtered by the sympy function
            assert ndigits < 0
            raise ValueError(
                f"For integer inputs, only non-negative ndigits are currently supported, but got {ndigits}."
            )
        return f"tl.math.nearbyint(1e{ndigits} * {self.paren(self._print(number))}) * 1e{-ndigits}"


texpr = TritonPrinter().doprint
pexpr = PythonPrinter().doprint


def triton_compute_type(dtype):
    triton_type_name = str(dtype).split(".")[-1]
    if triton_type_name == "bool":
        triton_type_name = "int1"
    elif triton_type_name in ("float16", "bfloat16"):
        # float16 math is done in float32 inside the kernel
        triton_type_name = "float32"
    elif triton_type_name == "float8_e4m3fn":
        triton_type_name = "float8e4nv"
    elif triton_type_name == "float8_e5m2":
        triton_type_name = "float8e5"
    elif triton_type_name == "float8_e4m3fnuz":
        triton_type_name = "float8e4b8"
    elif triton_type_name == "float8_e5m2":
        triton_type_name = "float8e5b16"
    return f"tl.{triton_type_name}"


def triton_store_type(dtype):
    triton_type_name = str(dtype).split(".")[-1]
    if triton_type_name == "bool":
        triton_type_name = "int8"
    elif triton_type_name == "float8_e4m3fn":
        triton_type_name = "float8e4nv"
    elif triton_type_name == "float8_e5m2":
        triton_type_name = "float8e5"
    return f"tl.{triton_type_name}"


def triton_acc_type(dtype):
    if is_integer_dtype(dtype) and dtype.is_signed:
        nbits = 64 if dtype == torch.int64 else 32
        return f"tl.int{nbits}"
    return triton_compute_type(dtype)


def triton_constant(value):
    if value == float("inf"):
        return 'float("inf")'
    elif value == float("-inf"):
        return 'float("-inf")'
    elif math.isnan(value):
        return 'float("nan")'
    return repr(value)


class TritonCSEVariable(CSEVariable):
    def __init__(self, name, bounds: ValueRanges[Any]):
        super().__init__(name, bounds)
        # We'll use this to track which masks the variable needs when used for indirect indexing
        self.mask_vars: Set[str] = set()

    def update_on_args(self, name, args, kwargs):
        # When making a variable that is going to be used in indirect indexing
        # if a where clause is used it should mean that the result is always a
        # valid index, so you shouldn't include any of the dependent variables
        # in the resulting load mask
        if name == "where":
            return
        for arg in args:
            if isinstance(arg, TritonCSEVariable):
                self.mask_vars.update(arg.mask_vars)
            elif isinstance(arg, sympy.Symbol) and arg.name[0] in "xyr":
                # most of the time index vars don't need masks associated with them
                # however, when index vars are used to compute indices for indirect reads
                # those reads should subsequently be masked,
                self.mask_vars.update({f"{arg.name[0]}mask"})

    def __repr__(self):
        return f"TritonCSEVariable(name={self.name})"


class TritonOverrides(OpOverrides):
    """Map element-wise ops to Triton"""

    @staticmethod
    def to_dtype(x, dtype: torch.dtype, src_dtype: Optional[torch.dtype] = None):
        def _get_min_elements_per_thread(
            src_dtype: torch.dtype, dst_dtype: torch.dtype
        ) -> int:
            if src_dtype == dst_dtype:
                # No data type conversion is needed. No requirements on min_elem_per_thread.
                return 0

            # fp8 data type conversions has min_elem_per_thread requirements.
            # Refer to Triton implementations here:
            # https://github.com/openai/triton/blob/10f59d8ce04052521c1bc0cb3a3f8b98918fc7e3/lib/Conversion/TritonGPUToLLVM/ElementwiseOpToLLVM.cpp#L10.
            fp8_dtypes = {
                torch.float8_e4m3fn,
                torch.float8_e5m2,
            }
            # Triton doesn't support type conversions between fp8_e4m3 and fp8_e5m2.
            assert not (
                src_dtype in fp8_dtypes
                and dst_dtype in fp8_dtypes
                and src_dtype != dst_dtype
            ), "Conversions between float8_e5m2 and float8_e4m3fn is not supported!"
            if src_dtype == torch.float8_e5m2 or dst_dtype == torch.float8_e5m2:
                return 4
            if src_dtype == torch.float8_e4m3fn or dst_dtype == torch.float8_e4m3fn:
                return 2
            # No requirements on min_elem_per_thread.
            return 0

        if src_dtype is not None:
            # Both dtype and src_dtype are set. This is used by torch to(dtype=dtype).
            # It takes the maximum min_elem_per_thread if there are multiple fp8 conversions
            # in the same kernel.
            V.kernel.min_elem_per_thread = max(
                _get_min_elements_per_thread(src_dtype, dtype),
                V.kernel.min_elem_per_thread,
            )

        if dtype == torch.bool:
            return f"({x} != 0)"
        elif dtype == torch.uint8:
            # to work around llvm uint conversion semantics
            # that produces 0's for negative values
            return f"{x}.to(tl.int8).to(tl.uint8)"
        return f"{x}.to({triton_compute_type(dtype)})"

    @staticmethod
    def to_dtype_bitcast(x, dtype: torch.dtype, src_dtype: torch.dtype):
        triton_dtype = triton_compute_type(dtype)
        # We may promote float16 or bfloat16 to float32 and cause the
        # bitwidth of dtype to be different from the input tensor (i.e. float32).
        # In such as case, we will have to convert the input tensor to
        # its src_type, perform bitcast, and then convert the bit-casted
        # tensor back to float to ensure we use values with the right precision.
        if src_dtype in (torch.float16, torch.bfloat16):
            triton_src_dtype = str(src_dtype).split(".")[-1]
            cast_x = f"{x}.to(tl.{triton_src_dtype})"
            cast_x = f"{cast_x}.to({triton_dtype}, bitcast=True)"
            return f"{cast_x}.to(tl.float32)"
        else:
            return f"{x}.to({triton_dtype}, bitcast=True)"

    @staticmethod
    def _shaped_constant(value, dtype, shape):
        type_ = torch._prims_common.dtype_to_type(dtype)
        triton_val = triton_constant(type_(value))
        triton_type = triton_compute_type(dtype)

        if triton_type == "tl.float32":
            # Float constants are always f32 in triton
            return triton_val

        # NOTE: We use a tensor here in order to get the expected type.
        # Otherwise, e.g. float64 constants would be trunctated to float32.
        return f"tl.full({shape}, {triton_val}, {triton_type})"

    @classmethod
    def constant(cls, value, dtype):
        return cls._shaped_constant(value, dtype, shape=[])

    @staticmethod
    def abs(x):
        return f"tl.abs({x})"

    @staticmethod
    def libdevice_abs(x):
        return f"tl.math.abs({x})"

    @staticmethod
    def exp(x):
        return f"tl.exp({x})"

    @staticmethod
    def libdevice_exp(x):
        return f"tl.math.exp({x})"

    @staticmethod
    def exp2(x):
        return f"tl.math.exp2({x})"

    @staticmethod
    def expm1(x):
        return f"tl.math.expm1({x})"

    @staticmethod
    def sqrt(x):
        return f"tl.sqrt({x})"

    @staticmethod
    def libdevice_sqrt(x):
        return f"tl.math.sqrt({x})"

    @staticmethod
    def relu(x):
        bug = config.triton.inject_relu_bug_TESTING_ONLY
        if bug == "compile_error":
            return "compile error!"
        elif bug == "runtime_error":
            # NB: this only triggers runtime error as long as input
            # is not all zero
            return f'triton_helpers.device_assert_then({x} == 0, "injected assert fail", {x})'
        elif bug == "accuracy":
            return f"{x} + 1"
        elif bug is None:
            return ops.maximum("0", x)
        else:
            raise AssertionError(
                f"unrecognized config triton.inject_relu_bug_TESTING_ONLY = {bug!r}"
            )

    @staticmethod
    def minimum(a, b):
        return f"triton_helpers.minimum({a}, {b})"

    @staticmethod
    def maximum(a, b):
        return f"triton_helpers.maximum({a}, {b})"

    @staticmethod
    def where(a, b, c):
        return f"tl.where({a}, {b}, {c})"

    @staticmethod
    def cos(x):
        return f"tl.cos({x})"

    @staticmethod
    def libdevice_cos(x):
        return f"tl.math.cos({x})"

    @staticmethod
    def sin(x):
        return f"tl.sin({x})"

    @staticmethod
    def libdevice_sin(x):
        return f"tl.math.sin({x})"

    @classmethod
    def index_expr(cls, expr, dtype):
        raise NotImplementedError("ops.index_expr not implemented outside a kernel")

    @staticmethod
    def masked(mask, body, other):
        raise NotImplementedError("ops.masked not implemented outside a kernel")

    @staticmethod
    def lgamma(x):
        return f"tl.math.lgamma({x})"

    @staticmethod
    def erf(x):
        return f"tl.math.erf({x})"

    @staticmethod
    def cosh(x):
        return f"tl.math.cosh({x})"

    @staticmethod
    def sinh(x):
        return f"tl.math.sinh({x})"

    @staticmethod
    def acos(x):
        return f"tl.math.acos({x})"

    @staticmethod
    def acosh(x):
        return f"tl.math.acosh({x})"

    @staticmethod
    def asin(x):
        return f"tl.math.asin({x})"

    @staticmethod
    def asinh(x):
        return f"tl.math.asinh({x})"

    @staticmethod
    def atan2(x, y):
        return f"tl.math.atan2({x}, {y})"

    @staticmethod
    def atan(x):
        return f"tl.math.atan({x})"

    @staticmethod
    def atanh(x):
        return f"tl.math.atanh({x})"

    @staticmethod
    def copysign(x, y):
        return f"tl.math.copysign({x}, {y})"

    @staticmethod
    def erfc(x):
        return f"tl.math.erfc({x})"

    @staticmethod
    def erfinv(x):
        return f"tl.math.erfinv({x})"

    @staticmethod
    def hypot(x, y):
        return f"tl.math.hypot({x}, {y})"

    @staticmethod
    def log10(x):
        return f"tl.math.log10({x})"

    @staticmethod
    def nextafter(x, y):
        return f"tl.math.nextafter({x}, {y})"

    @staticmethod
    def logical_and(a, b):
        return f"{a} & {b}"

    @staticmethod
    def logical_not(a):
        return f"{a} == 0"

    @staticmethod
    def logical_or(a, b):
        return f"{a} | {b}"

    @staticmethod
    def logical_xor(a, b):
        return f"({a} ^ {b})"

    @staticmethod
    def bitwise_and(a, b):
        return f"{a} & {b}"

    @staticmethod
    def bitwise_not(a):
        return f"~{a}"

    @staticmethod
    def bitwise_or(a, b):
        return f"{a} | {b}"

    @staticmethod
    def bitwise_xor(a, b):
        return f"{a} ^ {b}"

    @staticmethod
    def bitwise_left_shift(a, b):
        return f"{a} << {b}"

    @staticmethod
    def bitwise_right_shift(a, b):
        return f"{a} >> {b}"

    @staticmethod
    def rand(seed, offset):
        offset = f"({offset}).to(tl.uint32)"
        return f"tl.rand({seed}, {offset})"

    @staticmethod
    def randn(seed, offset):
        offset = f"({offset}).to(tl.uint32)"
        return f"tl.randn({seed}, {offset})"

    @staticmethod
    def randint64(seed, offset, low, high):
        offset = f"({offset}).to(tl.uint32)"
        return f"triton_helpers.randint64({seed}, {offset}, {low}, {high})"

    @staticmethod
    def load_seed(name, offset):
        raise NotImplementedError("ops.load_seed not implemented outside a kernel")

    @staticmethod
    def rsqrt(x):
        return f"tl.math.rsqrt({x})"

    @staticmethod
    def log1p(x):
        return f"tl.math.log1p({x})"

    @staticmethod
    def tan(x):
        return f"tl.math.tan({x})"

    @staticmethod
    def tanh(x):
        return f"tl.math.tanh({x})"

    @staticmethod
    def sigmoid(x):
        return f"tl.sigmoid({x})"

    @staticmethod
    def libdevice_sigmoid(x):
        return f"1/(1 + tl.math.exp(-({x})))"

    @staticmethod
    def signbit(x):
        # XX: This is wrong for the value -0.0 in floating point
        return f"tl.math.signbit({x}) if ({x}).dtype is tl.float32 else {x} < 0"

    @staticmethod
    def fmod(a, b):
        return f"tl.math.fmod({a}, {b})"

    @staticmethod
    def pow(a, b):
        return f"tl.math.pow({a}, {b})"

    @staticmethod
    def log(x):
        return f"tl.log({x})"

    @staticmethod
    def libdevice_log(x):
        return f"tl.math.log({x})"

    @staticmethod
    def isinf(x):
        return f"tl.math.isinf({x}).to(tl.int1)"

    @staticmethod
    def isnan(x):
        return f"tl.math.isnan({x}).to(tl.int1)"

    @staticmethod
    def round(x):
        return f"tl.math.nearbyint({x})"

    @staticmethod
    def floor(x):
        return f"tl.math.floor({x})"

    @staticmethod
    def floordiv(a, b):
        # See the comment in lowering.div_mode. a and b are integer type.
        # Similar to div_floor_kernel_cuda in pytorch core.
        # Notice that // in triton behaves as truncdiv instead of floordiv
        quot = f"{a} // {b}"
        rem = f"{a} % {b}"
        return f"tl.where(({a} < 0) != ({b} < 0), tl.where({rem} != 0, {quot} - 1, {quot}), {quot})"

    @staticmethod
    def sign(x):
        def to_int(s):
            return f"{s}.to(tl.int8)"

        left = to_int(ops.lt("0", x))
        right = to_int(ops.lt(x, "0"))
        sub = ops.sub(left, right)
        return f"{sub}.to({x}.dtype)"

    @staticmethod
    def trunc(x):
        return f"tl.math.trunc({x})"

    @staticmethod
    def truncdiv(a, b):
        # See the comment in lowering.div_mode. a and b are integer type.
        # Notice that // in triton behaves as truncdiv instead of floordiv
        return f"{a} // {b}"

    @staticmethod
    def ceil(x):
        return f"tl.math.ceil({x})"


TritonOverrides._initialize_pointwise_overrides("triton")


# Use mypy to check protocol implemented correctly
def _typecheck_TritonOverrides(h: TritonOverrides) -> OpsHandler[str]:
    return h


class TritonKernelOverrides(TritonOverrides):
    """Map element-wise ops to Triton within a TritonKernel

    Unlike TritonOverrides, these assume the code is going to be inserted into
    the body of the main triton kernel and so it may use indexing and mask
    variables which are assumed to already be defined in the current scope.
    """

    @classmethod
    def constant(cls, value, dtype):
        # NOTE: Cannot use shape=[] as it's not supported by triton-rocm
        # We could use shape=[1] instead but starting with the correct
        # ndim avoids extra `tt.expand_dim` ops appearing in the triton IR.
        ndim = V.kernel.triton_tensor_ndim()
        shape = [1] * ndim
        return cls._shaped_constant(value, dtype, shape=shape)

    @classmethod
    def index_expr(cls, expr, dtype):
        indexing = V.kernel.indexing(expr, block_ptr=False)
        assert isinstance(indexing, IndexingOptions)
        # This is called from CSEProxy.__getattr__,  so we'll set the bounds there
        var = V.kernel.cse.generate(V.kernel.compute, indexing.index_str)

        if dtype not in {torch.int32, torch.int64}:
            var = V.kernel.cse.generate(V.kernel.compute, cls.to_dtype(var, dtype))
        var.mask_vars = indexing.mask_vars
        return var

    @staticmethod
    def masked(mask, body, other):
        with V.kernel.mask_loads(mask) as new_mask:
            result = body()

        # Take dtype from result to prevent accidental promotion
        other = V.kernel.cse.generate(
            V.kernel.compute,
            f"tl.full({result}.shape, {triton_constant(other)}, {result}.dtype)",
        )
        return ops.where(new_mask, result, other)

    @staticmethod
    def load_seed(name, offset):
        var = V.kernel.args.input(name)
        return (
            f"tl.load({var} + {V.kernel.args.seed_offset('load_seed_offset', offset)})"
        )


# Use mypy to check protocol implemented correctly
def _typecheck_TritonKernelOverrides(h: TritonKernelOverrides) -> OpsHandler[str]:
    return h


@dataclasses.dataclass
class IterationRanges:
    """
    Each range tree represents multiple sets of iteration indexing
    in a single tiled dimension in the output kernel.

    If you have two loops ranges one (4, 3, 2) and another (4, 6),
    then the range tree will be:
            4 (i0)
        3 (i1)  6 (i3)
        2 (i2)
    Where i0 is shared between both loops, but then the split into
    different indexing vars.  All loop ranges must iterate over
    the same number of elements.
    """

    def __init__(
        self,
        name: str,
        var_list: List[sympy.Symbol],
        var_ranges: Dict[sympy.Symbol, sympy.Expr],
        numel: sympy.Expr,
        prefix: str,
        *,
        kernel: TritonKernel,
        divisor=sympy.Integer(1),
        length=sympy.Integer(1),
        root: IterationRangesRoot,
    ):
        super().__init__()
        self.name = name
        self.var_list = var_list
        self.var_ranges = var_ranges
        self.numel = numel
        self.prefix = prefix
        self.divisor = divisor
        self.length = length
        self.kernel = kernel
        self.root = root

    def symbol(self):
        return sympy_index_symbol(self.name)


class IterationRangesRoot(IterationRanges):
    def __init__(
        self,
        name: str,
        numel: sympy.Expr,
        prefix: str,
        index: int,
        kernel: TritonKernel,
        pid_cache=None,
        *,
        is_loop: bool,
        tensor_dim: Optional[int],
        grid_dim: Optional[int],
    ):
        if pid_cache is None:
            pid_cache = {}
        super().__init__(
            name=name,
            var_list=[],
            var_ranges={},
            numel=numel,
            prefix=prefix,
            kernel=kernel,
            root=self,
        )
        self.index = index
        # Store all the nodes in one flat list
        self.nodes: Dict[sympy.Expr, IterationRangesEntry] = {}
        # This is for re-ordering program ID in triton mm template
        # pid_cache["tl.program_id(0)"] = pid_m
        self.pid_cache: Dict[str, str] = pid_cache

        # True if the dimension is implemented as a single program looping over
        # the full dimension (currently only used for non-persistent reduction)
        assert not is_loop or (prefix == "r" and grid_dim is None)
        self.is_loop = is_loop
        # Index of corresponding dimension on triton tensors
        self.tensor_dim = tensor_dim
        # Index of corresponding dimension in the triton grid
        self.grid_dim = grid_dim

    def __repr__(self):
        return f"IterationRangesRoot({self.name!r}, {self.numel}, ...)"

    def cache_clear(self):
        for node in self.nodes.values():
            node.cache_clear()

    def lookup(self, divisor, length):
        """
        Lookup a given RangeTreeEntry, creating it if needed
        """
        if V.graph.sizevars.statically_known_equals(divisor * length, self.numel):
            expr = FloorDiv(sympy_index_symbol(f"{self.prefix}index"), divisor)
        else:
            expr = ModularIndexing(
                sympy_index_symbol(f"{self.prefix}index"), divisor, length
            )

        if expr not in self.nodes:
            node = IterationRangesEntry(
                f"{self.prefix}{next(V.kernel.iter_vars_count)}",
                divisor,
                length,
                expr,
                self,
            )
            V.kernel.range_tree_nodes[node.symbol()] = node
            self.var_list.append(node.symbol())
            self.var_ranges[node.symbol()] = length
            self.nodes[expr] = node
        return self.nodes[expr]

    def construct_entries(self, lengths: List[sympy.Expr]):
        divisor = sympy.Integer(1)
        itervars = []
        for length in reversed(lengths):
            itervars.append(self.lookup(divisor, length))
            divisor = divisor * length
        return list(reversed(itervars))

    def construct(self, lengths: List[sympy.Expr]):
        return [e.symbol() for e in self.construct_entries(lengths)]

    def vars_and_sizes(self, index: sympy.Expr):
        """Figure out vars from this tree used in index"""
        nodes = [V.kernel.range_tree_nodes.get(s) for s in index.free_symbols]
        nodes = [n for n in nodes if n and n.prefix == self.prefix]
        nodes.sort(key=lambda x: V.graph.sizevars.size_hint(x.divisor))
        divisor = sympy.Integer(1)
        index_vars = []
        sizes = []

        def add(node):
            nonlocal divisor
            index_vars.append(node.symbol())
            sizes.append(node.length)
            divisor = divisor * node.length

        for node in nodes:
            if not V.graph.sizevars.statically_known_equals(node.divisor, divisor):
                # fill in unused index var
                add(self.lookup(divisor, FloorDiv(node.divisor, divisor)))
                divisor = node.divisor
            add(node)
        if not V.graph.sizevars.statically_known_equals(self.numel, divisor):
            # fill in unused index var
            add(self.lookup(divisor, FloorDiv(self.numel, divisor)))

        return list(reversed(index_vars)), list(reversed(sizes))

    def ranges_code(self):
        assert self.tensor_dim is not None
        size = self.kernel.indexing_size_str(self.tensor_dim)
        index_dtype = self.kernel.index_dtype
        convert = f".to({index_dtype})" if index_dtype != "tl.int32" else ""
        return f"tl.arange(0, {self.prefix.upper()}BLOCK){size}{convert}"

    def scalar_code(self, value):
        index_dtype = self.kernel.index_dtype
        ndim = self.kernel.triton_tensor_ndim()
        size = [1] * ndim
        return f"tl.full({size}, {value}, {index_dtype})"

    def get_pid(self):
        assert self.grid_dim is not None
        key = f"tl.program_id({self.grid_dim})"
        pid = self.pid_cache.get(key, key)
        if self.kernel.index_dtype != "tl.int32":
            return f"{pid}.to({self.kernel.index_dtype})"
        return pid

    def codegen_header(self, code):
        x = self.prefix
        if self.is_loop:
            code.writeline(f"{self.name} = {x}offset + {x}base")
        elif self.grid_dim is None:
            # no need to "{x}offset = "
            code.writeline(f"{self.name} = {self.ranges_code()}")
            code.writeline(f"{x}offset = 0")
        else:
            if self.tensor_dim is not None:
                line = f"{x}offset + {self.ranges_code()}"
            else:
                line = self.scalar_code(f"{x}offset")
            code.writelines(
                [
                    f"{x}offset = {self.get_pid()} * {x.upper()}BLOCK",
                    f"{self.name} = {line}",
                ]
            )
        code.writeline(f"{x}mask = {self.name} < {x}numel")


class IterationRangesEntry(IterationRanges):
    def __init__(
        self,
        name: str,
        divisor: sympy.Expr,
        length: sympy.Expr,
        expr: sympy.Expr,
        parent: IterationRanges,
    ):
        super().__init__(
            name=name,
            numel=parent.numel / length,
            var_list=parent.var_list,
            var_ranges=parent.var_ranges,
            prefix=parent.prefix,
            divisor=divisor,
            length=length,
            kernel=parent.kernel,
            root=parent.root,
        )
        self.parent = parent
        self.codegen = functools.lru_cache(None)(self._codegen)
        self.expr = expr

    def __repr__(self):
        return f"IterationRangesEntry({self.name}, {self.divisor}, {self.length}, {self.expr}, {self.var_ranges})"

    def set_name(self, name):
        self.codegen = lambda: name  # type: ignore[assignment]
        self.codegen.cache_clear = lambda: None  # type: ignore[method-assign]
        self.name = name

    def cache_clear(self):
        self.codegen.cache_clear()

    def writeline(self, line):
        if self.root.is_loop:
            V.kernel.indexing_code.writeline(line)
        else:
            # lift non-reduction stores outside loop
            V.kernel.body.writeline(line)

    def _codegen(self):
        self.writeline(f"{self.name} = " + texpr(V.kernel.rename_indexing(self.expr)))
        return self.name

    def precomputed_args(self):
        # for dynamic shapes, find parts of indexing expressions that have to be precomputed
        precomputed_args: List[sympy.Expr] = []
        if isinstance(self.expr, sympy.Symbol):
            return precomputed_args
        assert isinstance(self.expr, (FloorDiv, ModularIndexing)), type(self.expr)
        for arg in self.expr.args[1:]:
            if not isinstance(arg, (sympy.Integer, sympy.Symbol)):
                symbols = arg.free_symbols
                if len(symbols) > 0 and all(s.name.startswith("s") for s in symbols):
                    precomputed_args.append(arg)
        return precomputed_args

    def __hash__(self):
        return hash(self.name)

    def __eq__(self, other):
        return self.name == other.name


class HelperFunctions:
    """An ordered set of helper functions."""

    _templates_seen: Dict[str, str]  # Template code to function name
    finalized_helpers: List[str]

    def __init__(self):
        self._templates_seen = {}
        self.finalized_helpers = []

    def add(self, template_code: str) -> str:
        """This accepts a function definition with the function name
        left as a format specifier e.g.

            @triton.jit
            def {name}(arg0, arg1):
                return arg0 + arg1

        We add the templated code to the function set and return the name
        assigned to that function.

        """
        existing_name = self._templates_seen.get(template_code)
        if existing_name is not None:
            # Don't duplicate existing helpers
            return existing_name

        name = f"_triton_helper_fn{len(self.finalized_helpers)}"
        self._templates_seen[template_code] = name
        self.finalized_helpers.append(template_code.format(name=name))
        return name

    def __iter__(self):
        return iter(self.finalized_helpers)

    def __getitem__(self, idx):
        return self.finalized_helpers[idx]


class TritonKernel(Kernel):
    overrides = TritonKernelOverrides  # type: ignore[assignment]
    sexpr = pexpr

    helper_functions: HelperFunctions

    def __init__(
        self,
        *groups,
        index_dtype: str,
        mutations: Optional[Set[str]] = None,
        pid_cache=None,
        reduction_hint=ReductionHint.DEFAULT,
        min_elem_per_thread=0,
        disable_persistent_reduction=False,
    ):
        if pid_cache is None:
            pid_cache = {}
        super().__init__()
        self.numels = [V.graph.sizevars.simplify(s) for s in groups]
        self.mutations: Set[str] = mutations if mutations is not None else set()
        self.range_trees: List[IterationRangesRoot] = []
        self.range_tree_nodes: Dict[sympy.Symbol, IterationRangesEntry] = {}
        self.iter_vars_count = itertools.count()
        self.inside_reduction = self.numels[-1] != 1
        self.body = IndentedBuffer()
        self.indexing_code = IndentedBuffer()
        self.suffix: IndentedBuffer = IndentedBuffer()  # type: ignore[assignment]
        self.outside_loop_vars: Set[Any] = set()
        self.reduction_hint = reduction_hint
        self.index_dtype: str = index_dtype
        self.min_elem_per_thread = min_elem_per_thread
        self.last_usage: Set[str] = set()
        self.block_ptr_id = itertools.count()
        # buffer accesses in the kernel
        self.buf_accesses: DefaultDict[str, List[Dep]] = collections.defaultdict(list)

        self.persistent_reduction: bool = (
            not disable_persistent_reduction
        ) and self.should_use_persistent_reduction()
        self.no_x_dim = (
            self.reduction_hint == ReductionHint.INNER
            and self.persistent_reduction
            and len(self.numels) == 2
            and self.numels[-1] >= 256
        )
        self.initialize_range_tree(pid_cache)

        self.helper_functions = HelperFunctions()

        # A set of autotuning hints to pass as part of triton_meta
        self.autotune_hints: Set[AutotuneHint] = set()

        # define this in a closure to make cache local to object
        @functools.lru_cache(None)
        def simplify_indexing(index: sympy.Expr):
            index = V.graph.sizevars.simplify_with_ranges(index, self.var_ranges())
            for tree in self.range_trees:
                index = self.combine_contiguous_dims(index, tree)
            return index

        self.simplify_indexing = simplify_indexing
        self.code_hash = None

    def need_numel_args(self):
        r"""
        Indicate whether we need provide numel as arguments for the generated
        kernel calls in the benchmark.

        Should be true for pointwise/reduction kernels but false for triton
        matmul kernels.
        """
        return True

    def should_use_persistent_reduction(self) -> bool:
        """
        Heuristic to set self.persistent_reduction and add guards
        if needed.
        """
        if not (self.inside_reduction and config.triton.persistent_reductions):
            return False
        threshold = {
            ReductionHint.INNER: 1024,
        }.get(self.reduction_hint, 64)

        # If multi_kernel is enabled, we do more aggressive persistent reduction.
        # This may result in some persisent reductions slower than the
        # corresponding non-persistent reductions. MultiKernel will do benchmarking
        # to pick the faster one.
        if config.triton.multi_kernel:
            threshold *= 16
        last_numel = self.numels[-1]
        if not isinstance(last_numel, (int, sympy.Integer)):
            # Not static
            return False
        hint = V.graph.sizevars.size_hint(last_numel)
        if hint > threshold:
            return False
        # will need to recompile if we cross a larger power of 2 boundary
        V.graph.sizevars.guard_leq(self.numels[-1], next_power_of_2(hint))  # type: ignore[arg-type]
        return True

    def set_last_usage(self, nodes):
        if not self.inside_reduction or self.persistent_reduction:
            return
        self.last_usage = set(
            itertools.chain.from_iterable(
                n.last_usage for n in nodes if n is not EnableReduction
            )
        )

    def initialize_range_tree(self, pid_cache):
        no_r_dim = not self.inside_reduction or self.numels[-1] == 1

        prefixes = "zyxr"
        active_prefixes = prefixes[-len(self.numels) :]

        grid_dims = "xyz"
        if self.no_x_dim:
            tensor_dims = "r"
        elif no_r_dim:
            tensor_dims = "xyz"
        else:
            tensor_dims = "xyzr"

        tensor_dims = "".join(p for p in tensor_dims if p in active_prefixes)

        for i, prefix in enumerate(active_prefixes):
            is_reduction = prefix == "r"
            tensor_dim = tensor_dims.find(prefix) if prefix in tensor_dims else None
            grid_dim = None if is_reduction else grid_dims.find(prefix)
            index = i if grid_dim is None else grid_dim
            self.range_trees.append(
                IterationRangesRoot(
                    f"{prefix}index",
                    self.numels[i],
                    prefix,
                    index,
                    self,
                    pid_cache=pid_cache,
                    is_loop=is_reduction and not self.persistent_reduction,
                    tensor_dim=tensor_dim,
                    grid_dim=grid_dim,
                )
            )
        for tree in self.range_trees:
            # reduction indexing goes inside a loop
            if not tree.is_loop:
                tree.codegen_header(self.body)
        if self.inside_reduction and self.range_trees[-1].is_loop:
            # workaround for this issue:
            # https://gist.github.com/jansel/6527126f781559095c5531f98a4235a7
            self.body.writeline(f"rbase = {self.range_trees[-1].ranges_code()}")

    def disable_reduction(self):
        should_flush = self.range_trees[-1].is_loop

        @contextlib.contextmanager
        def ctx():
            if self.numels[-1] == 1:
                assert not self.inside_reduction
                yield
                return
            if should_flush:
                # calling codegen_body() will flush all the pending buffers
                # and write out a reduction loop
                self.codegen_body()
            self.inside_reduction = False
            try:
                yield
                if should_flush:
                    # flush out any code before opening the next loop
                    self.codegen_body()
            finally:
                self.inside_reduction = True

        return ctx()

    def set_ranges(self, *lengths):
        assert len(lengths) == len(self.range_trees)
        return [
            ranges.construct(length)
            for length, ranges in zip(lengths, self.range_trees)
        ]

    @staticmethod
    def _split_iteration_ranges(
        groups: Iterable[sympy.Expr], lengths: List[List[sympy.Expr]]
    ):
        sv = V.graph.sizevars
        new_ranges: List[List[sympy.Expr]] = [[] for _ in groups]
        remaining = [sv.simplify(g) for g in groups]
        var_count = itertools.count()

        def add_range(i, expr):
            expr = sv.simplify(expr)
            if not sv.statically_known_multiple_of(remaining[i], expr):
                raise CantSplit()
            # guard on the last item out
            remaining[i] = FloorDiv(remaining[i], expr)
            new_ranges[i].append(expr)
            return next(var_count)

        def make_combined(size, idx1, idx2):
            def getter(flat_vars):
                return size * flat_vars[idx1] + flat_vars[idx2]

            return getter

        return_getters_groups = []
        current_group = 0
        for length_group in lengths:
            return_getters = []
            for size in length_group:
                if sv.statically_known_equals(size, 1):  # type: ignore[arg-type]
                    return_getters.append(lambda _: sympy.Integer(0))
                    continue

                while (
                    current_group < len(remaining)
                    and sv.size_hint(remaining[current_group]) == 1
                ):
                    # scroll to next group with remaining elements
                    current_group += 1

                if sv.size_hint(size) > sv.size_hint(remaining[current_group]):
                    # need to break size in two
                    if not sv.statically_known_multiple_of(
                        size, remaining[current_group]
                    ):
                        raise CantSplit()
                    size1 = remaining[current_group]
                    size2 = FloorDiv(size, remaining[current_group])
                    return_getters.append(
                        make_combined(
                            size2,
                            add_range(current_group, size1),
                            add_range(current_group + 1, size2),
                        )
                    )
                else:
                    return_getters.append(
                        operator.itemgetter(add_range(current_group, size))
                    )
            return_getters_groups.append(return_getters)

        assert all(
            V.graph.sizevars.size_hint(s) == 1 for s in remaining
        ), f"failed to set ranges {remaining} {lengths}"

        return new_ranges, return_getters_groups

    @classmethod
    def is_compatible(
        cls, groups: Iterable[sympy.Expr], lengths: List[List[sympy.Expr]]
    ):
        try:
            cls._split_iteration_ranges(groups, lengths)
            return True
        except CantSplit:
            return False

    def split_and_set_ranges(self, lengths: List[List[sympy.Expr]]):
        """
        We may want to fuse `for i0 in s0*s1` into a tiled kernel with groups (s0, s1).

        To do this we need to split up the iteration space of i0 into something like:
            for i1 in s0:
              for i2 in s1:
                i0 = i1*s1 + i2
                ....

        This function matches and resplits lengths to the groups of
        this kernel to enable tiled + non-tiled fusions.
        """
        groups = [rt.numel for rt in self.range_trees]
        if not self.inside_reduction:
            groups[-1] = sympy.Integer(1)

        if len(lengths) == len(self.range_trees) and all(
            V.graph.sizevars.simplify(sympy_product(x) - g) == 0
            for x, g in zip(lengths, groups)
        ):
            return self.set_ranges(*lengths)

        new_ranges, return_getters_groups = self._split_iteration_ranges(
            groups, lengths
        )
        itervars = list(itertools.chain.from_iterable(self.set_ranges(*new_ranges)))
        return [[fn(itervars) for fn in fns] for fns in return_getters_groups]

    def is_indirect_indexing(self, index: sympy.Expr):
        # tmpX  means indirect indexing
        return free_symbol_startswith(index, "tmp")

    def is_broadcasted(self, index: sympy.Expr):
        # Note. This may not be correct when there is indirect indexing
        if self.is_indirect_indexing(index):
            return False

        index_numels = [1] * len(self.numels)
        for symbol in index.free_symbols:
            if symbol not in self.range_tree_nodes:
                # Non-iterated variables, e.g. strides
                continue
            entry = self.range_tree_nodes[symbol]  # type: ignore[index]
            assert isinstance(entry.parent, IterationRangesRoot)
            index_numels[entry.parent.index] *= entry.length

        # If the index variables only iterate over a subset of the kernel
        # numels, then it must be broadcasted.
        simplify = V.graph.sizevars.simplify
        return any(
            simplify(idx_range) != simplify(iter_range)  # type: ignore[arg-type]
            for idx_range, iter_range in zip(index_numels, self.numels)
        )

    def combine_contiguous_dims(self, index: sympy.Expr, tree: IterationRangesRoot):
        """
        More aggressive simplification to merge contiguous dims
        """
        if isinstance(index, (sympy.Integer, sympy.Symbol)):
            return index
        index_vars, sizes = tree.vars_and_sizes(index)
        if len(sizes) <= 1:
            return index
        new_sizes, reindex, prune = V.graph.sizevars._simplify_loops(
            index_vars, sizes, index_prevent_reordering([index], index_vars, sizes)
        )
        if new_sizes == sizes:
            return index
        new_index_vars = tree.construct(new_sizes)
        new_index = sympy_subs(index, dict(zip(index_vars, reindex(new_index_vars))))
        return new_index

    def index_to_str(self, index: sympy.Expr) -> str:
        """
        Convert an index expr to a string that can be used in triton code.
        e.g. a sympy expression "s2" may actually appear as "ks1" in the triton kernel.

        Index expressions often need to be passed in as arguments to the triton kernel.
        Rename_indexing and codegen_indexing keep track of the needed indices and add
        new parameters to the function signature.
        """
        if isinstance(index, list):
            return f"[{', '.join(map(self.index_to_str, index))}]"
        return texpr(self.rename_indexing(self.codegen_indexing(index)))

    def indexing(
        self,
        index: sympy.Expr,
        *,
        copy_shape=None,
        dense_indexing=False,
        override_mask=None,
        block_ptr=False,
    ) -> Union[IndexingOptions, BlockPtrOptions]:
        """
        Compute the index and mask to pass to tl.load() or tl.store()
        """
        index = self.simplify_indexing(index)
        index = sympy_subs(index, V.graph.sizevars.precomputed_replacements)
        # if simple replacements didn't get rid of floor/ceil, try full subs
        if len(index.atoms(sympy.floor)) or len(index.atoms(sympy.ceiling)):
            index = index.subs(V.graph.sizevars.precomputed_replacements)
        # last resort, if no range vars are in the expr, hoist it
        # TODO instead of trying to blindly find complicated exprs, we should hoist the
        # inputs/outputs sizes and strides, but at the time indexing is generated
        # kernel inputs and outputs are not set yet, we'd need a deeper refactor
        # to do it this way

        if len(index.atoms(sympy.ceiling)):
            for a in index.atoms(sympy.ceiling):
                # for nested exprs, atoms yields top level first (?)
                # so if everything goes fine, lower level replacements will come up empty
                symbols = a.free_symbols
                if len(symbols) > 0 and all(
                    s.name.startswith("s") or s.name.startswith("ps") for s in symbols
                ):
                    replacements = {a: V.graph.sizevars.lookup_precomputed_size(a)}
                    index = sympy_subs(index, replacements)

        index = self.simplify_indexing(index)
        index_vars = index.free_symbols
        has_rindex = False

        mask_vars: Set[str] = set()
        for var in index_vars:
            assert isinstance(var, sympy.Symbol)
            has_rindex = has_rindex or var.name.startswith("r")
            if override_mask:
                pass
            elif var.name.startswith("tmp"):
                # indirect indexing
                cse_var = self.cse.varname_map[var.name]
                mask_vars.update(cse_var.mask_vars)
            elif var.name.startswith(("s", "ps", "i", "u")):
                pass
            else:
                # var is one of xN, yN or rN
                assert var.name[0] in "xyr", var.name
                mask_vars.add(f"{var.name[0]}mask")

        need_dense = (
            config.triton.dense_indexing
            or dense_indexing
            or self._load_mask is not None
        ) and index != 0

        have_dense = True
        have_loop_vars = False
        dense_mask_vars = set()

        for tree in self.active_range_trees():
            if index_vars.intersection(tree.var_list):
                have_loop_vars = True
            else:
                have_dense = False
            dense_mask_vars.add(f"{tree.prefix}mask")

        if (
            block_ptr
            and config.triton.use_block_ptr
            and not override_mask
            and not self._load_mask
            and len(mask_vars - dense_mask_vars) == 0
            and not self.is_indirect_indexing(index)
            and have_loop_vars
            # workaround https://github.com/openai/triton/issues/2821
            and self.index_dtype == "tl.int32"
        ):
            index_relative_to_xyr_index = sympy_subs(
                index, {v: t.expr for v, t in self.range_tree_nodes.items()}
            )
            range_trees = self.active_range_trees(reorder=True)
            symbols = [t.symbol() for t in range_trees]
            strides = [sympy.Wild(f"stride_{s}", exclude=symbols) for s in symbols]
            offset = sympy.Wild("_offset", exclude=symbols)
            m = index_relative_to_xyr_index.match(sympy_dot(symbols, strides) + offset)
            # TODO(jansel): it is sometimes possible to do higher dimensional block_ptrs with
            #               a tl.reshape the correct block.  We will miss these cases today.
            if m:
                self.filter_masks(mask_vars)
                return BlockPtrOptions.create(
                    [m[s] for s in strides],
                    m[offset],
                    range_trees,
                    mask_vars,  # type: ignore[arg-type]
                )

        expand_str = None
        index_str = self.index_to_str(index)
        if isinstance(index, sympy.Integer):
            expand_str = f"{copy_shape}.shape" if copy_shape else self.dense_size_str()
            index_str = f"tl.full({expand_str}, {index_str}, tl.int32)"
            return IndexingOptions(index_str, set(), "None", expand_str, has_rindex)

        if need_dense and not have_dense:
            expand_str = f"{copy_shape}.shape" if copy_shape else self.dense_size_str()
            index_str = f"tl.broadcast_to({index_str}, {expand_str})"
            mask_vars = dense_mask_vars
        elif not have_loop_vars and copy_shape:
            index_str = f"tl.broadcast_to({index_str}, {copy_shape}.shape)"
            mask_vars = dense_mask_vars

        if override_mask:
            mask_vars = {override_mask}

        if self._load_mask:
            mask_vars.add(self._load_mask)

        self.filter_masks(mask_vars)

        mask_str = " & ".join(sorted(map(str, mask_vars))) if mask_vars else "None"
        return IndexingOptions(index_str, mask_vars, mask_str, expand_str, has_rindex)  # type: ignore[arg-type]

    def active_range_trees(self, reorder=False):
        trees = [
            t for t in self.range_trees if t.prefix != "r" or self.inside_reduction
        ]
        if reorder and len(trees) > 1:
            count = sum(t.prefix in "xyz" for t in trees)
            assert "".join(t.prefix for t in trees[:count]) == "zyx"[-count:], [
                t.prefix for t in trees[:count]
            ]
            trees[:count] = reversed(trees[:count])
        return trees

    def filter_masks(self, mask_vars):
        for tree in self.range_trees:
            # Masks are superfluous if we only have one element
            if V.graph.sizevars.statically_known_equals(tree.numel, 1):  # type: ignore[arg-type]
                mask_vars.discard(f"{tree.prefix}mask")
                continue
            # Masks are superfluous if numel is a multiple of BLOCK
            # (We use the fact that BLOCK is required by triton to be a power of 2)
            if tree.prefix.upper() not in config.triton.max_block:
                continue
            max_block = config.triton.max_block[tree.prefix.upper()]
            # Optional optimization: if block divides numel exactly, we will
            # never need to do a masked load to handle stragglers at the end.
            # It's faster to avoid masking at all.  But it is sound to always
            # mask.
            if V.graph.sizevars.statically_known_multiple_of(tree.numel, max_block):  # type: ignore[arg-type]
                mask_vars.discard(f"{tree.prefix}mask")

    def var_ranges(self):
        return dict(
            itertools.chain.from_iterable(
                tree.var_ranges.items() for tree in self.range_trees
            )
        )

    def codegen_indexing(self, expr: sympy.Expr):
        expr = V.graph.sizevars.simplify_with_ranges(expr, self.var_ranges())
        for sym in sorted(expr.free_symbols, key=str):
            if sym in self.range_tree_nodes:
                # if indexing expression is complicated, we precompute it on the host side
                # and send the result as a kernel argument
                replacements = {}
                for ps in self.range_tree_nodes[sym].precomputed_args():  # type: ignore[index]
                    replacements[ps] = V.graph.sizevars.lookup_precomputed_size(ps)
                if len(replacements) > 0:
                    self.range_tree_nodes[sym].expr = sympy_subs(  # type: ignore[index]
                        self.range_tree_nodes[sym].expr, replacements  # type: ignore[index]
                    )
                self.range_tree_nodes[sym].codegen()  # type: ignore[index]
        return expr

    @contextlib.contextmanager
    def mask_loads(self, mask):
        """Context manager to add an additional mask to tl.load/store"""
        prior = self._load_mask
        if prior:
            mask = self.cse.generate(self.compute, f"{mask} & {prior}")

        self._load_mask = mask
        try:
            # TODO(jansel): do we need a reshape here?
            yield mask
        finally:
            self._load_mask = prior

    def generate_assert(self, check):
        return torch.version.hip is None and super().generate_assert(check)

    def load_mask(self, var):
        mask = ""
        mask_vars = set(var.mask_vars)
        if self._load_mask:
            mask_vars.add(self._load_mask)

        if mask_vars:
            mask = (
                f"{next(iter(mask_vars))}"
                if len(mask_vars) == 1
                else f"({' & '.join(str(v) for v in mask_vars)})"
            )
        return mask

    @property
    def assert_function(self) -> str:
        return "tl.device_assert"

    def get_strides_of_load(self, index: sympy.Expr):
        """
        This gets the stride of the index for each of the tiling variables
        (technically, it does it at index 0)

        For example, if
        xindex = x0 + 512*x1 + 1024*r0
        x0 = (xindex//512)
        x1 = (xindex % 512)
        r0 = rindex // 1024

        this function would return
        {xindex: 512, rindex: 1024}
        """
        index_to_tile_indexes = {k: v.expr for k, v in self.range_tree_nodes.items()}
        index_in_tile_vars = sympy_subs(index, index_to_tile_indexes)  # type: ignore[arg-type]
        strides = {}
        for range_tree in self.range_trees:
            s = sympy_index_symbol(range_tree.name)
            strides[s] = sympy_subs(index_in_tile_vars, {s: 1}) - sympy_subs(
                index_in_tile_vars, {s: 0}
            )
        return strides

    def codegen_block_ptr(
        self, name: str, var: str, indexing: BlockPtrOptions, other=""
    ) -> Tuple[str, Optional[DeferredLine], str]:
        advance_block_ptr = None
        check = indexing.boundary_check()
        if not check:
            # workaround https://github.com/openai/triton/issues/2813
            other = ""
        elif other:
            assert other == ", other=0.0"
            other = f", boundary_check={check!r}, padding_option='zero'"
        else:
            other = f", boundary_check={check!r}"
        if (
            self.inside_reduction
            and self.range_trees[-1].is_loop
            and indexing.has_rindex()
        ):
            block_ptr = f"block_ptr{next(self.block_ptr_id)}"
            self.body.writeline(
                DeferredLine(
                    name, f"{block_ptr} = {indexing.format(var, roffset=False)}"
                )
            )
            advance_block_ptr = DeferredLine(
                name,
                f"{block_ptr} = tl.advance({block_ptr}, {indexing.advance_roffset()})",
            )
        else:
            block_ptr = indexing.format(var)
        return block_ptr, advance_block_ptr, other

    def codegen_block_ptr_store_line(self, name, indexing, block_ptr, value, other=""):
        # broadcasting is not implicit for block_ptrs
        value = (
            f"tl.broadcast_to({value}, {self.index_to_str(indexing.reshape_suffix)})"
        )
        # drop any extra size=1 dimensions
        value = triton_reshape(value, indexing.reshape_suffix, indexing.block_shape)
        # workaround https://github.com/openai/triton/issues/2814
        value = f"{value}.to({triton_store_type(V.graph.get_dtype(name))})"
        return f"tl.store({block_ptr}, {value}{other})"

    def load(self, name: str, index: sympy.Expr):
        var = self.args.input(name)
        indirect_indexing = self.is_indirect_indexing(index)
        original_index = index
        indexing = self.indexing(index, block_ptr=True)
        has_rindex = indexing.has_rindex()
        has_tmpmask = indexing.has_tmpmask()

        # Keep the variable in cache if were going to reuse it. Equiv., if any of the following hold
        #  1) We are doing broadcasting
        #  2) It is a non-coalesced load. The intuition is that if it's
        #  non-coalesced, we will likely load each element multiple times in
        #  practice.
        #  3) It will be used later and it won't be CSE'd. Equiv., if all the following hold
        #   3.1) We are in a reduction loop
        #   3.2) Its not its last use
        #   3.3) This load will not be lifted to the body
        #
        is_coalesced = any(
            i == 1 for i in self.get_strides_of_load(original_index).values()
        )
        if self.is_broadcasted(original_index):
            ep = ", eviction_policy='evict_last'"
        elif not is_coalesced:
            ep = ", eviction_policy='evict_last'"
        elif self.inside_reduction and self.range_trees[-1].is_loop:
            if name in self.args.inplace_buffers:
                names = set(self.args.inplace_buffers[name].other_names)
            else:
                names = {name}
            last_use = len(names & self.last_usage) > 0
            evict_last = not last_use and (has_rindex or indirect_indexing)
            if evict_last:
                ep = ", eviction_policy='evict_last'"
            else:
                ep = ", eviction_policy='evict_first'"
        else:
            ep = ""
        # "other" below is a workaround for https://github.com/openai/triton/issues/737
        # for bool, even though it's likely subject to the same bug, setting `other` leads
        # to LLVM errors so we are skipping it for now
        if (
            (has_tmpmask or has_rindex)
            and V.graph.get_dtype(name) != torch.bool
            and indexing.has_mask()
        ):
            other = ", other=0.0"
        else:
            other = ""

        advance_block_ptr = None
        append_broadcast = None
        if V.graph.is_unspec_arg(name):
            line = var
        else:
            if isinstance(indexing, BlockPtrOptions):
                block_ptr, advance_block_ptr, other = self.codegen_block_ptr(
                    name, var, indexing, other
                )
                line = f"tl.load({block_ptr}{other}{ep})"
                # add needed size=1 dimensions
                line = triton_reshape(
                    line, indexing.block_shape, indexing.reshape_suffix
                )
            elif isinstance(original_index, sympy.Integer):
                line = f"tl.load({var} + ({original_index}))"
                append_broadcast = indexing.expand_str
            else:
                line = f"tl.load({var} + ({indexing.index_str}), {indexing.mask_str}{ep}{other})"

            dtype = V.graph.get_dtype(name)
            if dtype in (torch.float16, torch.bfloat16):
                line += ".to(tl.float32)"
            if dtype == torch.bool and torch.version.hip is None:
                # Workaround for https://github.com/openai/triton/issues/2151
                # tl.load returns int8 when loading from pointer to int1
                # NOTE: Currently causes hangs on bool UTs for ROCm
                line += ".to(tl.int1)"

        if has_tmpmask:
            # Masked loads must come after the mask is computed
            load_buffer = self.compute
        elif (
            self.inside_reduction
            and self.range_trees[-1].is_loop
            and not indirect_indexing
            and not has_rindex
        ):
            # can lift a common load outside of reduction loop
            # One exception is when this is an indirect_load.
            load_buffer = self.body
        else:
            load_buffer = self.loads

        result_var = self.cse.generate(load_buffer, line)
        assert isinstance(result_var, TritonCSEVariable)
        result_var.mask_vars = indexing.mask_vars  # type: ignore[assignment]

        if append_broadcast:
            line = f"tl.broadcast_to({result_var}, {append_broadcast})"
            result_var = self.cse.generate(load_buffer, line)

        if advance_block_ptr:
            load_buffer.writeline(advance_block_ptr)

        if not self.inside_reduction or (not indexing.has_rmask() and not has_rindex):
            self.outside_loop_vars.add(result_var)

        return result_var

    def store(
        self, name: str, index: sympy.Expr, value: CSEVariable, mode: StoreMode = None
    ) -> None:
        var = self.args.output(name)
        original_index = index
        indexing = self.indexing(index, dense_indexing=True, block_ptr=mode is None)

        # Guard against write-after-read corruption in triton.
        # See # https://github.com/openai/triton/issues/1615
        # This triton bug means that a load which is broadcasted over multiple
        # warps may see the result of a store that happens later in the triton
        # program. The workaround is to add a barrier before storing, which
        # enforces that all warps have already read the data.
        is_inplace = name in self.args.inplace_buffers
        is_broadcasted = self.is_broadcasted(original_index)
        if is_inplace and is_broadcasted:
            self.stores.writeline(DeferredLine(name, "tl.debug_barrier()"))

        advance_block_ptr = None
        if isinstance(indexing, BlockPtrOptions):
            block_ptr, advance_block_ptr, other = self.codegen_block_ptr(
                name, var, indexing
            )
            # block_ptr stores don't do implicit casting
            line = self.codegen_block_ptr_store_line(
                name, indexing, block_ptr, value, other
            )
        elif mode is None:
            line = f"tl.store({var} + ({indexing.index_str}), {value}, {indexing.mask_str})"
        elif mode == "atomic_add":
            line = f"tl.atomic_add({var} + ({indexing.index_str}), {value}, {indexing.mask_str})"
        else:
            raise NotImplementedError(f"store mode={mode}")
        self.stores.writeline(DeferredLine(name, line))
        if advance_block_ptr:
            self.stores.writeline(advance_block_ptr)

        if not self.inside_reduction:
            self.outside_loop_vars.add(value)

    def bucketize(
        self,
        values: CSEVariable,
        offsets_name: str,
        offsets_size: sympy.Expr,
        indexing_dtype: torch.dtype,
        right: bool,
    ) -> CSEVariable:
        """
        See [Note: Inductor bucketize op]
        """

        # Triton performance for bucketize_binary_search is much better when the number
        # of threads equals the number of elements.
        # If we're trying to use a bucketize kernel, we should make sure that an
        # autotuning config with num_elements_per_warp=32 exists.
        self.autotune_hints.add(AutotuneHint.ELEMENTS_PER_WARP_32)

        offsets_ptr = self.args.input(offsets_name)
        block_size = self.dense_size_str()
        offsets_size_str = self.index_to_str(offsets_size)

        if indexing_dtype == torch.int32:
            triton_dtype = "tl.int32"
        elif indexing_dtype == torch.int64:
            triton_dtype = "tl.int64"
        else:
            raise NotImplementedError(
                "Bucketize only supports indexing with int32 and int64"
            )

        result = self.cse.generate(
            self.compute,
            f"triton_helpers.bucketize_binary_search({values}, {offsets_ptr}, {triton_dtype}, {right}, {offsets_size_str}, {block_size})",  # noqa: B950 line too long
        )

        return result

    def reduction_resize(self, value):
        ndims = self.triton_tensor_ndim()
        if ndims == 1:
            return f"triton_helpers.promote_to_tensor({value})"

        sizes = [":"] * ndims
        sizes[-1] = "None"
        return f"{value}[{', '.join(sizes)}]"

    @staticmethod
    def _map_tuple_or_scalar(fn, value):
        if isinstance(value, tuple):
            return tuple(map(fn, value))
        return fn(value)

    def reduction(
        self,
        dtype: torch.dtype,
        src_dtype: torch.dtype,
        reduction_type: ReductionType,
        value: Union[CSEVariable, Tuple[CSEVariable, ...]],
    ) -> Union[CSEVariable, Tuple[CSEVariable, ...]]:
        assert self.inside_reduction
        masks = {f"{tree.prefix}mask" for tree in self.range_trees}
        self.filter_masks(masks)
        masks = sorted(masks)
        if self._load_mask:
            masks.append(self._load_mask)
        reduction_range_prefix = self.range_trees[-1].prefix

        # Say we have
        #     tmp0 = ops.constant(1, torch.int64)
        #     tmp1 = ops.reduction(torch.int64, torch.int64, "sum", tmp0)
        # tmp0 in the triton code is either a scalar, or single-element tensor
        # so if we emit tl.sum directly, it will only give 1 instead of RBLOCK * 1
        # To avoid this, we broadcast to the expected shape first.
        dense_size_str = self.dense_size_str()
        value = self._map_tuple_or_scalar(
            lambda v: self.cse.generate(
                self.compute, f"tl.broadcast_to({v}, {dense_size_str})"
            ),
            value,
        )

        dim: int
        root_op: str

        def final_reduction(value):
            use_helper = reduction_type in {"any", "max", "min", "prod"}
            module = "triton_helpers" if use_helper else "tl"
            if reduction_type in {"max", "min"}:
                return self.reduction_resize(
                    f"{module}.{reduction_type}2({value}, {dim})"
                )
            return self.reduction_resize(f"{module}.{reduction_type}({value}, {dim})")

        def final_argreduce(buffer, result_var, value, index):
            buffer.splice(
                f"""\
                _, {result_var}_tmp = triton_helpers.{root_op}_with_index({value}, {index}, {dim})
                {result_var} = {self.reduction_resize(f'{result_var}_tmp')}
                """
            )

        cache_key = (src_dtype, reduction_type, value)
        if cache_key in self.cse.reduction_cache:
            return self.cse.reduction_cache[cache_key]

        dim = self.triton_tensor_ndim() - 1
        acc_type = triton_acc_type(src_dtype)
        result_var: Any = self.cse.newvar()
        result_var.mask_vars = {var for var in masks if var[0] != "r"}
        cond = " & ".join(masks)

        def where_cond(tval, fval):
            if not cond:
                return tval
            return TritonKernelOverrides.where(cond, tval, fval)

        if self.persistent_reduction:
            default = ir.Reduction.default_value(reduction_type, src_dtype)
            default = self._map_tuple_or_scalar(triton_constant, default)

            def _mask_value(value, default):
                return self.cse.generate(self.compute, where_cond(value, default))

            if isinstance(value, tuple):
                masked_value = [_mask_value(v, d) for v, d in zip(value, default)]
            else:
                masked_value = _mask_value(value, default)

            if reduction_type in {"argmax", "argmin"}:
                accumulator_index = str(
                    self.cse.generate(
                        self.compute,
                        f"tl.broadcast_to({reduction_range_prefix}index, {masked_value}.shape)",
                    )
                )
                root_op = {"argmax": "max", "argmin": "min"}[reduction_type]
                final_argreduce(
                    self.compute, result_var, masked_value, accumulator_index
                )
            elif reduction_type == "welford_reduce":
                # For persistent reductions, don't bother with
                # welford's algorithm since it uses more registers, and
                # taking two reductions doesn't increase memory usage.
                sum_ = ops.reduction(dtype, dtype, "sum", value)
                self.inside_reduction = False
                rnumel = ops.index_expr(self.numels[-1], dtype)
                mean = ops.truediv(sum_, rnumel)

                self.inside_reduction = True
                dx = ops.sub(value, mean)
                dx2 = ops.mul(dx, dx)
                m2 = ops.reduction(dtype, dtype, "sum", dx2)
                result_var = (mean, m2, rnumel)
            elif reduction_type == "welford_combine":
                mean, m2, weight = masked_value
                welford = f"triton_helpers.welford({mean}, {m2}, {weight}, {dim})"
                mean, m2, weight = (self.cse.newvar() for _ in range(3))
                self.compute.writeline(f"{mean}, {m2}, {weight} = {welford}")

                result_var = tuple(
                    self.cse.generate(self.compute, self.reduction_resize(var_name))
                    for var_name in (mean, m2, weight)
                )
            else:
                result_var = self.cse.generate(
                    self.compute, final_reduction(masked_value)
                )
        else:
            accumulator = f"_{result_var}"
            default = ir.Reduction.default_accumulator(reduction_type, src_dtype)
            default = self._map_tuple_or_scalar(triton_constant, default)
            if not isinstance(default, tuple):
                self.body.writeline(
                    f"{accumulator} = tl.full({self.dense_size_str()}, {default}, {acc_type})"
                )

            if reduction_type in {"argmax", "argmin"}:
                accumulator_index = f"_{result_var}_index"
                long_max = torch.iinfo(torch.int64).max
                self.body.writeline(
                    f"{accumulator_index} = tl.full({self.dense_size_str()}, {long_max}, tl.int64)"
                )
                root_op = {"argmax": "max", "argmin": "min"}[reduction_type]

                self.compute.splice(
                    f"""\
                {accumulator}_next, {accumulator_index}_next = triton_helpers.{root_op}imum_with_index(
                    {accumulator}, {accumulator_index}, {value}, {reduction_range_prefix}index
                )
                {accumulator} = {where_cond(f'{accumulator}_next', accumulator)}
                {accumulator_index} = {where_cond(f'{accumulator_index}_next', accumulator_index)}
                """
                )
                final_argreduce(self.suffix, result_var, accumulator, accumulator_index)
            elif is_welford_reduction(reduction_type):
                accumulator = f"{result_var}_mean"
                accumulator_m2 = f"{result_var}_m2"
                accumulator_weight = f"{result_var}_weight"
                self.body.writeline(
                    f"{accumulator} = tl.zeros({self.dense_size_str()}, {acc_type})"
                )
                self.body.writeline(
                    f"{accumulator_m2} = tl.zeros({self.dense_size_str()}, {acc_type})"
                )
                self.body.writeline(
                    f"{accumulator_weight} = tl.zeros({self.dense_size_str()}, {acc_type})"
                )

                if reduction_type == "welford_combine":
                    mean, m2, weight = value
                    self.compute.splice(
                        f"""\
                    {accumulator}_next, {accumulator_m2}_next, {accumulator_weight}_next = triton_helpers.welford_combine(
                        {accumulator}, {accumulator_m2}, {accumulator_weight},
                        {mean}, {m2}, {weight}
                    )
                    """
                    )
                else:
                    assert reduction_type == "welford_reduce"
                    self.compute.splice(
                        f"""\
                    {accumulator}_next, {accumulator_m2}_next, {accumulator_weight}_next = triton_helpers.welford_reduce(
                        {value}, {accumulator}, {accumulator_m2}, {accumulator_weight},
                    )
                    """
                    )

                self.compute.splice(
                    f"""\
                {accumulator} = {where_cond(f'{accumulator}_next', accumulator)}
                {accumulator_m2} = {where_cond(f'{accumulator_m2}_next', accumulator_m2)}
                {accumulator_weight} = {where_cond(f'{accumulator_weight}_next', accumulator_weight)}
                """
                )

                result_mean = result_var
                result_m2 = self.cse.newvar()
                result_weight = self.cse.newvar()
                self.suffix.splice(
                    f"""\
                {result_mean}_tmp, {result_m2}_tmp, {result_weight}_tmp = triton_helpers.welford(
                    {accumulator}, {accumulator_m2}, {accumulator_weight}, {dim}
                )
                {result_mean} = {self.reduction_resize(f'{result_mean}_tmp')}
                {result_m2} = {self.reduction_resize(f'{result_m2}_tmp')}
                {result_weight} = {self.reduction_resize(f'{result_weight}_tmp')}
                """
                )
                result_var = result_mean, result_m2, result_weight
            else:
                combine_fn = ir.get_reduction_combine_fn(reduction_type, src_dtype)
                updated = combine_fn(accumulator, value)
                self.compute.writeline(
                    f"{accumulator} = {where_cond(updated, accumulator)}"
                )

                if src_dtype == torch.bool:
                    # This is only really used for aten.any. It changes the
                    # final reduction of a non-persistent reduction from
                    #     tmp5 = triton_helpers.max(_tmp5, 1)[:, None]
                    # to
                    #     tmp5 = triton_helpers.max(_tmp5.to(tl.int8), 1)[:, None].to(tl.int1)
                    # which is needed because tl.reduce doesn't support tl.int1
                    accumulator = f"{accumulator}.to(tl.int8)"
                    result_type = triton_compute_type(dtype)
                    self.suffix.writeline(
                        f"{result_var} = {final_reduction(accumulator)}.to({result_type})"
                    )
                else:
                    self.suffix.writeline(
                        f"{result_var} = {final_reduction(accumulator)}"
                    )

        self.cse.reduction_cache[cache_key] = result_var

        if isinstance(result_var, tuple):
            self.outside_loop_vars |= set(result_var)
        else:
            self.outside_loop_vars.add(result_var)

        return result_var

    def store_reduction(self, name: str, index: sympy.Expr, value: CSEVariable):
        assert self.inside_reduction
        self.inside_reduction = False
        indexing = self.indexing(index, block_ptr=True)
        self.inside_reduction = True
        var = self.args.output(name)

        if isinstance(indexing, BlockPtrOptions):
            self.suffix.writeline(
                DeferredLine(
                    name,
                    self.codegen_block_ptr_store_line(
                        name,
                        indexing,
                        indexing.format(var),
                        value,
                        f", boundary_check={indexing.boundary_check()!r}",
                    ),
                )
            )
        else:
            assert isinstance(indexing, IndexingOptions)
            self.suffix.writeline(
                DeferredLine(
                    name,
                    f"tl.store({var} + ({indexing.index_str}), {value}, {indexing.mask_str})",
                )
            )

    def _lift_helper(self, fn, num_args) -> str:
        # Lift IR function into a triton function in the global namespace
        helper = IndentedBuffer()
        helper.writeline("@triton.jit")
        args = [f"arg{n}" for n in range(num_args)]
        signature = ", ".join(args)
        helper.writeline(f"def {{name}}({signature}):")

        cse = CSE(prefix="", suffix="")
        overrides = TritonOverrides(V.MockHandler())

        class CSEProxy:
            def __getattr__(self, name: str) -> Callable[..., CSEVariable]:
                def inner(*args, **kwargs):
                    return cse.generate(
                        helper,
                        getattr(overrides, name)(*args, **kwargs),
                    )

                return inner

        with helper.indent(), V.set_ops_handler(CSEProxy()):
            outputs = fn(*args)
            helper.writeline(f"return {outputs}")

        return self.helper_functions.add(helper.getvalue())

    def scan(
        self,
        dtype: torch.dtype,
        combine_fn: Callable[[CSEVariable, CSEVariable], CSEVariable],
        value: CSEVariable,
        init: int,
    ) -> CSEVariable:
        assert self.inside_reduction
        masks = {f"{tree.prefix}mask" for tree in self.range_trees}
        self.filter_masks(masks)
        masks = sorted(masks)
        if self._load_mask:
            masks.append(self._load_mask)
        reduction_range_prefix = self.range_trees[-1].prefix

        value = self.cse.generate(
            self.compute, f"tl.broadcast_to({value}, {self.dense_size_str()})"
        )

        default = triton_constant(init)
<<<<<<< HEAD
        default_tensor = self.cse.generate(
            self.body,
            f"tl.full({[1] * self.triton_tensor_ndim()}, {default}, {triton_compute_type(dtype)})",
        )
=======
>>>>>>> 8a3c2410
        dim = self.triton_tensor_ndim() - 1
        acc_type = triton_acc_type(dtype)
        cond = " & ".join(masks)

        combine_helper_fn = self._lift_helper(combine_fn, 2)

        def where_cond(value):
            if not cond:
                return value
            default_tensor = self.cse.generate(
                self.body,
                f"tl.full({[1] * self.triton_tensor_ndim()}, {default}, {triton_compute_type(dtype)})",
            )
            return self.cse.generate(
                self.compute, f"tl.where({cond}, {value}, {default_tensor})"
            )

        if self.persistent_reduction:
            masked_value = where_cond(value)
            result_var = self.cse.generate(
                self.compute,
                f"tl.associative_scan({masked_value}, {dim}, {combine_helper_fn})",
            )
        else:
            accumulator = self.cse.newvar()
            reduced_size = self.dense_size_list()
            reduced_size[-1] = "1"
            reduced_size = f"[{', '.join(reduced_size)}]"

            self.body.writeline(
                f"{accumulator} = tl.full({reduced_size}, {default}, {acc_type})"
            )

            masked_value = where_cond(value)
            partial_reduce = self.cse.generate(
                self.compute,
                self.reduction_resize(
                    f"tl.reduce({value}, {dim}, {combine_helper_fn})"
                ),
            )
            acc_next = combine_fn(accumulator, partial_reduce)
            partial_scan = self.cse.generate(
                self.compute,
                f"tl.associative_scan({masked_value}, {dim}, {combine_helper_fn})",
            )
            result_var = self.cse.generate(
                self.compute, combine_fn(accumulator, partial_scan)
            )
            self.compute.writeline(f"{accumulator} = {acc_next}")

        result_var.mask_vars = masks  # type: ignore[attr-defined]
        return result_var

    def codegen_body(self):
        """
        Concat output code from index_code, loads, compute, stores,
        suffix into self.body.

        For pointwise kernels, this is called just once at the end.

        For reduction kernels, this generates a loop over the reduction
        axis.
        """
        if not (
            self.indexing_code
            or self.loads
            or self.stores
            or self.compute
            or self.suffix
        ):
            return

        if self.inside_reduction and self.range_trees[-1].is_loop:
            self.body.writeline("for roffset in range(0, rnumel, RBLOCK):")
            with self.body.indent():
                # last range tree is always reduction
                self.range_trees[-1].codegen_header(self.body)
                self.body.splice(self.indexing_code)
                self.body.splice(self.loads)
                self.body.splice(self.compute)
                self.body.splice(self.stores)

            # invalidate any caches that came from inside the reduction loop
            self.cse.invalidate(self.outside_loop_vars)
            self.range_trees[-1].cache_clear()
        else:
            self.body.splice(self.indexing_code)
            self.body.splice(self.loads)
            self.body.splice(self.compute)
            self.body.splice(self.stores)
        self.body.splice(self.suffix)
        self.indexing_code.clear()
        self.loads.clear()
        self.compute.clear()
        self.stores.clear()
        self.suffix.clear()

    def codegen_kernel_benchmark(self, num_gb, grid=None):
        result = IndentedBuffer()
        argdefs, call_args, signature = self.args.python_argdefs()

        result.writelines(["", "", "def get_args():"])
        with result.indent():
            name_cnt = itertools.count()
            var_names = []
            for arg_name, arg_sig in zip(call_args, signature):
                var_name = f"arg_{next(name_cnt)}"
                buf = V.graph.get_buffer(arg_name)
                if buf:
                    result.writeline(
                        f"{var_name} = rand_strided({V.graph.sizevars.size_hints(buf.get_size())}, {V.graph.sizevars.size_hints(buf.get_stride())}, device='{buf.get_device()}', dtype={buf.get_dtype()})"  # noqa: B950 line too long
                    )
                elif arg_name in V.graph.constants:
                    # note that random seed is put in V.graph.constants
                    const_tensor = V.graph.constants[arg_name]
                    result.writeline(
                        f"{var_name} = rand_strided({V.graph.sizevars.size_hints(const_tensor.size())}, {V.graph.sizevars.size_hints(const_tensor.stride())}, device='{const_tensor.device}', dtype={const_tensor.dtype})"  # type: ignore[arg-type]  # noqa: B950 line too long
                    )
                elif isinstance(arg_sig, SizeArg):
                    symval_hint = V.graph.sizevars.size_hint(arg_sig.expr)

                    # Force the seed_offset to be 0 so calls to the same kernel
                    # using different seed offset will have the same benchmark harness.
                    # We can dedup kernel definitions in this case.
                    if "seed_offset" in arg_sig.name:
                        symval_hint = 0
                    result.writeline(f"{var_name} = {symval_hint}")
                else:
                    raise KeyError(
                        f"Don't find the buffer or const tensor for {arg_name}"
                    )
                var_names.append(var_name)
            result.writeline(f"return {', '.join(var_names)},")

        result.writelines(["\n", "\n", "def call(args):"])
        if grid is None:
            grid = []
            extra_args = []
            extra_args_str = None
            for tree in self.active_range_trees():
                expr = pexpr(V.graph.sizevars.size_hint(tree.numel))
                extra_args.append(expr)
                if tree.prefix != "r":
                    grid.append(expr)
            if self.need_numel_args():
                extra_args_str = ", ".join(map(str, extra_args)) + ", "
            else:
                extra_args_str = ""
            grid_arg = f"{extra_args_str}grid=grid({', '.join(grid)})"
        else:
            grid_arg = f"grid={grid}"
        index = V.graph.scheduler.current_device.index
        with result.indent():
            result.writeline(f"with {V.graph.device_ops.device_guard(index)}:")
            with result.indent():
                result.writeline(
                    V.graph.device_ops.set_device(index)
                )  # no-op to ensure context
                stream_name = f"stream{index}"
                result.writeline(f"{stream_name} = get_raw_stream({index})")
                result.writeline(
                    f"{str(Placeholder.KERNEL_NAME)}.run(*args, {grid_arg}, stream={stream_name})"
                )

        # benchmark all configs
        result.writelines(["\n", "\n", "def benchmark_all_configs(args):"])
        with result.indent():
            result.writeline(f"with {V.graph.device_ops.device_guard(index)}:")
            with result.indent():
                result.writeline(
                    V.graph.device_ops.set_device(index)
                )  # no-op to ensure context
                result.writeline(
                    f"return {str(Placeholder.KERNEL_NAME)}.benchmark_all_configs(*args, {grid_arg})"
                )

        result.writelines(["\n", "\n", "if __name__ == '__main__':"])
        with result.indent():
            result.writeline("from triton.testing import do_bench")
            result.writeline("")

            result.writeline("args = get_args()")
            result.writeline(
                "ms = do_bench(lambda: call(args), rep=40, fast_flush=True)"
            )
            result.writeline(f"num_gb = {num_gb}")
            result.writeline("gb_per_s = num_gb / (ms / 1e3)")
            result.writeline(
                'print(f"{ms:.3f}ms    {num_gb:.3f}GB    {gb_per_s:.2f}GB/s")'
            )

        return result

    def imports_for_benchmark_kernel(self):
        return textwrap.dedent(
            """
            from torch._dynamo.testing import rand_strided
            {}
            import torch
            from torch._inductor.triton_heuristics import grid, split_scan_grid
        """.format(
                V.graph.device_ops.import_get_raw_stream_as("get_raw_stream")
            )
        )

    @staticmethod
    @lru_cache(None)
    def gen_attr_descriptor_import():
        """
        import AttrsDescriptor if the triton version is new enough to have this
        class defined.
        """
        import triton.compiler.compiler

        if hasattr(triton.compiler.compiler, "AttrsDescriptor"):
            return "from triton.compiler.compiler import AttrsDescriptor"
        else:
            return ""

    def estimate_kernel_num_bytes(self):
        """
        Try the best to estimate the total size (in bytes) of the
        kernel's inputs and outputs, which is used for estimating the memory
        throughput of this kernel. This information is used for checking how
        far we are from the peak memory bandwidth. It's important that
        we want to avoid overestimating the sizes of the inputs and outputs,
        because it can wrongfully give us a very large memory traffic value,
        which may be even larger than the theoretical bandwidth and thus
        become very misleading. This is particularly problematic for cases
        where we slice some inputs. In those cases, we should only count
        the size of the "slices" instead of the original inputs, because
        only the slices contribute to the real memory traffic.
        """
        nbytes = []
        ninplace_args = len(unique(self.args.inplace_buffers.values()))
        _, call_args, _ = self.args.python_argdefs()

        # For pointwise and reduction kernels, this is the upper-bound numels
        # for the output buffer.
        # FIXME: This is not exactly right for cases like below:
        #    def foo(tensor0, tensor1):
        #        x0 = narrow(tensor0)
        #        return cat(x0, tensor1)
        # For this example, we will end up overestimate the size for the
        # slice s0. Potentially, we could have precise inputs information
        # if we maintained the original inputs of the Pointwise kernel created
        # for the "cat". However, I think it might be a bit overwhelming that
        # we add such complexity only for handling some particular cases for
        # benchmarking.
        out_numel = V.graph.sizevars.size_hint(sympy_product(self.numels))
        for i, arg in enumerate(call_args):
            # "buf" may be narrowed. In this case, the number of memory accesses
            # should be estimated based on the reinterpreted layout.
            # On the other hand, buf may be broadcasted. In this case,
            # counting the size of the underline storage would give us
            # a better estimation in terms of memory accesses.
            if arg not in self.buf_accesses:
                nbytes.append(0)
                continue
            arg_numel = V.graph.get_numel(arg)
            buf_size = V.graph.sizevars.size_hint(arg_numel)
            if buf_size > out_numel:
                # This arg points to a buf that has been sliced.
                # We need to count each individual slice to have
                # a better estimation.
                indices = set()
                for dep in self.buf_accesses[arg]:
                    indices.add(dep.index)
                numel = len(indices) * out_numel
            else:
                numel = buf_size
            dtype = V.graph.get_dtype(arg)
            dtype_size = get_dtype_size(dtype)
            nbytes.append(numel * dtype_size * (1 + int(i < ninplace_args)))
        return sum(nbytes)

    def _get_heuristic(self):
        if self.persistent_reduction:
            assert self.inside_reduction
            return "persistent_reduction"
        elif self.inside_reduction:
            return "reduction"
        return "pointwise"

    def codegen_kernel(self, name=None):
        from triton import next_power_of_2

        code = IndentedBuffer()

        size_hints = []
        for numel in self.numels:
            numel_hint = V.graph.sizevars.symbolic_hint(numel)
            if not isinstance(numel_hint, (int, sympy.Integer)):
                # This default heuristic hint was picked carefully: it is
                # large, to ensure that we don't shrink the block size (since
                # if you don't have many elements, it'd be wasteful to pick a
                # large block size).  Since we don't know how many elements we
                # might have, we should be OK with some inefficiency to make
                # sure we handle the large case well.  8192 is the largest
                # block size we support, so we pick that.
                #
                # If we have a better hint for unbacked SymInts (e.g., because
                # a user told us, or we are tracking upper bounds) we could
                # use that here.
                size_hint = 8192
            else:
                size_hint = next_power_of_2(int(numel_hint))
            size_hints.append(size_hint)

        if not self.inside_reduction:
            size_hints.pop()

        heuristics = self._get_heuristic()

        if name is None:
            code.splice(
                f"""
                    import triton
                    import triton.language as tl
                    from torch._inductor.ir import ReductionHint
                    from torch._inductor.ir import TileHint
                    from torch._inductor.triton_heuristics import AutotuneHint, {heuristics}
                    from torch._inductor.utils import instance_descriptor
                    from torch._inductor import triton_helpers
                """
            )
            if self.gen_attr_descriptor_import():
                code.splice(self.gen_attr_descriptor_import())

            if config.benchmark_kernel:
                code.splice(self.imports_for_benchmark_kernel())

        argdefs, _, signature = self.args.python_argdefs()
        # maps actual expression to SizeArg if it is in sizevars replacements
        for i, arg in enumerate(signature):
            if isinstance(arg, SizeArg):
                # mypy is unhappy about the sympy.Expr
                # type for the key of the dict below
                symbol = cast(sympy.Symbol, arg.expr)
                if symbol in V.graph.sizevars.inv_precomputed_replacements:
                    signature[i] = SizeArg(
                        arg.name, V.graph.sizevars.inv_precomputed_replacements[symbol]
                    )

        mutated_args = set()
        for mutation in self.mutations:
            if mutation in self.args.input_buffers:
                mutated_args.add(self.args.input_buffers[mutation])
            if (
                mutation in self.args.inplace_buffers
                and mutation not in V.graph.removed_buffers
                and mutation not in self.removed_buffers
            ):
                mutated_args.add(self.args.inplace_buffers[mutation].inner_name)
            if mutation in self.args.output_buffers:
                mutated_args.add(self.args.output_buffers[mutation])
        mutated_args = sorted(mutated_args)

        triton_meta_signature = signature_to_meta(
            signature, size_dtype=self.index_dtype
        )
        triton_meta = {
            "signature": triton_meta_signature,
            "device": V.graph.scheduler.current_device.index,
            "device_type": V.graph.scheduler.current_device.type,
            "constants": {},
        }

        inductor_meta = {
            "autotune_hints": set(self.autotune_hints),
            "kernel_name": str(Placeholder.DESCRIPTIVE_NAME),
            "mutated_arg_names": mutated_args,
            "no_x_dim": self.no_x_dim,
        }
        num_gb = None
        if config.benchmark_kernel or config.profile_bandwidth:
            num_gb = self.estimate_kernel_num_bytes() / 1e9
            inductor_meta["kernel_num_gb"] = num_gb

        for tree in self.active_range_trees():
            sizearg = SizeArg(f"{tree.prefix}numel", tree.numel)
            signature.append(sizearg)
            triton_meta_signature[len(argdefs)] = signature_of(
                sizearg, size_dtype=self.index_dtype
            )
            argdefs.append(f"{tree.prefix}numel")
            # constexpr version causes issues, see
            # https://github.com/pytorch/torchdynamo/pull/1362
            # triton_meta["constants"][len(argdefs)] = V.graph.sizevars.size_hint(
            #     tree.numel
            # )
            # argdefs.append(f"{tree.prefix}numel: tl.constexpr")
        triton_meta["configs"] = [config_of(signature)]

        for tree in self.range_trees:
            if tree.prefix == "r" and self.persistent_reduction:
                # RBLOCK for persistent_reduction is defined in codegen_static_numels
                continue
            if tree.tensor_dim is None:
                continue
            argdefs.append(f"{tree.prefix.upper()}BLOCK : tl.constexpr")

        self.codegen_body()

        for helper in self.helper_functions:
            code.writeline("")
            code.splice(helper)

        if self.inside_reduction:
            reduction_hint = self.reduction_hint
            heuristics_line = f"""
                @{heuristics}(
                    size_hints={size_hints!r},
                    reduction_hint={reduction_hint},
                    filename=__file__,
                    triton_meta={triton_meta!r},
                    inductor_meta={inductor_meta!r}
                )
                @triton.jit
            """
        else:
            tile_hint = ""
            if len(size_hints) == 2:
                if len(signature) == 4:  # input, output and 2 args
                    tile_hint = "tile_hint=TileHint.SQUARE,"
                else:
                    tile_hint = "tile_hint=TileHint.DEFAULT,"
            heuristics_line = f"""
                @{heuristics}(
                    size_hints={size_hints!r}, {tile_hint}
                    filename=__file__,
                    triton_meta={triton_meta!r},
                    inductor_meta={inductor_meta!r},
                    min_elem_per_thread={self.min_elem_per_thread}
                )
                @triton.jit
            """
        code.splice(heuristics_line)
        code.writeline(
            f"def {name or str(Placeholder.KERNEL_NAME)}({', '.join(argdefs)}):"
        )
        with code.indent():
            self.codegen_static_numels(code)
            for old, new in self.args.aliases():
                code.writeline(f"{old} = {new}")
            code.splice(self.body)

        if config.benchmark_kernel:
            code.splice(self.codegen_kernel_benchmark(num_gb))

        return code.getvalue()

    def codegen_static_numels(self, code):
        """
        We get a small speedup from hard coding numels if they are static.

        This code stomps on the passed-in values by writing an constant to the top of the kernel.

        In a kernel like:
        def KERNEL_NAME(in_ptr0, in_ptr1, out_ptr2, xnumel, rnumel, XBLOCK : tl.constexpr, RBLOCK : tl.constexpr):

        We would add
        xnumel = 4096
        rnumel = 768

        After the signature, before the kernel code, if we decided to make these static. As its hardcoded, it becomes
        a better signal to triton on how to unroll and do some static indexing. So, it's not so much that downstream
        knows that its a static numel, as that you just plop a constant into the kernel.
        """
        for tree in self.range_trees:
            if tree.prefix != "r" or self.inside_reduction:
                simplified_tree_numel = V.graph.sizevars.simplify(tree.numel)
                if isinstance(simplified_tree_numel, (sympy.Integer, int)):
                    code.writeline(f"{tree.prefix}numel = {int(simplified_tree_numel)}")

            if tree.prefix == "r" and self.persistent_reduction:
                simplified_tree_numel = V.graph.sizevars.simplify(tree.numel)
                if isinstance(simplified_tree_numel, (sympy.Integer, int)):
                    val = int(simplified_tree_numel)
                else:
                    continue
                val = next_power_of_2(val)
                code.writeline(f"RBLOCK: tl.constexpr = {val}")

            if tree.prefix == "x" and self.no_x_dim:
                code.writeline("XBLOCK: tl.constexpr = 1")

    def triton_tensor_ndim(self):
        return sum(int(tree.tensor_dim is not None) for tree in self.range_trees)

    def indexing_size_str(self, i):
        sizes = ["None"] * self.triton_tensor_ndim()
        sizes[i] = ":"
        return f"[{', '.join(sizes)}]"

    def dense_size_list(self) -> List[str]:
        sizes = ["1"] * self.triton_tensor_ndim()
        for tree in self.range_trees:
            if tree.tensor_dim is None:
                continue

            if tree.prefix != "r" or self.inside_reduction:
                sizes[tree.tensor_dim] = f"{tree.prefix.upper()}BLOCK"
        return sizes

    def dense_size_str(self):
        sizes = self.dense_size_list()
        return f"[{', '.join(sizes)}]"

    def _get_grid_fn(self):
        return "grid"

    def add_numel_to_call_args_and_grid(self, name, call_args, grid):
        # TODO(jansel): if there are constants, we shouldn't bother passing them as args
        for tree in self.range_trees:
            if isinstance(tree.numel, (sympy.Integer, sympy.Symbol)):
                expr = tree.numel
            else:
                expr = V.graph.wrapper_code.generate_numel_expr(name, tree)

            if tree.prefix != "r" or self.inside_reduction:
                call_args.append(expr)
            if tree.grid_dim is not None:
                grid.append(expr)

    def get_call_args(self):
        _, call_args, _ = self.args.python_argdefs()
        # dynamo wraps unspec variable as 0d CPU tensor, need convert to scalar
        for i in range(len(call_args)):
            if V.graph.is_unspec_arg(call_args[i]):
                call_args[i] = call_args[i] + ".item()"

        return call_args

    def call_kernel(self, name: str, node: Optional[IRNode] = None):
        wrapper = V.graph.wrapper_code
        call_args = self.get_call_args()
        grid: List[Any] = []
        self.add_numel_to_call_args_and_grid(name, call_args, grid)
        current_device = V.graph.scheduler.current_device

        if self.args.workspace_arg is not None:
            ws = self.args.workspace_arg
            wrapper.generate_workspace_allocation(
                ws.nbytes, current_device, ws.zero_fill
            )

        grid = wrapper.generate_default_grid(name, grid)
        wrapper.generate_kernel_call(
            name,
            call_args,
            grid,
            current_device.index,
            cuda=True,
            triton=True,
            grid_fn=self._get_grid_fn(),
        )

        if self.args.workspace_arg is not None:
            wrapper.writeline(wrapper.make_free_by_names(["workspace"]))

    def codegen_nan_check(self):
        wrapper = V.graph.wrapper_code
        _, call_args, arg_types = self.args.python_argdefs()
        for arg, arg_type in zip(call_args, arg_types):
            if isinstance(arg_type, TensorArg):
                line = f"assert not {arg}.isnan().any().item()"
                wrapper.writeline(line)
                line = f"assert not {arg}.isinf().any().item()"
                wrapper.writeline(line)

    def warn_mix_layout(self, kernel_name):
        """
        Print message if the kernel have mixed layout inputs.
        Only care about 4D tensor for now.
        """
        if (
            len(self.args.input_buffers) == 1
            and len(self.args.output_buffers) == 1
            and len(self.args.inplace_buffers) == 0
        ):
            # even if input buffer and output buffer have different layout,
            # this can be a layout conversion kernel. No need to warn for
            # the mix layouts.
            return

        argdefs, call_args, signature = self.args.python_argdefs()
        uniform_stride_order = None
        for arg_name in call_args:
            buf = V.graph.get_buffer(arg_name)
            if buf and len(buf.layout.size) == 4:
                # ignore the tensor if only 1 dimension is non-zero
                if len([x for x in buf.layout.size if x == 1]) == 3:
                    continue
                stride_order = ir.get_stride_order(buf.layout.stride)
                if uniform_stride_order is None:
                    uniform_stride_order = stride_order
                elif uniform_stride_order != stride_order:
                    msg = yellow_text(
                        f"Expected stride order {uniform_stride_order}, but found stride order"
                        + f" {stride_order} for kernel {kernel_name}"
                    )
                    log.warning(msg)

                    stride_order_list = [
                        ir.get_stride_order(V.graph.get_buffer(name).layout.stride)
                        if V.graph.get_buffer(name)
                        else None
                        for name in call_args
                    ]
                    size_list = [
                        V.graph.get_buffer(name).layout.size
                        if V.graph.get_buffer(name)
                        else None
                        for name in call_args
                    ]
                    source_list = [
                        "GraphInput"
                        if name in V.graph.graph_inputs
                        else "IntermediateBuffer"
                        if name in V.graph.name_to_buffer
                        else None
                        for name in call_args
                    ]

                    msg = yellow_text(
                        f"  param names {argdefs}\n  buf names {call_args}\n  strides {stride_order_list}"
                        + f"\n  sizes {size_list}\n  sources {source_list}\n"
                    )
                    log.warning(msg)
                    return
        msg = green_text(
            f"All the inputs for the triton kernel {kernel_name} have uniform layout"
        )
        log.warning(msg)

    def create_cse_var(self, *args, **kwargs):
        return TritonCSEVariable(*args, **kwargs)


class TritonScheduling(BaseScheduling):
    def __init__(self, scheduler):
        self.scheduler = scheduler

    def group_fn(self, sizes):
        return tuple(V.graph.sizevars.simplify(sympy_product(s)) for s in sizes)

    def can_fuse(self, node1, node2):
        """
        Hook called by Scheduler to determine if the Triton backend
        can fuse node1 and node2.  These nodes might already be
        FusedSchedulerNodes.
        """
        if isinstance(node1, scheduler.ForeachKernelSchedulerNode) or isinstance(
            node2, scheduler.ForeachKernelSchedulerNode
        ):
            return scheduler.ForeachKernelSchedulerNode.can_fuse(node1, node2)

        _, (numel1, rnumel1) = node1.group
        _, (numel2, rnumel2) = node2.group
        why = WhyNoFuse(node1, node2)

        if node1.is_split_scan() and not node2.is_split_scan():
            if node2.is_reduction():
                why("Split scan cannot fuse with reductions")
        elif node2.is_split_scan() and not node1.is_split_scan():
            if node1.is_reduction():
                why("Split scan cannot fuse with reductions")

        if node1.is_reduction() and node2.is_reduction():
            reduction_can_fuse = numel1 == numel2 and rnumel1 == rnumel2
            if not reduction_can_fuse:
                why(
                    "numel/rnumel mismatch (reduce) (%s, %s), (%s, %s)",
                    numel1,
                    numel2,
                    rnumel1,
                    rnumel2,
                )
            return reduction_can_fuse

        if not node1.is_reduction() and not node2.is_reduction():
            if not (numel1 == numel2 and rnumel1 == rnumel2):
                why(
                    "numel/rnumel mismatch (non-reduce) (%s, %s), (%s, %s)",
                    numel1,
                    numel2,
                    rnumel1,
                    rnumel2,
                )
                return False

            if node1.is_template():
                # Only allow fusion for TritonTemplates for now.
                # Fusion for CUDATemplates are not supported.
                is_triton_template = isinstance(node1.node, TritonTemplateBuffer)
                if not is_triton_template:
                    why("node1 is not TritonTemplateBuffer")
                return is_triton_template

            # check for a bad combined tiling
            tiling1 = self.select_tiling(node1.get_nodes(), numel1, rnumel1)
            tiling2 = self.select_tiling(node2.get_nodes(), numel1, rnumel1)
            tiling3 = self.select_tiling(
                node1.get_nodes() + node2.get_nodes(), numel1, rnumel1
            )
            if config.triton.tiling_prevents_pointwise_fusion:
                cond = True
                if len(tiling1) > 2:
                    if len(tiling2) > 2:
                        cond = tiling1 == tiling2 == tiling3
                    else:
                        cond = tiling1 == tiling3
                elif len(tiling2) > 2:
                    cond = tiling2 == tiling3
                if not cond:
                    why(
                        "tiling mismatch (%s, %s, %s)",
                        tiling1,
                        tiling2,
                        tiling3,
                    )
                    return False

            return True

        if not node1.is_reduction() and node2.is_reduction():
            assert rnumel1 == 1 and rnumel2 != 1
            if numel1 == numel2 * rnumel2:
                if not all(
                    TritonKernel.is_compatible((numel2, rnumel2), n.get_ranges())
                    for n in node1.get_nodes()
                ):
                    why("nodes numel/rnumel incompatibility")
                    return False
                if (
                    config.triton.tiling_prevents_reduction_fusion
                    and not node1.is_template()
                ):
                    is_reduction_tiling_valid = self.select_tiling(
                        node1.get_nodes(), numel1
                    ) in (
                        (numel1, 1),
                        (numel2, rnumel2, 1),
                    )
                    if not is_reduction_tiling_valid:
                        why("invalid tiling for reduction")
                    return is_reduction_tiling_valid
                return True

            if numel1 != numel2:
                why("nodes numel incompatibility")
            return numel1 == numel2

        assert node1.is_reduction() and not node2.is_reduction()
        # swap args to hit the case above
        return self.can_fuse_horizontal(node2, node1)

    can_fuse_vertical = can_fuse
    can_fuse_horizontal = can_fuse

    def generate_node_schedule(self, nodes, numel, rnumel):
        node_schedule: List[Any] = []
        current_loop_writes: Set[str] = set()

        # Writes with a reduced shape, meaning they are only present once the
        # reduction loop has ended
        current_loop_reduced_writes = set()
        current_loop_has_writes = False
        done = set()

        def fits_in_main_body(n):
            _, (node_numel, node_rnumel) = n.group
            return (node_numel == numel and node_rnumel == rnumel) or (
                node_numel == numel * rnumel and node_rnumel == 1
            )

        def fits_outside_reduction(n):
            _, (node_numel, node_rnumel) = n.group
            return node_numel == numel and node_rnumel == 1 and rnumel != 1

        def schedule_node_in_loop(n):
            nonlocal current_loop_has_writes
            done.add(n)
            node_schedule.append(n)
            current_loop_has_writes = True
            # A scan is modelled as a reduction in the scheduler but has a
            # full sized output that can be used inside the loop body
            if (
                n.is_reduction()
                and isinstance(n, scheduler.SchedulerNode)
                and isinstance(n.node, ir.ComputedBuffer)
                and not isinstance(n.node.data, ir.Scan)
            ):
                current_loop_reduced_writes.add(n.get_name())

        @contextlib.contextmanager
        def end_current_reduction_loop():
            nonlocal current_loop_has_writes
            if current_loop_has_writes:
                # flush out any other runnable nodes to reduce number of loops
                for other_node in nodes[index + 1 :]:
                    if (
                        node not in done
                        and fits_in_main_body(other_node)
                        and not (current_loop_reduced_writes & other_node.ancestors)
                    ):
                        schedule_node_in_loop(node)

            if node_schedule and node_schedule[-1] is EnableReduction:
                node_schedule.pop()
            else:
                node_schedule.append(DisableReduction)
            yield
            node_schedule.append(EnableReduction)
            current_loop_reduced_writes.clear()
            current_loop_has_writes = False

        for index, node in enumerate(nodes):
            if node in done:
                continue
            done.add(node)

            def requires_closing_previous_reduction(node, node_schedule):
                if rnumel == 1:
                    return False
                if not current_loop_reduced_writes & node.ancestors:
                    return False
                assert node_schedule and not isinstance(
                    node_schedule[-1], (EnableReduction, DisableReduction)
                )
                return bool(current_loop_reduced_writes)

            if fits_in_main_body(node):
                if requires_closing_previous_reduction(node, node_schedule):
                    with end_current_reduction_loop():
                        pass  # need to start a new reduction loop

                schedule_node_in_loop(node)
            elif fits_outside_reduction(node):
                with end_current_reduction_loop():
                    node_schedule.append(node)
            else:
                raise NotImplementedError(
                    f"unexpected group: ({numel}, {rnumel}) != {node.group[1]}"
                )

        return node_schedule

    def codegen_nodes(self, nodes: List[scheduler.SchedulerNode]):
        """
        Given a set of pre-fused nodes, generate a Triton kernel.
        """
        _, (numel, rnumel) = max(nodes, key=lambda x: int(x.is_reduction())).group

        node_schedule = self.generate_node_schedule(nodes, numel, rnumel)
        buf_accesses = collections.defaultdict(list)
        for node in nodes:
            for access in node.read_writes.reads | node.read_writes.writes:
                buf_accesses[access.name].append(access)

        schedule_log.debug("Schedule:\n %s", node_schedule)

        return self.codegen_node_schedule(node_schedule, buf_accesses, numel, rnumel)

    @staticmethod
    def reduction_hint(node):
        assert node.is_reduction()
        if all(
            dep.is_contiguous()
            for dep in itertools.chain(node.read_writes.reads, node.read_writes.writes)
        ):
            return ReductionHint.INNER
        else:
            return node.node.data.reduction_hint

    @staticmethod
    def can_use_32bit_indexing(
        numel: sympy.Expr, buffers: Iterable[Union[ir.Buffer, ir.TensorBox]]
    ) -> bool:
        int_max = torch.iinfo(torch.int32).max
        size_hint = V.graph.sizevars.size_hint
        has_hint = V.graph.sizevars.shape_env.has_hint

        def within_32bit(e):
            # Allow for unhinted e as long as we can still statically prove
            # (e.g., via ValueRanges) that it is still in bounds
            if V.graph.sizevars.is_expr_static_and_true(e <= int_max):
                return True
            # Otherwise, the hint MUST exist and be in range
            return has_hint(e) and size_hint(e) <= int_max

        if not within_32bit(numel):
            return False

        # Any use of a MultiOutputLayout will create a buffer with a
        # Layout whose sizes are accounted for
        buf_sizes = [
            buf.get_layout().storage_size()
            for buf in buffers
            if not isinstance(buf.get_layout(), ir.MultiOutputLayout)
        ]

        if not all(within_32bit(size) for size in buf_sizes):
            return False

        # Only install guards for 32-bit indexing as there is no correctness
        # issue with using 64-bit for everything
        V.graph.sizevars.guard_leq(numel, int_max)  # type: ignore[arg-type]
        for size in buf_sizes:
            V.graph.sizevars.guard_leq(size, int_max)  # type: ignore[arg-type]
        return True

    @staticmethod
    def select_index_dtype(node_schedule, numel, reduction_numel):
        # Gather all used buffer names
        buffer_names = set()
        for node in node_schedule:
            if not isinstance(node, scheduler.BaseSchedulerNode):
                continue

            buffer_names.update(node.get_names())
            buffer_names.update(node.used_buffer_names())

        # Get buffers objects
        def _get_buffer(name: str) -> Union[ir.Buffer, ir.TensorBox]:
            if name in V.graph.name_to_buffer:
                return V.graph.name_to_buffer[name]
            elif name in V.graph.graph_inputs:
                return V.graph.graph_inputs[name]
            elif name in V.graph.constants:
                data = V.graph.constants[name]
                return ir.ConstantBuffer(
                    name,
                    ir.FixedLayout(
                        data.device, data.dtype, *V.graph.static_sizes_strides(data)
                    ),
                )
            raise RuntimeError(f"Failed to find buffer matching name {name}")

        buffers = [_get_buffer(name) for name in buffer_names]

        # In theory we can separately check xnumel and rnumel are <= int_max
        # but some indexers do use the full linear index so we need to be
        # conservative here.
        total_numel = numel * reduction_numel

        if TritonScheduling.can_use_32bit_indexing(total_numel, buffers):
            return "tl.int32"
        return "tl.int64"

    def get_kernel_args(self, node_schedule, numel, reduction_numel):
        reductions = list(
            filter(
                lambda n: n not in (EnableReduction, DisableReduction)
                and n.is_reduction(),
                node_schedule,
            )
        )
        if len(reductions) > 0:
            hints = [self.reduction_hint(n) for n in reductions]
            if hints.count(hints[0]) == len(hints):
                reduction_hint_val = hints[0]
            else:
                reduction_hint_val = ReductionHint.DEFAULT
        else:
            reduction_hint_val = ReductionHint.DEFAULT

        mutations = set()
        for node in node_schedule:
            if hasattr(node, "get_mutations"):
                mutations.update(node.get_mutations())

        index_dtype = self.select_index_dtype(node_schedule, numel, reduction_numel)

        return reduction_hint_val, mutations, index_dtype

    def codegen_comment(self, node_schedule):
        wrapper = V.graph.wrapper_code
        origins, detailed_origins = get_kernel_metadata(node_schedule, wrapper)
        if origins:
            wrapper.writeline(origins)

        if config.debug_fusion:
            from torch._inductor.scheduler import (
                BaseSchedulerNode,
                ForeachKernelSchedulerNode,
            )

            if not any(
                isinstance(n, ForeachKernelSchedulerNode) for n in node_schedule
            ):
                # We probably should look what are the nodes inside a foreach
                # schedule node
                node_names = [
                    n.get_name()
                    for n in node_schedule
                    if isinstance(n, BaseSchedulerNode)
                ]
                wrapper.writeline(
                    f"{wrapper.comment} Fused node name list: {', '.join(node_names)}"
                )

    def codegen_node_schedule(
        self, node_schedule, buf_accesses, numel, reduction_numel
    ):
        from torch._inductor.codegen.triton_split_scan import TritonSplitScanKernel

        tiled_groups = self.select_tiling(node_schedule, numel, reduction_numel)
        reduction_hint_val, mutations, index_dtype = self.get_kernel_args(
            node_schedule, numel, reduction_numel
        )

        is_split_scan = any(
            isinstance(node, BaseSchedulerNode) and node.is_split_scan()
            for node in node_schedule
        )
        kernel_type = TritonSplitScanKernel if is_split_scan else TritonKernel
        kernel_args = tiled_groups
        kernel_kwargs = {
            "reduction_hint": reduction_hint_val,
            "mutations": mutations,
            "index_dtype": index_dtype,
        }
        kernel = kernel_type(
            *kernel_args,
            **kernel_kwargs,
        )
        kernel.buf_accesses = buf_accesses

        self.codegen_node_schedule_with_kernel(node_schedule, kernel)

        with V.set_kernel_handler(kernel):
            src_code = kernel.codegen_kernel()

        kernel_name = self.define_kernel(src_code, node_schedule)
        log.debug("Generating kernel code with kernel_name: %s", kernel_name)
        kernel.kernel_name = kernel_name
        kernel.code_hash = code_hash(src_code)

        if kernel.persistent_reduction and config.triton.multi_kernel:
            kernel2 = TritonKernel(
                *kernel_args,
                **kernel_kwargs,
                disable_persistent_reduction=True,
            )
            self.codegen_node_schedule_with_kernel(node_schedule, kernel2)
            with V.set_kernel_handler(kernel2):
                src_code2 = kernel2.codegen_kernel()
            kernel_name2 = self.define_kernel(src_code2, node_schedule)
            kernel2.kernel_name = kernel_name2
            kernel2.code_hash = code_hash(src_code2)

            final_kernel = MultiKernel([kernel, kernel2])
        else:
            final_kernel = kernel  # type: ignore[assignment]

        with V.set_kernel_handler(final_kernel):
            for node in node_schedule:
                if node not in (EnableReduction, DisableReduction):
                    node.mark_run()

        self.codegen_comment(node_schedule)
        final_kernel.call_kernel(final_kernel.kernel_name)
        if config.nan_asserts:
            final_kernel.codegen_nan_check()
        if config.warn_mix_layout:
            final_kernel.warn_mix_layout(kernel_name)

        V.graph.removed_buffers |= final_kernel.removed_buffers
        V.graph.inplaced_to_remove |= final_kernel.inplaced_to_remove

        if (
            V.graph.wrapper_code.supports_intermediate_hooks
            and config.generate_intermediate_hooks
        ):
            # Not every node in the schedule will actually be live on output;
            # we can't check dead buffers.
            live_outs = kernel.args.live_output_buffers()
            for node in node_schedule:
                if not isinstance(node, scheduler.BaseSchedulerNode):
                    continue
                name = node.get_name()
                if name not in live_outs:
                    continue
                origin_node = node.node.get_origin_node()
                if origin_node is not None:
                    counters["inductor"]["intermediate_hooks"] += 1
                    V.graph.wrapper_code.writeline(
                        f"run_intermediate_hooks({origin_node.name!r}, {name})"
                    )

        self.scheduler.free_buffers()

    def codegen_node_schedule_with_kernel(self, node_schedule, kernel):
        def current_reduction_nodes(nodes):
            return itertools.takewhile(lambda n: n is not DisableReduction, nodes)

        with kernel:
            stack = contextlib.ExitStack()
            kernel.set_last_usage(current_reduction_nodes(node_schedule))

            for node in node_schedule:
                if node not in (EnableReduction, DisableReduction):
                    node.decide_inplace_update()
            for i, node in enumerate(node_schedule):
                if node is DisableReduction:
                    stack.enter_context(kernel.disable_reduction())
                elif node is EnableReduction:
                    stack.close()
                    kernel.set_last_usage(current_reduction_nodes(node_schedule[i:]))
                else:
                    # TODO - use split ranges ?
                    indexing_dtype_strength_reduction(node._body)
                    index_vars = kernel.split_and_set_ranges(node.get_ranges())
                    node.codegen(index_vars)

    def define_kernel(self, src_code, node_schedule):
        wrapper = V.graph.wrapper_code
        if src_code in wrapper.src_to_kernel:
            kernel_name = wrapper.src_to_kernel[src_code]
        else:
            fused_name = (
                get_fused_kernel_name(node_schedule, config.triton.descriptive_names)
                if config.triton.descriptive_names
                else ""
            )
            kernel_category = get_kernel_category_by_source_code(src_code)[:3]
            kernel_name = "_".join(
                ["triton", kernel_category, fused_name, wrapper.next_kernel_suffix()]
            )
            # use the original src_code as the key
            wrapper.src_to_kernel[src_code] = kernel_name
            subs_name = kernel_name if config.triton.unique_kernel_names else "triton_"

            # DESCRIPTIVE_NAME is used for profiling purposes; it shows the full kernel name
            # even when unique_kernel_names is turned off. Meanwhile, KERNEL_NAME is sometimes set
            # to "triton_" to maximize caching opportunities (when unique_kernel_names = False).
            src_code = src_code.replace(str(Placeholder.DESCRIPTIVE_NAME), kernel_name)
            src_code = src_code.replace(str(Placeholder.KERNEL_NAME), subs_name)

            # TODO(voz): Ostensibly, we should not need this. But there are cases where C++ codegen does
            # not use BracesBuffer, so we have no good indicator of a C++ buffer atm.
            src_code = src_code.replace("#pragma CMT", "#")

            basename, _, kernel_path = get_path(code_hash(src_code.strip()), "py")

            compile_wrapper = IndentedBuffer()
            compile_wrapper.writeline(f"async_compile.triton({subs_name!r}, '''")
            compile_wrapper.splice(src_code, strip=True)
            compile_wrapper.writeline("''')")

            metadata_comment = f"# kernel path: {kernel_path}"
            origins, detailed_origins = get_kernel_metadata(node_schedule, wrapper)
            metadata_comment += "\n" + origins + "\n" + detailed_origins
            wrapper.define_kernel(
                kernel_name, compile_wrapper.getvalue(), metadata_comment
            )

        return kernel_name

    def codegen_template(self, template_node, epilogue_nodes):
        """
        Codegen a triton template
        """
        _, (numel, rnumel) = template_node.group
        assert rnumel == 1
        kernel, render = template_node.node.make_kernel_render(template_node.node)
        with kernel:
            for node in [template_node, *epilogue_nodes]:
                node.mark_run()
            partial_code = render()
            for node in epilogue_nodes:
                node.codegen(kernel.split_and_set_ranges(node.get_ranges()))

        # finalize must be called after adding epilogue above
        with V.set_kernel_handler(kernel):
            # TODO: Maybe unify CUDATemplateKernel to also use PartialRender for flexible epilogue fusion.
            src_code = (
                partial_code
                if isinstance(partial_code, str)
                else partial_code.finalize()
            )
            node_schedule = [template_node, *epilogue_nodes]

            if config.benchmark_kernel:
                num_gb = kernel.estimate_kernel_num_bytes() / 1e9
                grid_args = V.graph.sizevars.size_hints(kernel.call_sizes)
                assert kernel.meta is not None, "meta is None"
                grid = kernel.grid_fn(*grid_args, kernel.meta)
                src_code = (
                    f"{kernel.imports_for_benchmark_kernel()}\n"
                    f"{src_code}\n"
                    f"{kernel.codegen_kernel_benchmark(num_gb, grid).getvalue()}"
                )

            kernel_name = self.define_kernel(src_code, node_schedule)
        self.codegen_comment(node_schedule)
        kernel.call_kernel(kernel_name, template_node.node)
        V.graph.removed_buffers |= kernel.removed_buffers
        V.graph.inplaced_to_remove |= kernel.inplaced_to_remove
        self.scheduler.free_buffers()

    def codegen_sync(self):
        V.graph.wrapper_code.writeline(V.graph.device_ops.synchronize())

    def codegen_foreach(self, foreach_node):
        from .triton_foreach import ForeachKernel

        for partitions_with_metadata in ForeachKernel.horizontal_partition(
            foreach_node.get_subkernel_nodes(), self
        ):
            kernel = ForeachKernel()
            for nodes, tiled_groups, numel, rnumel in partitions_with_metadata:
                node_schedule = self.generate_node_schedule(nodes, numel, rnumel)
                (
                    reduction_hint_val,
                    mutations,
                    index_dtype,
                ) = self.get_kernel_args(node_schedule, numel, rnumel)

                subkernel = kernel.create_sub_kernel(
                    *tiled_groups,
                    reduction_hint=reduction_hint_val,
                    mutations=mutations,
                    index_dtype=index_dtype,
                )

                self.codegen_node_schedule_with_kernel(
                    node_schedule,
                    subkernel,
                )

                with V.set_kernel_handler(subkernel):
                    for node in node_schedule:
                        if node not in (EnableReduction, DisableReduction):
                            node.mark_run()
                V.graph.removed_buffers |= subkernel.removed_buffers
                V.graph.inplaced_to_remove |= subkernel.inplaced_to_remove

            src_code = kernel.codegen_kernel()
            kernel_name = self.define_kernel(src_code, [foreach_node])
            self.codegen_comment([foreach_node])
            kernel.call_kernel(V.graph.wrapper_code, kernel_name)

        self.scheduler.free_buffers()

    @staticmethod
    @functools.lru_cache(32)
    def candidate_tilings(node):
        ranges, reduction_ranges = node.get_ranges()
        if len(ranges) <= 1:
            return ()

        rw = node.pointwise_read_writes()
        assert len(rw.range_vars) == len(ranges)

        # isinstance(dep, MemoryDep): this filters out StarDeps. StarDeps refer to reads
        # that need to access the entire tensor; they don't contribute read indexing
        # information (and practically, they don't have dep.index so they can't be used
        # for stride_hints below
        dep_sources = [rw.reads, rw.writes]
        assert all(
            isinstance(dep, (MemoryDep, StarDep))
            for dep in itertools.chain.from_iterable(dep_sources)
        )
        deps = [
            dep
            for dep in itertools.chain.from_iterable(dep_sources)
            if dep.name not in V.graph.removed_buffers and isinstance(dep, MemoryDep)
        ]
        write_names = {dep.name for dep in rw.writes}

        tilings: List[CandidateTiling] = []

        for dep in deps:
            strides = V.graph.sizevars.stride_hints(dep.index, rw.range_vars)
            assert len(strides) == len(ranges)
            try:
                split = strides.index(1) + 1
                if split == len(ranges):
                    continue
                if all(s == 0 for s in strides[split:]):
                    # if this is a broadcasted tensor and all dimensions after split are broadcast,
                    # this is not a real split
                    continue

            except ValueError:
                continue
            tiled_groups = (
                V.graph.sizevars.simplify(sympy_product(ranges[:split])),
                V.graph.sizevars.simplify(sympy_product(ranges[split:])),
            )
            # score by number of elements
            score = V.graph.sizevars.size_hint(
                sympy_product(
                    size for size, stride in zip(ranges, strides) if stride != 0
                )
            )
            if dep.name in write_names:
                # ngimel said contiguous writes is more important than reads
                score *= 2
            if CandidateTiling.is_good_size(tiled_groups[0]):
                score *= 2
            if CandidateTiling.is_good_size(tiled_groups[1]):
                score *= 2

            if (
                V.graph.sizevars.size_hint(
                    score - sympy_product(itertools.chain(ranges, reduction_ranges))
                )
                >= 0
            ):
                tilings.append(CandidateTiling(tiled_groups, score, dep.name))
        return tilings

    @classmethod
    def select_tiling(cls, node_schedule, numel, reduction_numel=sympy.Integer(1)):
        """
        Heuristics to decide how to tile kernels.
        Currently, we tile based on stride-1 dimensions.

        Returns:
            `(tile1, tile2, reduction_numel)` s.t. `tile1 * tile2 == numel`

        """
        if reduction_numel != 1 or config.triton.max_tiles <= 1:
            # TODO(jansel): should we tile reductions?
            # do perf hint here if stride-1 dim is not being reduced
            if perf_hint_log.level <= logging.WARNING:
                for node in EnableReduction.filter(node_schedule):
                    if len(cls.candidate_tilings(node)) > 0:
                        perf_hint_log.info("reduction over non-contiguous dims")
                        break
            return (numel, reduction_numel)

        seen_names = set()
        candidate_tiles: Counter[Any] = collections.Counter()
        for node in EnableReduction.filter(node_schedule):
            for tiling in cls.candidate_tilings(node):
                if tiling.name in seen_names:
                    continue
                seen_names.add(tiling.name)
                candidate_tiles[tiling.tiling] += tiling.score

        ranked_tilings = [tiling for tiling, score in candidate_tiles.most_common()]

        if config.triton.max_tiles >= 3:
            # Consider adding a third dimension of tiling, but only
            # when a1 is a multiple of b1; otherwise, you have a lot
            # of stragglers which is annoying to generate code for.
            #
            # NB: More than three max tiles is not enabled by default.

            # Add one 3D tiling choice
            for i in range(1, len(ranked_tilings)):
                a0, a1 = ranked_tilings[0]
                b0, b1 = ranked_tilings[i]
                if V.graph.sizevars.size_hint(a1 - b1) == 0:
                    continue
                if V.graph.sizevars.size_hint(a1 - b1) < 0:
                    # swap so a0 is bigger
                    a0, a1 = ranked_tilings[i]
                    b0, b1 = ranked_tilings[0]
                assert V.graph.sizevars.size_hint(a1 - b1) > 0
                if V.graph.sizevars.statically_known_multiple_of(a1, b1):
                    tiling = (a0, FloorDiv(a1, b1), b1)
                    ranked_tilings = [tiling] + ranked_tilings
                    break  # only 1 choice for now

        if len(ranked_tilings) > 1:
            perf_hint_log.info("possibly bad tiling: %s", ranked_tilings)

        for tiled_groups in ranked_tilings:
            new_groups = (*tiled_groups, reduction_numel)
            if all(
                TritonKernel.is_compatible(new_groups, node.get_ranges())
                for node in node_schedule
                if isinstance(node, scheduler.SchedulerNode)
            ):
                return new_groups

        return (numel, reduction_numel)

    def flush(self):
        pass

    def ready_to_flush(self) -> bool:
        return False

    def benchmark_fused_nodes(self, nodes):
        _, (numel, rnumel) = max(nodes, key=lambda x: int(x.is_reduction())).group
        node_schedule = self.generate_node_schedule(nodes, numel, rnumel)
        tiled_groups = self.select_tiling(node_schedule, numel, rnumel)
        reduction_hint_val, mutations, index_dtype = self.get_kernel_args(
            node_schedule, numel, rnumel
        )

        kernel = TritonKernel(
            *tiled_groups,
            reduction_hint=reduction_hint_val,
            mutations=mutations,
            index_dtype=index_dtype,
        )

        # empty last_usage. May cause more aggressive 'evict_last'. Should be fine.
        for n in nodes:
            n.last_usage = set()

        self.codegen_node_schedule_with_kernel(node_schedule, kernel)
        with config.patch("benchmark_kernel", True), V.set_kernel_handler(kernel):
            src_code = kernel.codegen_kernel()

        src_code = src_code.replace(str(Placeholder.KERNEL_NAME), "triton_")
        mod = PyCodeCache.load(src_code)

        def cache_file_path():
            assert mod.__file__ is not None
            return os.path.splitext(mod.__file__)[0] + ".kernel_perf"

        def load_cache():
            path = cache_file_path()
            if os.path.exists(path):
                with open(path) as fd:
                    return float(fd.read())
            return None

        def store_cache():
            path = cache_file_path()
            with open(path, "w") as fd:
                fd.write(str(ms))

        log.debug(
            "kernel src code for %s written to: %s",
            {n.get_name() for n in nodes},
            mod.__file__,
        )
        ms = load_cache()
        if ms is not None:
            return ms, mod.__file__

        args = mod.get_args()
        call = mod.call
        wrapped_jit_function = mod.triton_

        # call once to trigger the compilation
        call(wrapped_jit_function.clone_args(*args)[0])

        launchers = wrapped_jit_function.launchers
        assert len(launchers) == 1
        if launchers[0].n_spills > 0:
            # skip benchmarking the kernel if there are register spills
            ms = float("inf")
        else:
            # We have to clone the inplace updated arguments to avoid earlier calls
            # generating out of range indices for later calls.
            ms = do_bench(lambda: call(wrapped_jit_function.clone_args(*args)[0]))

        log.debug(
            "The fused kernel for %s took %.3f ms to run",
            {n.get_name() for n in nodes},
            ms,
        )
        store_cache()
        return ms, mod.__file__


@dataclasses.dataclass
class CandidateTiling:
    tiling: Tuple[sympy.Expr, sympy.Expr]
    score: int  # higher is better
    name: Optional[str] = None

    @staticmethod
    def is_good_size(s):
        """Somewhat arbitrary heuristic used to boost scores for some sizes"""
        s = V.graph.sizevars.size_hint(s)
        return s >= 32 and (s % 32 == 0)


class DisableReduction:
    """
    Marker to invoke `kernel.disable_reduction()`.  This closes a
    reduction loop and allows for pointwise ops to occur on the output
    of a reduction.
    """


class EnableReduction:
    """
    Marker to end a DisableReduction block.
    """

    @staticmethod
    def filter(node_schedule):
        """
        Get the nodes from node_schedule skipping those in a
        DisableReduction block.
        """
        disabled = False
        for node in node_schedule:
            if node in (EnableReduction, DisableReduction):
                # Don't tile stuff outside the main reduction loop
                disabled = node is DisableReduction
            elif disabled:
                pass
            else:
                yield node


class CantSplit(Exception):
    pass<|MERGE_RESOLUTION|>--- conflicted
+++ resolved
@@ -2339,50 +2339,29 @@
         dtype: torch.dtype,
         combine_fn: Callable[[CSEVariable, CSEVariable], CSEVariable],
         value: CSEVariable,
-        init: int,
     ) -> CSEVariable:
         assert self.inside_reduction
         masks = {f"{tree.prefix}mask" for tree in self.range_trees}
         self.filter_masks(masks)
         masks = sorted(masks)
-        if self._load_mask:
-            masks.append(self._load_mask)
+        assert not self._load_mask, "ops.scan not supported inside ops.masked"
         reduction_range_prefix = self.range_trees[-1].prefix
 
+        cse_compute = functools.partial(self.cse.generate, self.compute)
         value = self.cse.generate(
             self.compute, f"tl.broadcast_to({value}, {self.dense_size_str()})"
         )
 
-        default = triton_constant(init)
-<<<<<<< HEAD
-        default_tensor = self.cse.generate(
-            self.body,
-            f"tl.full({[1] * self.triton_tensor_ndim()}, {default}, {triton_compute_type(dtype)})",
-        )
-=======
->>>>>>> 8a3c2410
         dim = self.triton_tensor_ndim() - 1
         acc_type = triton_acc_type(dtype)
         cond = " & ".join(masks)
 
         combine_helper_fn = self._lift_helper(combine_fn, 2)
 
-        def where_cond(value):
-            if not cond:
-                return value
-            default_tensor = self.cse.generate(
-                self.body,
-                f"tl.full({[1] * self.triton_tensor_ndim()}, {default}, {triton_compute_type(dtype)})",
-            )
-            return self.cse.generate(
-                self.compute, f"tl.where({cond}, {value}, {default_tensor})"
-            )
-
         if self.persistent_reduction:
-            masked_value = where_cond(value)
             result_var = self.cse.generate(
                 self.compute,
-                f"tl.associative_scan({masked_value}, {dim}, {combine_helper_fn})",
+                f"tl.associative_scan({value}, {dim}, {combine_helper_fn})",
             )
         else:
             accumulator = self.cse.newvar()
@@ -2390,11 +2369,11 @@
             reduced_size[-1] = "1"
             reduced_size = f"[{', '.join(reduced_size)}]"
 
+            default = "float('nan')" if dtype.is_floating_point else "-1"
             self.body.writeline(
                 f"{accumulator} = tl.full({reduced_size}, {default}, {acc_type})"
             )
 
-            masked_value = where_cond(value)
             partial_reduce = self.cse.generate(
                 self.compute,
                 self.reduction_resize(
@@ -2404,12 +2383,17 @@
             acc_next = combine_fn(accumulator, partial_reduce)
             partial_scan = self.cse.generate(
                 self.compute,
-                f"tl.associative_scan({masked_value}, {dim}, {combine_helper_fn})",
+                f"tl.associative_scan({value}, {dim}, {combine_helper_fn})",
+            )
+            full_scan = self.cse.generate(
+                self.compute, combine_fn(accumulator, partial_scan)
             )
             result_var = self.cse.generate(
-                self.compute, combine_fn(accumulator, partial_scan)
-            )
-            self.compute.writeline(f"{accumulator} = {acc_next}")
+                self.compute, f"tl.where(roffset > 0, {full_scan}, {partial_scan})"
+            )
+            self.compute.writeline(
+                f"{accumulator} = tl.where(roffset > 0, {acc_next}, {partial_reduce})"
+            )
 
         result_var.mask_vars = masks  # type: ignore[attr-defined]
         return result_var
