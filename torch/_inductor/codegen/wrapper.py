import collections
import contextlib
import dataclasses
import functools
import inspect
import operator
import re
from itertools import count
from typing import (
    Any,
    Callable,
    Dict,
    Iterator,
    List,
    Optional,
    Set,
    Tuple,
    TYPE_CHECKING,
    Union,
)

import sympy
from sympy import Expr

import torch
import torch._ops
from torch._dynamo.utils import counters, dynamo_timed

from torch._inductor.codegen.multi_kernel import MultiKernelState
from torch.fx.experimental.symbolic_shapes import SymTypes
from torch.fx.node import _get_qualified_name
from torch.utils._sympy.singleton_int import SingletonInt

from .. import codecache, config, ir
from ..ir import ReinterpretView
from ..utils import (
    cache_on_self,
    get_benchmark_name,
    LineContext,
    sympy_product,
    sympy_str,
)
from ..virtualized import V
from .common import CodeGen, DeferredLine, IndentedBuffer, PythonPrinter
from .triton_utils import config_of, signature_to_meta

if TYPE_CHECKING:
    import triton

    from ..graph import GraphLowering


pexpr = PythonPrinter().doprint


ReuseKey = Tuple[torch.device, torch.dtype, str]


def buffer_reuse_key(node: ir.Buffer) -> ReuseKey:
    return (
        node.get_device(),
        node.get_dtype(),
        # NB: this is symbolic so that we don't try to reuse a buffer
        # for s0 for s1, just because they happen to share the same
        # size hint
        sympy_str(V.graph.sizevars.simplify(node.layout.storage_size())),
    )


def convert_arg_type(arg: torch.Argument) -> str:
    from .cpp import CONTAINER_PYTHON_TO_CPP, PYTHON_TO_CPP

    # use x.real_type instead of x.type so that we get ScalarType instead of int
    python_type = repr(arg.real_type)  # type: ignore[attr-defined]

    if python_type == "Tensor":
        # Conversions rules follow https://github.com/pytorch/pytorch/tree/main/aten/src/ATen/native#func
        if arg.alias_info is not None and arg.alias_info.is_write:
            return f"at::{python_type}&"
        else:
            return f"at::{python_type} const&"

    if python_type in PYTHON_TO_CPP:
        cpp_type = PYTHON_TO_CPP[python_type]
        return cpp_type

    # Convert args of container types e.g. Optional[*]
    for py_container, cpp_container in CONTAINER_PYTHON_TO_CPP.items():
        container_match = re.findall(py_container + r"\[([a-zA-Z_]+)]", python_type)
        if len(container_match) == 1:
            contained_type = container_match[0]
            assert (
                contained_type in PYTHON_TO_CPP
            ), f"unsupported {py_container} type in convert_arg_type: {contained_type}"
            cpp_contained_type = PYTHON_TO_CPP[contained_type]
            return f"{cpp_container}<{cpp_contained_type}>"

    raise AssertionError(f"unsupport python_type: {python_type}")


def convert_return_type(ret: torch.Argument) -> str:
    # use x.real_type instead of x.type so that we get ScalarType instead of int
    python_type = repr(ret.real_type)  # type: ignore[attr-defined]
    python_to_cpp = {
        "Tensor": "at::Tensor",
        "List[Tensor]": "std::vector<at::Tensor>",
    }

    cpp_type = python_to_cpp.get(python_type, None)
    assert cpp_type is not None, f"NYI return type: {python_type}"
    # An output aliasing an input is returned by reference only when it's a
    # Tensor, not when it's a Tensor[]. For example, aten.split.Tensor's output
    # aliases the input tensor, but the op returns a vector by value.
    if python_type == "Tensor" and ret.alias_info is not None:
        cpp_type += "&"
    return cpp_type


def get_cpp_op_schema(kernel: torch._ops.OpOverload) -> str:
    args = kernel._schema.arguments
    returns = kernel._schema.returns

    num_returns = len(returns)
    assert num_returns > 0, "must have at least one return value"

    if num_returns == 1:
        cpp_return_value = convert_return_type(returns[0])
    elif num_returns > 1:
        tuple_returns = ", ".join([convert_return_type(r) for r in returns])
        cpp_return_value = f"std::tuple<{tuple_returns}>"

    cpp_arg_type = [f"{convert_arg_type(arg)} {arg.name}" for arg in args]
    return f"{cpp_return_value}({', '.join(cpp_arg_type)})"  # type: ignore[possibly-undefined]


# TODO: Move to a well known place
TritonMetaParams = Dict[str, int]
TritonGrid = Union[
    Tuple[Union[int, sympy.Expr], ...], Callable[[TritonMetaParams], Tuple[int, ...]]
]


def user_defined_kernel_grid_fn_code(
    name: str,
    configs: List["triton.Config"],
    grids: List[TritonGrid],
    wrapper: Optional["WrapperCodeGen"] = None,
) -> Tuple[str, str]:
    output = IndentedBuffer()

    def _convert_to_sympy_expr(item: Union[int, sympy.Expr]) -> sympy.Expr:
        return item if isinstance(item, sympy.Expr) else sympy.Integer(item)

    def determine_grid(grid: TritonGrid):
        if wrapper is None or callable(grid):
            # return as-is when used in eager mode or when grid is callable
            return grid
        # Grid contains ints/Expr, so utilize wrapper's expr printer for codegen
        sympy_grid = tuple(_convert_to_sympy_expr(g) for g in grid)
        return wrapper.codegen_shape_tuple(sympy_grid)

    fn_name = f"grid_wrapper_for_{name}"
    output.writeline(f"def {fn_name}(meta):")
    with output.indent():
        if len(grids) == 1:
            grid = determine_grid(grids[0])
            output.writeline(f"return {grid}")
        else:
            assert len(grids) > 1
            assert len(grids) == len(configs)
            seen = set()
            for grid, c in zip(grids, configs):
                guards = [f"meta['{name}'] == {val}" for name, val in c.kwargs.items()]
                guards = " and ".join(guards)
                grid = determine_grid(grid)
                statement = f"if {guards}: return {grid}"
                if statement in seen:
                    continue
                seen.add(statement)
                output.writeline(statement)

    return fn_name, output.getvalue()


@dataclasses.dataclass
class SymbolicCallArg:
    inner: str
    # the original symbolic expression represented by inner
    inner_expr: sympy.Expr

    def __str__(self):
        return str(self.inner)


# Default thread stack sizes vary by platform:
# - Linux: 8 MB
# - macOS: 512 KB
# - Windows: 1 MB
# Just pick something comfortably smaller than the smallest for now.
MAX_STACK_ALLOCATION_SIZE = 1024 * 100


class MemoryPlanningState:
    def __init__(self):
        super().__init__()
        self.reuse_pool: Dict[
            ReuseKey, List[FreeIfNotReusedLine]
        ] = collections.defaultdict(list)
        self.total_allocated_buffer_size: int = 0

    def __contains__(self, key: ReuseKey) -> bool:
        return bool(self.reuse_pool.get(key, None))

    def pop(self, key: ReuseKey) -> "FreeIfNotReusedLine":
        item = self.reuse_pool[key].pop()
        assert not item.is_reused
        return item

    def push(self, key: ReuseKey, item: "FreeIfNotReusedLine") -> None:
        assert not item.is_reused
        self.reuse_pool[key].append(item)


class WrapperLine:
    pass


@dataclasses.dataclass
class EnterSubgraphLine(WrapperLine):
    wrapper: "WrapperCodeGen"
    graph: "GraphLowering"

    def codegen(self, code: IndentedBuffer) -> None:
        self.wrapper.push_codegened_graph(self.graph)
        code.do_indent()


@dataclasses.dataclass
class ExitSubgraphLine(WrapperLine):
    wrapper: "WrapperCodeGen"

    def codegen(self, code: IndentedBuffer) -> None:
        self.wrapper.pop_codegened_graph()
        code.do_unindent()


@dataclasses.dataclass
class EnterDeviceContextManagerLine(WrapperLine):
    device_idx: int
    last_seen_device_guard_index: Optional[int]

    def codegen(self, code: IndentedBuffer) -> None:
        if V.graph.cpp_wrapper:
            code.writeline("\n")
            if V.graph.aot_mode:
                # In AOT mode, we have a stream provided as a param. A stream is
                # associated with a device, so we never expect the device to change.
                # CUDAStreamGuard sets the stream and the device.
                if self.last_seen_device_guard_index is None:
                    if config.abi_compatible:
                        code.writeline(
                            "AOTICudaStreamGuard stream_guard(stream, this->device_idx_);"
                        )
                    else:
                        code.writeline(
                            "at::cuda::CUDAStreamGuard stream_guard("
                            + "at::cuda::getStreamFromExternal(stream, this->device_idx_));"
                        )
                else:
                    assert (
                        self.last_seen_device_guard_index == self.device_idx
                    ), "AOTInductor only supports running on one CUDA device"
            else:
                if self.last_seen_device_guard_index is None:
                    code.writeline(
                        f"AOTICudaGuard device_guard({self.device_idx});"
                        if config.abi_compatible
                        else f"at::cuda::CUDAGuard device_guard({self.device_idx});"
                    )
                else:
                    code.writeline(f"device_guard.set_index({self.device_idx});")
        else:
            # Note _DeviceGuard has less overhead than device, but only accepts
            # integers
            code.writeline(f"with {V.graph.device_ops.device_guard(self.device_idx)}:")
            code.do_indent()
            code.writeline(V.graph.device_ops.set_device(self.device_idx))


class ExitDeviceContextManagerLine(WrapperLine):
    def codegen(self, code: IndentedBuffer) -> None:
        if not V.graph.cpp_wrapper:
            code.do_unindent()


@dataclasses.dataclass
class MemoryPlanningLine(WrapperLine):
    wrapper: "WrapperCodeGen"

    def plan(self, state: MemoryPlanningState) -> "MemoryPlanningLine":
        """First pass to find reuse"""
        return self

    def codegen(self, code: IndentedBuffer) -> None:
        """Second pass to output code"""
        pass

    def __str__(self) -> str:
        """
        Emits a string representation that fits on one line.
        """
        args: List[str] = []
        for field in dataclasses.fields(self):
            if field.name == "wrapper":
                continue
            val = getattr(self, field.name)
            args.append(
                f"{field.name}={val.get_name() if field.type is ir.Buffer else val}"
            )
        return f"{type(self).__name__}({', '.join(args)})"


@dataclasses.dataclass
class AllocateLine(MemoryPlanningLine):
    node: ir.Buffer

    def plan(self, state: MemoryPlanningState) -> MemoryPlanningLine:
        if self.node.get_name() in V.graph.removed_buffers:
            return NullLine(self.wrapper)

        # try to reuse a recently freed buffer
        key = buffer_reuse_key(self.node)
        if config.allow_buffer_reuse and key in state:
            free_line = state.pop(key)
            free_line.is_reused = True
            return ReuseLine(self.wrapper, free_line.node, self.node)

        if self.node.get_device().type == "cpu":
            static_shape = self.wrapper.static_shape_for_buffer_or_none(self.node)
            if static_shape is not None:
                state.total_allocated_buffer_size += int(
                    functools.reduce(operator.mul, static_shape, 1)
                )

        return self

    def codegen(self, code: IndentedBuffer) -> None:
        assert self.node.get_name() not in V.graph.removed_buffers
        line = self.wrapper.make_buffer_allocation(self.node)
        code.writeline(line)


@dataclasses.dataclass
class FreeIfNotReusedLine(MemoryPlanningLine):
    node: ir.Buffer
    is_reused: bool = False

    def plan(self, state: MemoryPlanningState) -> MemoryPlanningLine:
        if len(self.node.get_inputs_that_alias_output()) > 0:
            return self
        if isinstance(self.node.layout, ir.MultiOutputLayout):
            return self
        assert not self.is_reused
        if self.node.get_name() in V.graph.removed_buffers:
            return NullLine(self.wrapper)
        if config.allow_buffer_reuse:
            state.push(buffer_reuse_key(self.node), self)
        return self

    def codegen(self, code: IndentedBuffer) -> None:
        assert self.node.get_name() not in V.graph.removed_buffers
        if not self.is_reused:
            code.writeline(self.wrapper.make_buffer_free(self.node))


@dataclasses.dataclass
class ReuseLine(MemoryPlanningLine):
    node: ir.Buffer
    reused_as: ir.Buffer
    delete_old: bool = True

    def plan(self, state: MemoryPlanningState) -> MemoryPlanningLine:
        if self.node.get_name() in V.graph.removed_buffers:
            assert self.reused_as.get_name() in V.graph.removed_buffers
            return NullLine(self.wrapper)
        assert self.reused_as.get_name() not in V.graph.removed_buffers
        return self

    def codegen(self, code: IndentedBuffer) -> None:
        assert self.node.get_name() not in V.graph.removed_buffers
        assert self.reused_as.get_name() not in V.graph.removed_buffers
        code.writeline(
            self.wrapper.make_buffer_reuse(self.node, self.reused_as, self.delete_old)
        )


class NullLine(MemoryPlanningLine):
    pass


BufferName = str


class WrapperCodeGen(CodeGen):
    """
    Generate outer wrapper in Python that calls the kernels.
    """

    def __init__(self):
        super().__init__()
        self._names_iter: Iterator[int] = count()
        self.header = IndentedBuffer()
        self.prefix = IndentedBuffer()
        self.suffix = IndentedBuffer()
        self.wrapper_call = IndentedBuffer()
        # If the generated source code is exactly the same, reuse the
        # pre-existing kernel for it
        self.src_to_kernel: Dict[str, str] = {}
        self.kernel_numel_expr: Set[Tuple[str, "GraphLowering"]] = set()
        self.lines: List[Union[MemoryPlanningLine, LineContext]] = []
        self.declare = ""
        self.declare_maybe_reference = ""
        self.ending = ""
        self.open_bracket = "["
        self.closed_bracket = "]"
        self.comment = "#"
        self.namespace = ""
        self.none_str = "None"
        self.size = "size()"
        self.stride = "stride()"
        self.last_seen_device_guard_index: Optional[int] = None
        self.supports_intermediate_hooks = True
        self.expr_printer = pexpr
        self.user_defined_kernel_cache: Dict[Tuple[Any, ...], Tuple[str, Any]] = {}
        self.unbacked_symbol_decls: Set[str] = set()  # str of sympy.Symbol
        self.allow_stack_allocation: Optional[bool] = None
        self.stack_allocated_buffers: Dict[BufferName, ir.Buffer] = {}
        self.computed_sizes: Set[sympy.Symbol] = set()

        # this is used for tracking which GraphLowering instance---parent graph
        # or (nested) subgraph---is currently codegened; the primary use case is
        # including the graph instance into a cache key to avoid cross-graph
        # caching during lowering of nested subgraphs
        self.codegened_graph_stack = []

        self.write_header()
        self.write_prefix()

        if not V.graph.aot_mode:
            for name, hashed in V.graph.constant_reprs.items():
                # include a hash so our code cache puts different constants into different files
                self.write_constant(name, hashed)

        self.allocated: Set[BufferName] = set()
        self.freed: Set[BufferName] = set()

        # maps from reusing buffer to reused buffer
        self.reuses: Dict[BufferName, BufferName] = dict()

        self.write_get_raw_stream = functools.lru_cache(None)(  # type: ignore[assignment]
            self.write_get_raw_stream
        )

        @functools.lru_cache(None)
        def add_import_once(line: str) -> None:
            self.header.writeline(line)

        self.add_import_once = add_import_once
        self._metas: Dict[str, str] = {}
        self.multi_kernel_state = MultiKernelState()

    def write_constant(self, name: str, hashed: str) -> None:
        self.header.writeline(f"{name} = None  # {hashed}")

    def write_header(self) -> None:
        self.header.splice(
            f"""
                from ctypes import c_void_p, c_long
                import torch
                import math
                import random
                import os
                import tempfile
                from math import inf, nan
                from torch._inductor.hooks import run_intermediate_hooks
                from torch._inductor.utils import maybe_profile
                from torch._inductor.codegen.memory_planning import _align as align

                from torch import device, empty_strided
                from {codecache.__name__} import AsyncCompile
                from torch._inductor.select_algorithm import extern_kernels
                from torch._inductor.codegen.multi_kernel import MultiKernelCall

                aten = torch.ops.aten
                inductor_ops = torch.ops.inductor
                assert_size_stride = torch._C._dynamo.guards.assert_size_stride
                empty_strided_cpu = torch._C._dynamo.guards._empty_strided_cpu
                empty_strided_cuda = torch._C._dynamo.guards._empty_strided_cuda
                alloc_from_pool = torch.ops.inductor._alloc_from_pool
                reinterpret_tensor = torch.ops.inductor._reinterpret_tensor
                async_compile = AsyncCompile()

            """
        )

    @cache_on_self
    def write_triton_header_once(self) -> None:
        self.header.splice(
            """
            import triton
            import triton.language as tl
            from torch._inductor.triton_heuristics import grid, split_scan_grid, start_graph, end_graph
            {}
            """.format(
                V.graph.device_ops.import_get_raw_stream_as("get_raw_stream")
            )
        )

    def add_meta_once(self, meta: TritonMetaParams) -> str:
        meta = repr(meta)
        if meta not in self._metas:
            var = f"meta{len(self._metas)}"
            self._metas[meta] = var
            self.header.writeline(f"{var} = {meta}")
        return self._metas[meta]

    @cache_on_self
    def get_output_refs(self) -> List[str]:
        return [x.codegen_reference(self.wrapper_call) for x in V.graph.graph_outputs]

    def mark_output_type(self) -> None:
        return

    def codegen_input_size_asserts(self) -> None:
        for name, buf in V.graph.graph_inputs.items():
            if isinstance(buf, sympy.Expr):
                continue

            # comparing strides for 0 size tensor is tricky. Ignore them for now.
            if sympy_product(buf.get_size()) == 0:
                continue
            size = self.codegen_shape_tuple(buf.get_size())
            stride = self.codegen_shape_tuple(buf.get_stride())
            self.prefix.writeline(f"assert_size_stride({name}, {size}, {stride})")

    def codegen_input_nan_asserts(self) -> None:
        self.prefix.writeline("# make sure graph inputs are not nan/inf")
        for name, buf in V.graph.graph_inputs.items():
            if isinstance(buf, sympy.Expr):
                continue

            line = f"assert not {name}.isnan().any().item()"
            self.prefix.writeline(line)
            line = f"assert not {name}.isinf().any().item()"
            self.prefix.writeline(line)

    def write_prefix(self) -> None:
        self.prefix.splice(
            """

            async_compile.wait(globals())
            del async_compile

            def call(args):
            """
        )
        with self.prefix.indent():
            if config.triton.debug_sync_graph:
                self.prefix.writeline(V.graph.device_ops.synchronize())
            if V.graph.graph_inputs:
                lhs = ", ".join(V.graph.graph_input_names)
                if len(V.graph.graph_input_names) == 1:
                    lhs += ","
                self.prefix.writeline(f"{lhs} = args")
                self.prefix.writeline("args.clear()")

            self.codegen_inputs(self.prefix, V.graph.graph_inputs)
            if config.size_asserts:
                self.codegen_input_size_asserts()
            if config.nan_asserts:
                self.codegen_input_nan_asserts()

    # this function (and below) takes a graph as input so
    # that stream caching happens per graph instance. this
    # is important for nested subgraph codegening.
    def write_get_raw_stream(self, device_idx: int, graph=None) -> str:
        self.write_triton_header_once()
        name = f"stream{device_idx}"
        self.writeline(f"{name} = get_raw_stream({device_idx})")
        return name

    def get_codegened_graph(self):
        return self.codegened_graph_stack[-1]

    def push_codegened_graph(self, graph):
        self.codegened_graph_stack.append(graph)

    def pop_codegened_graph(self):
        return self.codegened_graph_stack.pop()

    def next_kernel_suffix(self) -> str:
        return f"{next(self._names_iter)}"

    def codegen_device_guard_enter(self, device_idx: int) -> None:
        self.writeline(
            EnterDeviceContextManagerLine(device_idx, self.last_seen_device_guard_index)
        )
        self.last_seen_device_guard_index = device_idx

    def codegen_device_guard_exit(self) -> None:
        self.writeline(ExitDeviceContextManagerLine())

    def generate_return(self, output_refs: List[str]) -> None:
        if output_refs:
            self.wrapper_call.writeline("return (" + ", ".join(output_refs) + ", )")
        else:
            self.wrapper_call.writeline("return ()")

    def generate_before_suffix(self, result: IndentedBuffer) -> None:
        return

    def generate_end(self, result: IndentedBuffer) -> None:
        return

    def generate_fallback_kernel(self, fallback_kernel, args):
        self.generate_extern_kernel_alloc(fallback_kernel, args)

    def generate_extern_kernel_alloc(self, extern_kernel, args):
        output_name = extern_kernel.get_name()
        origin_node = extern_kernel.get_origin_node()
        kernel_name = extern_kernel.get_kernel_name()
        ending = self.ending
        if config.memory_planning and "view_as_complex" in kernel_name:
            # view operation fallbacks cause issues since inductor
            # doesn't know the memory is still needed and might reuse it.
            ending = f".clone(){ending}"
        self.writeline(
            f"{self.declare}{output_name} = {kernel_name}({', '.join(args)}){ending}"
        )
        if (
            self.supports_intermediate_hooks
            and config.generate_intermediate_hooks
            and origin_node is not None
        ):
            counters["inductor"]["intermediate_hooks"] += 1
            self.writeline(
                f"run_intermediate_hooks({origin_node.name!r}, {output_name})"
            )

    def generate_extern_kernel_out(self, output_view, codegen_reference, args, kernel):
        if output_view:
            args.append(f"out={output_view.codegen_reference()}")
        else:
            args.append(f"out={codegen_reference}")
        self.writeline(f"{kernel}({', '.join(args)})")

    def generate_user_defined_triton_kernel(
        self, kernel_name, grid, configs, args, triton_meta
    ):
        grid, code = user_defined_kernel_grid_fn_code(
            kernel_name, configs, grid, wrapper=self
        )
        # Must happen after free symbols are already codegened
        # Emit the grid wrapper function right before the call
        for line in code.split("\n"):
            self.writeline(line)

        stream_name = self.write_get_raw_stream(
            V.graph.scheduler.current_device.index, V.graph
        )
        self.writeline(
            f"{kernel_name}.run({', '.join(args)}, grid={grid}, stream={stream_name})"
        )

    def generate_scatter_fallback(
        self, output, inputs, kernel, python_kernel_name, src_is_tensor, reduce, kwargs
    ):
        line = f"{kernel}({','.join(map(str, inputs))}"
        if kernel == "aten.scatter_":
            if reduce:
                line += f", reduce={repr(reduce)}"
        else:
            line += ", ".join([""] + kwargs)
        line += f"){self.ending}"
        self.writeline(line)

    def generate_index_put_fallback(self, kernel, x, indices, values, accumulate):
        indices_str = f"{self.open_bracket}{', '.join(indices)}{self.closed_bracket}"
        args = [x, indices_str, values, accumulate]
        self.writeline(self.wrap_kernel_call(kernel, args))

    def generate_extern_kernel_alloc_and_find_schema_if_needed(
        self,
        buf_name: str,
        python_kernel_name: str,
        cpp_kernel_name: str,
        codegen_args: List[str],
        cpp_op_schema: str,
        cpp_kernel_key: str,
        cpp_kernel_overload_name: str = "",
        op_overload: Optional[torch._ops.OpOverload] = None,
        raw_args=None,
        outputs=None,
    ):
        self.writeline(f"{buf_name} = {python_kernel_name}({', '.join(codegen_args)})")

    def generate_inf_and_nan_checker(self, node):
        # TODO: Add check for python too.
        pass

    @dynamo_timed
    def generate(self, is_inference):
        if config.profile_bandwidth:
            self.write_triton_header_once()
        result = IndentedBuffer()
        result.splice(self.header)
        # We do not want the cpp header for intermediate const graph. Headers would be
        # rendered by the main module instead.
        if V.graph.aot_mode and V.graph.cpp_wrapper and V.graph.is_const_graph:
            result = IndentedBuffer()

        with contextlib.ExitStack() as stack:
            stack.enter_context(self.wrapper_call.indent())
            if config.profiler_mark_wrapper_call:
                self.generate_profiler_mark_wrapper_call(stack)
            if config.profile_bandwidth:
                self.generate_start_graph()

            # We disable planning during training because it presently increases peak memory consumption.
            if is_inference and config.memory_planning:
                self.memory_plan()
                # TODO: integrate memory planning & stack allocation?
                self.allow_stack_allocation = False
            else:
                self.memory_plan_reuse()

            if config.triton.store_cubin:
                self.generate_reset_kernel_saved_flags()

            for line in self.lines:
                if isinstance(line, WrapperLine):
                    line.codegen(self.wrapper_call)
                else:
                    self.wrapper_call.writeline(line)

            output_refs = self.get_output_refs()
            self.mark_output_type()
            if config.triton.debug_sync_graph:
                self.wrapper_call.writeline(V.graph.device_ops.synchronize())

            if config.profile_bandwidth:
                self.generate_end_graph()

            if config.triton.store_cubin:
                self.generate_save_uncompiled_kernels()

            self.generate_return(output_refs)

        self.finalize_prefix()
        result.splice(self.prefix)

        with result.indent():
            result.splice(self.wrapper_call)

        self.generate_before_suffix(result)
        result.splice(self.suffix)

        self.generate_end(result)

        self.add_benchmark_harness(result)

        return result.getvaluewithlinemap()

    def memory_plan(self):
        from .memory_planning import MemoryPlanner

        self.lines = MemoryPlanner(self).plan(self.lines)

    def memory_plan_reuse(self):
        out_names = V.graph.get_output_names()

        while (
            self.lines
            and isinstance(self.lines[-1], MemoryPlanningLine)
            # TODO: this seems legit, NullLine has no node
            and self.lines[-1].node.name not in out_names  # type: ignore[attr-defined]
        ):
            # these lines will be pointless
            self.lines.pop()

        # codegen allocations in two passes
        planning_states = [MemoryPlanningState()]
        past_planning_states = []
        for i in range(len(self.lines)):
            line = self.lines[i]
            if isinstance(line, MemoryPlanningLine):
                self.lines[i] = line.plan(planning_states[-1])
            elif isinstance(line, EnterSubgraphLine):
                planning_states.append(MemoryPlanningState())
            elif isinstance(line, ExitSubgraphLine):
                past_planning_states.append(planning_states.pop())
        past_planning_states.append(planning_states.pop())
        assert len(planning_states) == 0

        # conservatively use the sum of all allocated buffer sizes
        # in potentially nested scopes as the total allocated size
        total_allocated_buffer_size = sum(
            s.total_allocated_buffer_size for s in past_planning_states
        )

        self.allow_stack_allocation = (
            self.allow_stack_allocation is not False
            and config.allow_stack_allocation
            and total_allocated_buffer_size <= MAX_STACK_ALLOCATION_SIZE
        )

    def codegen_input_size_var_decl(self, code: IndentedBuffer, name):
        code.writeline(f"{self.declare}{name}_size = {name}.{self.size}{self.ending}")

    def codegen_input_stride_var_decl(self, code: IndentedBuffer, name):
        code.writeline(
            f"{self.declare}{name}_stride = {name}.{self.stride}{self.ending}"
        )

    def codegen_inputs(
        self, code: IndentedBuffer, graph_inputs: Dict[str, ir.TensorBox]
    ):
        """Assign all symbolic shapes to locals"""

        @functools.lru_cache(None)
        def sizeof(name):
            self.codegen_input_size_var_decl(code, name)
            return f"{name}_size"

        @functools.lru_cache(None)
        def strideof(name):
            self.codegen_input_stride_var_decl(code, name)
            return f"{name}_stride"

        # Assign all symbolic shapes needed to local variables
        needed = V.graph.sizevars.free_symbols()

        def is_expr(x):
            return isinstance(x[1], sympy.Expr)

        graph_inputs_expr = list(filter(is_expr, graph_inputs.items()))
        graph_inputs_tensors = list(
            filter(lambda x: not is_expr(x), graph_inputs.items())
        )

        for name, shape in graph_inputs_expr:
            shape = V.graph.sizevars.simplify(shape)  # type: ignore[arg-type]
            if shape in needed:
                needed.remove(shape)  # type: ignore[arg-type]
                code.writeline(f"{self.declare}{shape} = {name}{self.ending}")

        for name, value in graph_inputs_tensors:
            shapes = value.get_size()
            for dim, shape in enumerate(shapes):
                shape = V.graph.sizevars.simplify(shape)  # type: ignore[arg-type]
                if shape in needed:
                    needed.remove(shape)  # type: ignore[arg-type]
                    code.writeline(
                        f"{self.declare}{shape} = {sizeof(name)}[{dim}]{self.ending}"
                    )

        for name, value in graph_inputs_tensors:
            shapes = value.get_stride()
            for dim, shape in enumerate(shapes):
                shape = V.graph.sizevars.simplify(shape)  # type: ignore[arg-type]
                if shape in needed:
                    needed.remove(shape)  # type: ignore[arg-type]
                    code.writeline(
                        f"{self.declare}{shape} = {strideof(name)}[{dim}]{self.ending}"
                    )

    def ensure_size_computed(self, sym: sympy.Symbol):
        if isinstance(sym, sympy.Symbol) and sym.name.startswith("ps"):
            if sym in self.computed_sizes:
                return
            self.computed_sizes.add(sym)
            expr = V.graph.sizevars.inv_precomputed_replacements[sym]
            self.writeline(
                f"{self.declare}{sym} = {self.expr_printer(expr)}{self.ending}"
            )

    def finalize_prefix(self):
        pass

    def codegen_python_sizevar(self, x: Expr) -> str:
        return pexpr(V.graph.sizevars.simplify(x))

    def codegen_sizevar(self, x: Expr) -> str:
        return self.codegen_python_sizevar(x)

    def codegen_tuple_access(self, basename: str, name: str, index: str) -> str:
        return f"{basename}[{index}]"

    def codegen_python_shape_tuple(self, shape: Tuple[Expr, ...]) -> str:
        parts = list(map(self.codegen_python_sizevar, shape))
        if len(parts) == 0:
            return "()"
        if len(parts) == 1:
            return f"({parts[0]}, )"
        return f"({', '.join(parts)})"

    def codegen_shape_tuple(self, shape: Tuple[Expr, ...]) -> str:
        return self.codegen_python_shape_tuple(shape)

    def codegen_alloc_from_pool(self, name, offset, dtype, shape, stride) -> str:
        return "alloc_from_pool({})".format(
            ", ".join(
                [
                    name,
                    pexpr(offset),  # bytes not numel
                    str(dtype),
                    self.codegen_shape_tuple(shape),
                    self.codegen_shape_tuple(stride),
                ]
            )
        )

    def codegen_reinterpret_view(self, data, size, stride, offset, writer) -> str:
        size = self.codegen_shape_tuple(size)
        stride = self.codegen_shape_tuple(stride)
        offset = self.codegen_sizevar(offset)
        return f"reinterpret_tensor({data.get_name()}, {size}, {stride}, {offset})"

    def codegen_device_copy(self, src, dst):
        self.writeline(f"{dst}.copy_({src})")

    def codegen_multi_output(self, name, value):
        self.writeline(f"{self.declare}{name} = {value}{self.ending}")

    def codegen_dynamic_scalar(self, node):
        (data,) = (t.codegen_reference() for t in node.inputs)
        if node.is_bool:
            self.writeline(f"{node.sym} = 1 if {data}.item() else 0")
        else:
            self.writeline(f"{node.sym} = {data}.item()")
        # No one should ever use this buffer, but for uniformity
        # define the variable and assign it None
        self.writeline(f"{node.get_name()} = None")

    def benchmark_compiled_module(self, output):
        def add_fake_input(name, shape, stride, device, dtype):
            output.writeline(
                f"{name} = rand_strided("
                f"{self.codegen_python_shape_tuple(shape)}, "
                f"{self.codegen_python_shape_tuple(stride)}, "
                f"device='{device}', dtype={dtype})"
            )

        def add_expr_input(name, val):
            output.writeline(f"{name} = {val}")

        output.writelines(
            ["", "", "def benchmark_compiled_module(times=10, repeat=10):"]
        )
        with output.indent():
            output.splice(
                """
                from torch._dynamo.testing import rand_strided
                from torch._inductor.utils import print_performance
                """,
                strip=True,
            )

            for name, value in V.graph.constants.items():
                # all the constants are global variables, that's why we need
                # these 'global var_name' lines
                output.writeline(f"global {name}")
                add_fake_input(
                    name, value.size(), value.stride(), value.device, value.dtype
                )

            for name, value in V.graph.graph_inputs.items():
                if isinstance(value, sympy.Symbol) and isinstance(
                    V.graph.sizevars.var_to_val.get(value, None), SingletonInt
                ):
                    # Inductor should only work with dense -> dense graph, and
                    # SingletonInts belong to metadata that should only live on
                    # the subclass.
                    continue
                if isinstance(value, sympy.Expr):  # Don't need to add symbolic
                    add_expr_input(name, V.graph.sizevars.size_hint(value))
                else:
                    shape = [V.graph.sizevars.size_hint(x) for x in value.get_size()]
                    stride = [V.graph.sizevars.size_hint(x) for x in value.get_stride()]
                    add_fake_input(
                        name, shape, stride, value.get_device(), value.get_dtype()
                    )

            call_str = f"call([{', '.join(V.graph.graph_inputs.keys())}])"
            output.writeline(f"fn = lambda: {call_str}")
            output.writeline("return print_performance(fn, times=times, repeat=repeat)")

    def add_benchmark_harness(self, output):
        """
        Append a benchmark harness to generated code for debugging
        """
        if not config.benchmark_harness:
            return

        self.benchmark_compiled_module(output)

        output.writelines(["", "", 'if __name__ == "__main__":'])
        with output.indent():
            output.writelines(
                [
                    "from torch._inductor.wrapper_benchmark import compiled_module_main",
                    f"compiled_module_main('{get_benchmark_name()}', benchmark_compiled_module)",
                ]
            )

    def define_kernel(
        self, name: str, kernel: str, metadata: Optional[str] = None, cuda=True
    ):
        metadata_comment = f"{metadata}\n" if metadata else ""
        self.header.splice(f"\n\n{metadata_comment}{name} = {kernel}")

    def define_user_defined_triton_kernel(self, kernel, configs, kwargs):
        from torch.utils._triton import patch_triton_dtype_repr

        patch_triton_dtype_repr()

        original_name = kernel.__name__

        from .common import KernelArgType, SizeArg, TensorArg

        signature: List[KernelArgType] = []
        constants: Dict[int, Any] = {}
        non_constant_indices = []
        equal_to_1_arg_idx: List[int] = []
        for idx, key in enumerate(kernel.arg_names):
            if key not in kwargs:
                continue
            arg = kwargs[key]
            if idx in kernel.constexprs:
                constants[idx] = arg
            else:
                non_constant_indices.append(idx)
                if isinstance(arg, ir.Buffer):
                    signature.append(
                        TensorArg(
                            name=key,
                            buffer=arg.get_name(),
                            dtype=arg.get_dtype(),
                        )
                    )
                elif isinstance(arg, ir.ReinterpretView):
                    # for ReinterpretView we use the underlying
                    # buffer name and note the (possibly non-zero)
                    # offset relative to the underlying buffer
                    signature.append(
                        TensorArg(
                            name=key,
                            buffer=arg.data.get_name(),
                            dtype=arg.get_dtype(),
                            offset=arg.layout.offset,
                        )
                    )
                else:
                    signature.append(SizeArg(key, arg))
                    if arg is not None and V.graph.sizevars.statically_known_equals(arg, 1):  # type: ignore[arg-type]
                        equal_to_1_arg_idx.append(idx)
        index_dtype = "tl.int32"
        triton_meta = {
            "signature": signature_to_meta(
                signature,
                size_dtype=index_dtype,
                indices=non_constant_indices,
            ),
            "device": V.graph.scheduler.current_device.index,
            "device_type": V.graph.scheduler.current_device.type,
            # Triton compiler includes equal_to_1 args into constants even
            # when they are not constexpr. otherwise there may be a segfault
            # during launching the Inductor-compiled Triton kernel.
            # TODO(aakhundov): add None args to constants, too. currently, this
            # causes CUDA errors in test_aot_inductor.test_triton_kernel_with_none_input.
            # https://github.com/pytorch/pytorch/issues/120478#issuecomment-1962822307
            # https://github.com/openai/triton/blob/231efe9ed2d200be0f69a07c298e4342b08efe3d/python/triton/runtime/jit.py#L384
            "constants": {
                **constants,
                **{idx: 1 for idx in equal_to_1_arg_idx},
            },
            "configs": [
                config_of(
                    signature,
                    indices=non_constant_indices,
                )
            ],
        }

        # Distinguish between different functions using function id
        cache_key: List[Any] = [id(kernel.fn)]
        if len(configs) > 0:
            for arg in kwargs.values():
                # We need to key on non tensor arg only in autotune mode
                if not isinstance(arg, (ir.Buffer, ir.ReinterpretView)):
                    cache_key.append(arg)
        cache_key.append(str(triton_meta))
        cache_key = tuple(cache_key)

        if cache_key in self.user_defined_kernel_cache:
            return self.user_defined_kernel_cache[cache_key]

        name = f"{original_name}_{len(self.user_defined_kernel_cache)}"
        # Add to the cache for the next use
        self.user_defined_kernel_cache[cache_key] = (name, triton_meta)

        compile_wrapper = IndentedBuffer()
        compile_wrapper.writeline(f"async_compile.triton({original_name!r}, '''")

        from .triton import gen_common_triton_imports

        compile_wrapper.splice(gen_common_triton_imports())

        inductor_meta = {
            "kernel_name": name,
            "backend_hash": torch.utils._triton.triton_hash_with_backend(),
        }

        configs = [
            {
                "kwargs": config.kwargs,
                "num_warps": config.num_warps,
                "num_stages": config.num_stages,
            }
            for config in configs
        ]

        compile_wrapper.splice(
            f"""
            @triton_heuristics.user_autotune(
                configs={configs!r},
                inductor_meta={inductor_meta!r},
                triton_meta={triton_meta!r},
                filename=__file__,
                custom_kernel=True,
            )
            @triton.jit
            """
        )
        compile_wrapper.splice(kernel.src, strip=True)

        # Also include any possible kernel being called indirectly
        from triton import JITFunction

        symbols_included = {original_name}

        def traverse(cur_kernel):
            for symbol_name in cur_kernel.fn.__code__.co_names:
                if symbol_name in symbols_included:
                    continue
                if symbol_name in cur_kernel.fn.__globals__:
                    symbol = cur_kernel.fn.__globals__[symbol_name]
                    if isinstance(symbol, JITFunction):
                        compile_wrapper.newline()
                        compile_wrapper.writeline("@triton.jit")
                        compile_wrapper.splice(symbol.src, strip=True)
                        symbols_included.add(symbol_name)
                        traverse(symbol)
                    elif isinstance(symbol, (int, str, bool)):
                        compile_wrapper.newline()
                        compile_wrapper.writeline(f"{symbol_name} = {symbol!r}")
                        symbols_included.add(symbol_name)

        traverse(kernel)

        compile_wrapper.writeline(
            f"''', device_str='{V.graph.scheduler.current_device.type}')"
        )
        _, lineno = inspect.getsourcelines(kernel.fn)
        srcfile = inspect.getsourcefile(kernel.fn)
        metadata = f"# Original path: {srcfile}:{lineno}"
        self.define_kernel(
            name,
            compile_wrapper.getvalue(),
            metadata,
        )
        return name, triton_meta

    def generate_numel_expr(self, kernel_name: str, tree):
        expr = f"{kernel_name}_{tree.prefix}numel"
        if (expr, V.graph) not in self.kernel_numel_expr:
            # declare expr once in each graph (scope)
            self.kernel_numel_expr.add((expr, V.graph))
            self.writeline(
                f"{self.declare}{expr} = {self.expr_printer(tree.numel)}{self.ending}"
            )
        else:
            self.writeline(f"{expr} = {self.expr_printer(tree.numel)}{self.ending}")
        # We can get symbolic expressions here, like s0*64
        # It is fine to have them here, but we need to handle them correctly as their own type
        # This is tricky to do, so we wrap in a custom type, distinct from scalars, but also from sympy*
        # scalars as well.
        # This is handled in `generate_args_decl` which has a correct comment of: TODO: only works for
        # constant now, need type info. I agree, this needs type info, and while this is not true type info
        # it suffices as a type hint for the purposes of producing the correct code for this type.
        return SymbolicCallArg(expr, tree.numel)

    def generate_workspace_allocation(self, nbytes, device, zero_fill):
        line = self.make_allocation(
            "workspace", device, torch.uint8, shape=(nbytes,), stride=(1,)
        )
        self.writeline(line)
        if zero_fill:
            self.writeline(f"workspace.zero_(){self.ending}")

    def wrap_kernel_call(self, name, call_args):
        return f"{name}({', '.join(call_args)}){self.ending}"

    def generate_profiler_mark_wrapper_call(self, stack):
        self.wrapper_call.writeline("from torch.profiler import record_function")
        self.wrapper_call.writeline(
            f"with record_function('graph_{V.graph.graph_id}_inductor_wrapper_call'):"
        )
        stack.enter_context(self.wrapper_call.indent())

    def generate_start_graph(self):
        self.wrapper_call.writeline("start_graph()")

    def generate_end_graph(self):
        self.wrapper_call.writeline("end_graph()")

    def generate_reset_kernel_saved_flags(self):
        self.wrapper_call.splice(
            """
            for kernel in globals().values():
                if isinstance(kernel, torch._inductor.triton_heuristics.CachingAutotuner):
                    kernel.cuda_kernel_saved = False
            """
        )

    def generate_save_uncompiled_kernels(self):
        """
        Precompile and save the CUBINs of the Triton kernels that haven't
        been precompiled and saved as a side effect of running the generated
        JIT model (Python wrapper). This can happen when the model contains
        control flow: only one pass through the control flow operators covers
        the kernels that are saved, the remaining kernels are not launched,
        hence not saved. The main purpose of this codegen is to compile and
        save the Triton kernels outside the active control flow path for
        subsequent AOTInductor code generation and compilation.
        """
        self.wrapper_call.splice(
            """
            for kernel in globals().values():
                if isinstance(kernel, torch._inductor.triton_heuristics.CachingAutotuner):
                    if not kernel.cuda_kernel_saved:
                        if len(kernel.launchers) == 0:
                            kernel.precompile()
                        kernel.save_cuda_kernel(
                            grid=(0, 0, 0),   # use dummy grid
                            stream="stream",  # use dummy stream
                            launcher=kernel.launchers[0],
                        )
            """
        )

    def generate_default_grid(self, name: str, grid_args: List[Any]):
        return grid_args

    def generate_kernel_call(
        self,
        name,
        call_args,
        grid=None,
        device_index=None,
        cuda=True,
        triton=True,
        arg_types=None,
        grid_fn: str = "grid",
        triton_meta=None,
    ):
        """
        Generates kernel call code.

        cuda: Defines whether the backend is GPU. Otherwise the backend is CPU.

        triton: Defines whether the GPU backend uses Triton for codegen.
                Otherwise it uses the CUDA language for codegen.
                Only valid when cuda == True.
        """
        if cuda:
            call_args_str = ", ".join(pexpr(item) for item in call_args)
            stream_name = self.write_get_raw_stream(
                V.graph.scheduler.current_device.index, V.graph
            )
            if triton:
                grid_str = ", ".join(pexpr(item) for item in grid)
                grid_str = f"{grid_fn}({grid_str})"
                self.writeline(
                    f"{name}.run({call_args_str}, grid={grid_str}, stream={stream_name})"
                )
            else:
                stream_ptr = f"c_void_p({stream_name})"
                self.writeline(f"{name}.{name}({call_args_str}, {stream_ptr})")
        else:
            self.writeline(self.wrap_kernel_call(name, call_args))

    def writeline(self, line):
        self.lines.append(line)

    def writelines(self, lines):
        for line in lines:
            self.lines.append(line)

    def enter_context(self, ctx):
        self.lines.append(LineContext(ctx))

    def val_to_cpp_arg_str(self, type_, val) -> str:
        raise NotImplementedError()

    def val_to_arg_str(self, s):
        from torch.utils._triton import dtype_to_string, has_triton_package

        if has_triton_package():
            import triton

        if isinstance(s, SymTypes):
            return pexpr(s.node.expr)
        elif isinstance(s, sympy.Expr):
            return pexpr(s)
        elif isinstance(s, (tuple, list)):

            @dataclasses.dataclass
            class Shim:
                ref: Any

                def __repr__(self):
                    return self.ref

            return repr(type(s)(Shim(self.val_to_arg_str(a)) for a in s))
        elif isinstance(s, torch._ops.OpOverload):
            return _get_qualified_name(s)
        elif isinstance(s, (ir.Buffer, ReinterpretView)):
            return s.codegen_reference()
        elif has_triton_package() and isinstance(s, triton.language.dtype):  # type: ignore[possibly-undefined]
            return dtype_to_string(s)
        else:
            return repr(s)

    # The following methods are for memory management
    def make_buffer_allocation(self, buffer):
        device = buffer.get_device()
        dtype = buffer.get_dtype()
        shape = tuple(buffer.get_size())
        stride = tuple(buffer.get_stride())
        return self.make_allocation(buffer.get_name(), device, dtype, shape, stride)

    def make_allocation(self, name, device, dtype, shape, stride):
        if device.type in ("cpu", "cuda"):
            # optimized path for faster allocations, saving ~2us versus the stuff below
            return (
                f"{name} = empty_strided_{device.type}("
                f"{self.codegen_shape_tuple(shape)}, "
                f"{self.codegen_shape_tuple(stride)}, "
                f"{dtype})"
            )
        # all other devices:
        return (
            f"{name} = empty_strided("
            f"{self.codegen_shape_tuple(shape)}, "
            f"{self.codegen_shape_tuple(stride)}, "
            f"device='{device.type}', dtype={dtype})"
        )

    def make_tensor_alias(self, new_name, old_name, comment=""):
        return f"{self.declare}{new_name} = {old_name}{self.ending}  {self.comment} {comment}"

    def make_buffer_free(self, buffer):
        return f"del {buffer.get_name()}"

    def make_free_by_names(self, names_to_del: List[str]):
        return f"del {', '.join(name for name in names_to_del)}"

    def codegen_exact_buffer_reuse(self, old_name: str, new_name: str, del_line: str):
        return f"{self.declare_maybe_reference}{new_name} = {old_name}{del_line}{self.ending}  {self.comment} reuse"

    def make_buffer_reuse(self, old, new, delete_old: bool):
        assert old.get_dtype() == new.get_dtype()
        old_name = old.get_name()
        new_name = new.get_name()
        del_line = ";"
        if old_name not in V.graph.get_output_names() and delete_old:
            del_line = f"; {self.make_buffer_free(old)}"

        if old.get_size() == new.get_size() and old.get_stride() == new.get_stride():
            if old_name in self.stack_allocated_buffers:
                self.stack_allocated_buffers[new_name] = new
            return self.codegen_exact_buffer_reuse(old_name, new_name, del_line)

        reinterpret_view = self.codegen_reinterpret_view(
            old, new.get_size(), new.get_stride(), 0, self.wrapper_call
        )
        if reinterpret_view in self.stack_allocated_buffers:
            self.stack_allocated_buffers[new_name] = new
        return f"{self.declare_maybe_reference}{new_name} = {reinterpret_view}{del_line}  {self.comment} reuse"

    def codegen_deferred_allocation(self, name, layout):
        self.writeline(
            DeferredLine(
                name,
                f"{self.declare_maybe_reference}{name} = {layout.view.codegen_reference()}{self.ending}  "
                f"{self.comment} alias",
            )
        )

    def codegen_allocation(self, buffer):
        assert (
            buffer.get_workspace_size() == 0
        ), "Only support zero workspace size for now!"

        name = buffer.get_name()

        if name in V.graph.removed_buffers or name in self.allocated:
            return
        self.allocated.add(name)
        if isinstance(
            buffer,
            (ir.ExternKernelAlloc, ir.MultiOutput),
        ):
            return

        layout = buffer.get_layout()
        if isinstance(layout, ir.MutationLayoutSHOULDREMOVE):
            return
        if isinstance(layout, ir.NonOwningLayout):
            assert isinstance(
                layout.view, ir.ReinterpretView
            ), f"unexpected {type(layout.view)}: {layout.view}"
            self.codegen_allocation(layout.view.data)
            self.codegen_deferred_allocation(name, layout)
            return

        self.writeline(AllocateLine(self, buffer))

    def codegen_free(self, buffer):
        assert (
            buffer.get_workspace_size() == 0
        ), "Only support zero workspace size for now!"

        name = buffer.get_name()

        # can be freed but not reused
        if isinstance(buffer, ir.InputBuffer):
            self.writeline(self.make_buffer_free(buffer))
            return

        if not self.can_reuse(buffer):
            return
        self.freed.add(name)

        self.writeline(FreeIfNotReusedLine(self, buffer))

    def can_reuse(self, input_buffer, output_buffer=None):
        name = input_buffer.get_name()
        if (
            name in V.graph.removed_buffers
            or name in V.graph.graph_inputs
            or name in V.graph.constants
            or name in V.graph.never_reuse_buffers
            or name in self.freed
        ):
            return False

        return True

    def did_reuse(self, buffer, reused_buffer):
        # Check whether a given buffer was reused by a possible reuser in the wrapper codegen
        # Can be consulted from inside ir codegen, e.g. to determine whether a copy is needed
        return (
            buffer.get_name() in self.reuses
            and self.reuses[buffer.get_name()] == reused_buffer.get_name()
        )

    def codegen_inplace_reuse(self, input_buffer, output_buffer):
        assert buffer_reuse_key(input_buffer) == buffer_reuse_key(output_buffer)
        self.codegen_allocation(input_buffer)
        self.freed.add(input_buffer.get_name())
        self.allocated.add(output_buffer.get_name())
        self.reuses[output_buffer.get_name()] = input_buffer.get_name()
        self.writeline(ReuseLine(self, input_buffer, output_buffer))

    def codegen_unbacked_symbol_decl(self, symbol):
        name = str(symbol)
        if name in self.unbacked_symbol_decls:
            return name
        else:
            # When in CppWrapperCpu, we should only generate the declaration once
            self.unbacked_symbol_decls.add(name)
            return self.declare + name

    def codegen_subgraph_prefix(self, subgraph, outer_inputs, outer_outputs):
        for inner_input, outer_input in zip(subgraph.graph.graph_inputs, outer_inputs):
            self.writeline(f"{self.declare}{inner_input} = {outer_input}{self.ending}")

    def codegen_subgraph_suffix(self, subgraph, outer_inputs, outer_outputs):
        for inner_output, outer_output in zip(
            subgraph.graph.graph_outputs, outer_outputs
        ):
            self.writeline(
                f"{outer_output} = {inner_output.codegen_reference()}{self.ending}"
            )

    def codegen_subgraph(self, subgraph, outer_inputs, outer_outputs):
        try:
            self.push_codegened_graph(subgraph.graph)
            self.writeline(f"{self.comment} subgraph: {subgraph.name}")
            self.codegen_subgraph_prefix(subgraph, outer_inputs, outer_outputs)
            parent_graph = V.graph
            with V.set_graph_handler(subgraph.graph):
                subgraph.graph.codegen_subgraph(
                    parent_graph=parent_graph,
                )
            self.codegen_subgraph_suffix(subgraph, outer_inputs, outer_outputs)
        finally:
            self.pop_codegened_graph()

    def codegen_conditional(self, conditional):
        name = conditional.get_name()

        self.writeline(f"{name} = [None] * {len(conditional.outputs)}")

        outer_inputs = [buf.codegen_reference() for buf in conditional.operands]
        outer_outputs = [f"{name}[{i}]" for i in range(len(conditional.outputs))]

        predicate = conditional.predicate.codegen_reference()
        if not isinstance(conditional.predicate, ir.ShapeAsConstantBuffer):
            # move the Tensor predicate to host
            predicate = f"{predicate}.item()"

        self.writeline(f"{name} = [None] * {len(conditional.outputs)}")
        self.writeline(f"if {predicate}:")
        self.writeline(EnterSubgraphLine(self, conditional.true_subgraph.graph))
        self.codegen_subgraph(conditional.true_subgraph, outer_inputs, outer_outputs)
        self.writeline(ExitSubgraphLine(self))
        self.writeline("else:")
        self.writeline(EnterSubgraphLine(self, conditional.false_subgraph.graph))
        self.codegen_subgraph(conditional.false_subgraph, outer_inputs, outer_outputs)
        self.writeline(ExitSubgraphLine(self))

    def codegen_while_loop(self, while_loop):
        name = while_loop.get_name()
<<<<<<< HEAD
        outer_inputs = [buf.codegen_reference() for buf in while_loop.operands]

        self.writeline(f"{name} = [None] * {len(while_loop.operands)}")
        for i, inp in enumerate(outer_inputs):
            # set the initial state before the loop
            self.writeline(f"{name}[{i}] = {inp}")

        cond_outer_inputs = [f"{name}[{i}]" for i in range(len(while_loop.operands))]
=======
        outer_carried_inputs = [
            buf.codegen_reference() for buf in while_loop.carried_inputs
        ]
        outer_additional_inputs = [
            buf.codegen_reference() for buf in while_loop.additional_inputs
        ]

        self.writeline(f"{name} = [None] * {len(outer_carried_inputs)}")
        for i, inp in enumerate(outer_carried_inputs):
            # set the initial state before the loop
            self.writeline(f"{name}[{i}] = {inp}")

        cond_outer_inputs = [
            *[f"{name}[{i}]" for i in range(len(outer_carried_inputs))],
            *outer_additional_inputs,
        ]
>>>>>>> 4f244cfa
        cond_outer_outputs = [f"{name}_cond_result"]
        body_outer_inputs = list(
            cond_outer_inputs
        )  # same inputs for cond_fn and body_fn
<<<<<<< HEAD
        body_outer_outputs = list(
            body_outer_inputs
        )  # carry over the state from body_fn
=======
        # Carry over the state from body_fn. Note: We only carry over
        # the carried_inputs part of the inputs, the additional ones
        # are passed in as they're before.
        body_outer_outputs = body_outer_inputs[: len(outer_carried_inputs)]
>>>>>>> 4f244cfa

        self.writeline("while True:")
        self.writeline(EnterSubgraphLine(self, while_loop.cond_subgraph.graph))
        self.codegen_subgraph(
            while_loop.cond_subgraph, cond_outer_inputs, cond_outer_outputs
        )
        self.writeline(
            f"if not {cond_outer_outputs[0]}.item(): break"
        )  # condition doesn't hold
        self.writeline(ExitSubgraphLine(self))
        self.writeline(EnterSubgraphLine(self, while_loop.body_subgraph.graph))
        self.codegen_subgraph(
            while_loop.body_subgraph, body_outer_inputs, body_outer_outputs
        )
        self.writeline(ExitSubgraphLine(self))

    @staticmethod
    def statically_known_int_or_none(x):
        try:
            val = V.graph._shape_env._maybe_evaluate_static(x)
            return int(val)
        except Exception:
            return None

    @staticmethod
    def statically_known_list_of_ints_or_none(lst):
        result = []
        for x in lst:
            num = WrapperCodeGen.statically_known_int_or_none(x)
            if num is None:
                return None
            result.append(num)
        return result

    @staticmethod
    def is_statically_known_list_of_ints(lst):
        return WrapperCodeGen.statically_known_list_of_ints_or_none(lst) is not None

    @staticmethod
    def static_shape_for_buffer_or_none(buffer):
        return WrapperCodeGen.statically_known_list_of_ints_or_none(buffer.get_size())

    @staticmethod
    def can_prove_buffer_has_static_shape(buffer):
        return WrapperCodeGen.static_shape_for_buffer_or_none(buffer) is not None<|MERGE_RESOLUTION|>--- conflicted
+++ resolved
@@ -493,6 +493,7 @@
 
                 aten = torch.ops.aten
                 inductor_ops = torch.ops.inductor
+                _quantized = torch.ops._quantized
                 assert_size_stride = torch._C._dynamo.guards.assert_size_stride
                 empty_strided_cpu = torch._C._dynamo.guards._empty_strided_cpu
                 empty_strided_cuda = torch._C._dynamo.guards._empty_strided_cuda
@@ -647,11 +648,10 @@
                 f"run_intermediate_hooks({origin_node.name!r}, {output_name})"
             )
 
-    def generate_extern_kernel_out(self, output_view, codegen_reference, args, kernel):
-        if output_view:
-            args.append(f"out={output_view.codegen_reference()}")
-        else:
-            args.append(f"out={codegen_reference}")
+    def generate_extern_kernel_out(
+        self, kernel: str, out: str, out_view: Optional[str], args: List[str]
+    ):
+        args.append(f"out={out_view if out_view else out}")
         self.writeline(f"{kernel}({', '.join(args)})")
 
     def generate_user_defined_triton_kernel(
@@ -1544,16 +1544,6 @@
 
     def codegen_while_loop(self, while_loop):
         name = while_loop.get_name()
-<<<<<<< HEAD
-        outer_inputs = [buf.codegen_reference() for buf in while_loop.operands]
-
-        self.writeline(f"{name} = [None] * {len(while_loop.operands)}")
-        for i, inp in enumerate(outer_inputs):
-            # set the initial state before the loop
-            self.writeline(f"{name}[{i}] = {inp}")
-
-        cond_outer_inputs = [f"{name}[{i}]" for i in range(len(while_loop.operands))]
-=======
         outer_carried_inputs = [
             buf.codegen_reference() for buf in while_loop.carried_inputs
         ]
@@ -1570,21 +1560,14 @@
             *[f"{name}[{i}]" for i in range(len(outer_carried_inputs))],
             *outer_additional_inputs,
         ]
->>>>>>> 4f244cfa
         cond_outer_outputs = [f"{name}_cond_result"]
         body_outer_inputs = list(
             cond_outer_inputs
         )  # same inputs for cond_fn and body_fn
-<<<<<<< HEAD
-        body_outer_outputs = list(
-            body_outer_inputs
-        )  # carry over the state from body_fn
-=======
         # Carry over the state from body_fn. Note: We only carry over
         # the carried_inputs part of the inputs, the additional ones
         # are passed in as they're before.
         body_outer_outputs = body_outer_inputs[: len(outer_carried_inputs)]
->>>>>>> 4f244cfa
 
         self.writeline("while True:")
         self.writeline(EnterSubgraphLine(self, while_loop.cond_subgraph.graph))
