--- conflicted
+++ resolved
@@ -34,7 +34,6 @@
 #if INDUCTOR_USE_VECTOR_TYPES()
 #include <ATen/cpu/vec/functional.h>
 #include <ATen/cpu/vec/vec.h>
-#include <ATen/cpu/vec/vec_n.h>
 #endif
 
 typedef at::Half half;
@@ -272,334 +271,4 @@
                 "std::atomic issue");
   std::atomic<T> *atomic_addr = (std::atomic<T> *)addr;
   atomic_addr->fetch_add(offset, std::memory_order_relaxed);
-<<<<<<< HEAD
-}
-
-// This function is used to convert bool or uint8 to float mask for
-// vectorization. The caller needs to make sure the src represents TRUE/FALSE
-// correctly.
-template <typename T>
-inline float flag_to_float_scalar(T src) {
-  float ret;
-  *(uint32_t*)(&ret) = src ? 0xFFFFFFFF : 0;
-  return ret;
-}
-
-#if defined(CPU_CAPABILITY_AVX512) || defined(CPU_CAPABILITY_AVX2) || defined(CPU_CAPABILITY_ZVECTOR)
-
-inline at::vec::Vectorized<float> masked_load(const float* src, at::vec::Vectorized<float> mask) {
-# if defined(CPU_CAPABILITY_AVX512)
-    at::vec::Vectorized<float> zero_vec(0);
-    auto all_ones = _mm512_set1_epi32(0xFFFFFFFF);
-    auto mmask = _mm512_cmp_epi32_mask(_mm512_castps_si512(mask), all_ones, _MM_CMPINT_EQ);
-    return _mm512_mask_loadu_ps(zero_vec, mmask, src);
-# elif defined(CPU_CAPABILITY_AVX2)
-    auto all_ones = _mm256_set1_epi32(0xFFFFFFFF);
-    auto mmask = _mm256_cmpeq_epi32(_mm256_castps_si256(mask), all_ones);
-    return _mm256_maskload_ps(src, mmask);
-# elif defined(CPU_CAPABILITY_ZVECTOR)
-    auto result = at::vec::Vectorized<float>::loadu(src);
-    return (result & mask);
-# else
-# error Unsupported vectorization CPU capability
-# endif
-}
-
-template <typename T>
-typename std::enable_if<std::is_same<T, bfloat16>::value || std::is_same<T, half>::value, at::vec::Vectorized<T>>::type
-inline masked_load(const T* src, at::vec::Vectorized<float> mask) {
-# if defined(CPU_CAPABILITY_AVX512)
-  auto all_ones = _mm512_set1_epi32(0xFFFFFFFF);
-  auto mmask = _mm512_cmp_epi32_mask(_mm512_castps_si512(mask), all_ones, _MM_CMPINT_EQ);
-  auto zero = _mm256_set1_epi16(0);
-  auto temp = _mm256_mask_loadu_epi16(zero, mmask, src);
-  return _mm512_inserti32x8(_mm512_castsi256_si512(temp), zero, 1);
-# elif defined(CPU_CAPABILITY_AVX2)
-  auto all_ones = _mm256_set1_epi32(0xFFFFFFFF);
-  auto mmask_vec = _mm256_cmpeq_epi32(_mm256_castps_si256(mask), all_ones);
-  __at_align__ uint32_t mmask[8];
-  _mm256_storeu_si256(reinterpret_cast<__m256i*>(mmask), mmask_vec);
-  __at_align__ uint16_t result[16];
-  for (auto i = 0; i < 8; i++) {
-    result[i] = mmask[i] == 0xFFFFFFFF ? src[i].x: uint16_t(0);
-  }
-  return at::vec::Vectorized<T>::loadu(result);
-# elif defined(CPU_CAPABILITY_ZVECTOR)
-  auto result = at::vec::Vectorized<T>::loadu(src, 8);
-  uint32_t maskdata[8] = { 0 };
-  uint16_t maskdata_dest[16] = { 0 };
-  mask.store(maskdata);
-  for (auto i = 0; i < 8; i++) {
-    maskdata_dest[i] = (maskdata[i] == 0xFFFFFFFF) ? 0xFFFF: 0;
-  }
-  auto maskvector = at::vec::Vectorized<T>::loadu(maskdata_dest);
-  return (result & maskvector);
-# else
-# error Unsupported vectorization CPU capability
-# endif
-}
-
-template <typename T>
-typename std::enable_if<std::is_same<T, uint8_t>::value || std::is_same<T, int8_t>::value, at::vec::Vectorized<T>>::type
-inline masked_load(const T* src, at::vec::Vectorized<float> mask) {
-# if defined(CPU_CAPABILITY_AVX512)
-    auto all_ones = _mm512_set1_epi32(0xFFFFFFFF);
-    auto mmask = _mm512_cmp_epi32_mask(_mm512_castps_si512(mask), all_ones, _MM_CMPINT_EQ);
-    auto zero = _mm_set1_epi8(0);
-    auto temp = _mm_mask_loadu_epi8(zero, mmask, src);
-    return _mm512_inserti64x2(_mm512_set1_epi32(0), temp, 0);
-# elif defined(CPU_CAPABILITY_AVX2)
-    auto all_ones = _mm256_set1_epi32(0xFFFFFFFF);
-    auto mmask_vec = _mm256_cmpeq_epi32(_mm256_castps_si256(mask), all_ones);
-    __at_align__ uint32_t mmask[8];
-    _mm256_storeu_si256(reinterpret_cast<__m256i*>(mmask), mmask_vec);
-    __at_align__ T result[32];
-    for (auto i = 0; i < 8; i++) {
-      result[i] = mmask[i] == 0xFFFFFFFF ? src[i]: T(0);
-    }
-    return at::vec::Vectorized<T>::loadu(result);
-# elif defined(CPU_CAPABILITY_ZVECTOR)
-    auto result = at::vec::Vectorized<T>::loadu(src, 8);
-    uint32_t maskdata[8];
-    T maskdata_dest[32] = { 0 };
-    mask.store(maskdata);
-    for (auto i = 0; i < 8; i++) {
-      maskdata_dest[i] = (maskdata[i] == 0xFFFFFFFF) ? 0xFF: 0;
-    }
-    auto maskvector = at::vec::Vectorized<T>::loadu(maskdata_dest);
-    return (result & maskvector);
-# else
-# error Unsupported vectorization CPU capability
-# endif
-}
-
-template <typename T>
-inline at::vec::Vectorized<float> flag_to_float_vec(const T* src) {
-  __at_align__ float dst_tmp[at::vec::Vectorized<float>::size()];
-  #pragma unroll
-  for (int64_t i = 0; i < at::vec::Vectorized<float>::size(); i++) {
-    dst_tmp[i] = flag_to_float_scalar(src[i]);
-  }
-  return at::vec::Vectorized<float>::loadu(dst_tmp);
-}
-
-template <typename scalar_t>
-inline at::vec::Vectorized<float> cvt_lowp_fp_to_fp32(
-    at::vec::Vectorized<scalar_t> src) {
-  at::vec::Vectorized<float> res_vec1(0);
-  at::vec::Vectorized<float> res_vec2(0);
-  std::tie(res_vec1, res_vec2) = at::vec::convert_to_float<scalar_t>(src);
-  return res_vec1;
-}
-
-template <typename scalar_t>
-inline at::vec::Vectorized<scalar_t> cvt_fp32_to_lowp_fp(
-    at::vec::Vectorized<float> src) {
-  return at::vec::convert_from_float<scalar_t>(src, src);
-}
-
-inline at::vec::Vectorized<float> mask_convert_to_float(at::vec::Vectorized<float> src) {
-  auto zeros = at::vec::Vectorized<float>(0);
-  auto ones = at::vec::Vectorized<float>(1);
-  return at::vec::Vectorized<float>::blendv(zeros, ones, src);
-}
-
-template <typename scalar_t>
-inline
-typename std::enable_if<std::is_same<scalar_t, bfloat16>::value || std::is_same<scalar_t, half>::value, at::vec::Vectorized<scalar_t>>::type
-mask_convert_to_lowp(at::vec::Vectorized<float> src) {
-  auto fp_vec = mask_convert_to_float(src);
-  return cvt_fp32_to_lowp_fp<scalar_t>(fp_vec);
-}
-
-template <typename SRC>
-inline at::vec::Vectorized<float> vec_convert_to_mask(at::vec::Vectorized<SRC> src) {
-  assert(
-      at::vec::Vectorized<float>::size() == at::vec::Vectorized<SRC>::size());
-  at::vec::Vectorized<float> res_vec(0);
-  __at_align__ float dst_tmp[at::vec::Vectorized<float>::size()];
-  __at_align__ SRC src_tmp[at::vec::Vectorized<SRC>::size()];
-  src.store(src_tmp);
-
-#pragma unroll
-  for (int i = 0; i < at::vec::Vectorized<float>::size(); i++) {
-    *(uint32_t*)(dst_tmp + i) = src_tmp[i] ? 0xFFFFFFFF : 0;
-  }
-
-  return res_vec.loadu(dst_tmp);
-}
-
-template <typename SRC>
-inline at::vec::Vectorized<float> to_float_mask(at::vec::Vectorized<SRC> src) {
-  return vec_convert_to_mask(src);
-}
-
-#if defined(CPU_CAPABILITY_AVX512) || defined(CPU_CAPABILITY_AVX2)
-template <>
-inline at::vec::Vectorized<float> to_float_mask(at::vec::Vectorized<int> src) {
-#if defined(CPU_CAPABILITY_AVX2)
-  return at::vec::Vectorized<float>(_mm256_castsi256_ps(src));
-#else
-  return at::vec::Vectorized<float>(_mm512_castsi512_ps(src));
-#endif
-}
-#endif
-
-template <>
-inline at::vec::Vectorized<float> to_float_mask(at::vec::Vectorized<float> src) {
-  return src;
-}
-
-inline at::vec::Vectorized<float> to_float_mask(int src) {
-  union {
-      float fmask;
-      uint32_t imask;
-  } mask;
-  mask.imask = src ? 0xFFFFFFFF : 0;
-  return at::vec::Vectorized<float>(mask.fmask);
-}
-
-inline bool all_zero(at::vec::Vectorized<float> src) {
-# if defined(CPU_CAPABILITY_AVX512)
-  auto src_int = _mm512_castps_si512(src);
-  __mmask16 mask = _mm512_test_epi32_mask(src_int, src_int);
-  return mask == 0;
-# elif defined(CPU_CAPABILITY_AVX2)
-  return _mm256_testz_ps(src, src);
-# else
-  __at_align__ int mask[at::vec::Vectorized<float>::size()];
-  src.store(mask);
-  for (int i = 0; i < at::vec::Vectorized<float>::size(); i++) {
-    if (mask[i] != 0) {
-      return false;
-    }
-  }
-  return true;
-# endif
-}
-
-inline bool vector_lane_mask_check(at::vec::Vectorized<float> src, int lane) {
-# if defined(CPU_CAPABILITY_AVX512)
-  return _mm512_movepi32_mask(_mm512_castps_si512(src)) & (1 << lane);
-# elif defined(CPU_CAPABILITY_AVX2)
-  return _mm256_movemask_ps(src) & (1 << lane);
-# else
-  __at_align__ int mask[at::vec::Vectorized<float>::size()];
-  src.store(mask);
-  return mask[lane] != 0;
-# endif
-}
-
-inline at::vec::Vectorized<float> cvt_int64_to_fp32(at::vec::VectorizedN<int64_t,2> src) {
-# if defined(CPU_CAPABILITY_AVX512)
-  auto low = _mm512_cvtepi64_ps(src[0]);
-  auto high = _mm512_cvtepi64_ps(src[1]);
-  return _mm512_insertf32x8(_mm512_castps256_ps512(low), high, 1);
-# elif defined(CPU_CAPABILITY_AVX2)
-  auto low_double = at::vec::convert_to_fp_of_same_size<double>(src[0]);
-  auto low = _mm256_cvtpd_ps(low_double);
-  auto high_double = at::vec::convert_to_fp_of_same_size<double>(src[1]);
-  auto high = _mm256_cvtpd_ps(high_double);
-  return _mm256_insertf128_ps(_mm256_castps128_ps256(low), high, 1);
-# else
-  constexpr int float_vec_size = at::vec::Vectorized<float>::size();
-  constexpr int int64_vec_size = at::vec::Vectorized<int64_t>::size();
-  __at_align__ float result[float_vec_size];
-  __at_align__ int64_t src_buf[int64_vec_size];
-  for (int i = 0; i < 2; i++) {
-    src[i].store(src_buf);
-    for (int j = 0; j < int64_vec_size; j++) {
-      result[i * int64_vec_size + j] = static_cast<float>(src_buf[j]);
-    }
-  }
-  return at::vec::Vectorized<float>::loadu(result);
-# endif
-}
-
-inline at::vec::VectorizedN<int64_t,2> cvt_fp32_to_int64(at::vec::Vectorized<float> src) {
-  at::vec::VectorizedN<int64_t,2> result;
-# if defined(CPU_CAPABILITY_AVX512)
-  result[0] = _mm512_cvt_roundps_epi64(_mm512_castps512_ps256(src), _MM_FROUND_TO_ZERO |_MM_FROUND_NO_EXC);
-  result[1] = _mm512_cvt_roundps_epi64(_mm512_extractf32x8_ps(src, 1), _MM_FROUND_TO_ZERO |_MM_FROUND_NO_EXC);
-# elif defined(CPU_CAPABILITY_AVX2)
-  auto int32_vec = at::vec::convert_to_int_of_same_size(src);
-  result[0] = _mm256_cvtepi32_epi64(_mm256_castsi256_si128(int32_vec));
-  result[1] = _mm256_cvtepi32_epi64(_mm256_extracti128_si256(int32_vec, 1));
-# else
-  constexpr int float_vec_size = at::vec::Vectorized<float>::size();
-  constexpr int int64_vec_size = at::vec::Vectorized<int64_t>::size();
-  __at_align__ float src_buf[float_vec_size];
-  __at_align__ int64_t result_buf[int64_vec_size];
-  src.store(src_buf);
-  for (int i = 0; i < 2; i++) {
-    for (int j = 0; j < int64_vec_size; j++) {
-      result_buf[j] = static_cast<int64_t>(src_buf[i * int64_vec_size + j]);
-    }
-    result[i] = at::vec::Vectorized<int64_t>::loadu(result_buf);
-  }
-# endif
-  return result;
-}
-
-inline at::vec::Vectorized<int32_t> cvt_int64_to_int32(at::vec::VectorizedN<int64_t,2> src) {
-# if defined(CPU_CAPABILITY_AVX512)
-  auto low = _mm512_cvtepi64_epi32(src[0]);
-  auto high = _mm512_cvtepi64_epi32(src[1]);
-  return _mm512_inserti32x8(_mm512_castsi256_si512(low), high, 1);
-# elif defined(CPU_CAPABILITY_AVX2)
-  auto low = _mm256_shuffle_epi32(src[0], _MM_SHUFFLE(2, 0, 2, 0));
-  auto high = _mm256_shuffle_epi32(src[1], _MM_SHUFFLE(2, 0, 2, 0));
-  auto low_perm = _mm256_permute4x64_epi64(low, _MM_SHUFFLE(3, 1, 2, 0));
-  auto high_perm = _mm256_permute4x64_epi64(high, _MM_SHUFFLE(3, 1, 2, 0));
-  return _mm256_blend_epi32(low_perm, high_perm, 0xF0);
-# else
-  constexpr int int32_vec_size = at::vec::Vectorized<int32_t>::size();
-  constexpr int int64_vec_size = at::vec::Vectorized<int64_t>::size();
-  __at_align__ int32_t result[int32_vec_size];
-  __at_align__ int64_t src_buf[int64_vec_size];
-  for (int i = 0; i < 2; i++) {
-    src[i].store(src_buf);
-    for (int j = 0; j < int64_vec_size; j++) {
-      result[i * int64_vec_size + j] = static_cast<int32_t>(src_buf[j]);
-    }
-  }
-  return at::vec::Vectorized<int32_t>::loadu(result);
-# endif
-}
-
-inline at::vec::VectorizedN<int64_t,2> cvt_int32_to_int64(at::vec::Vectorized<int32_t> src) {
-  at::vec::VectorizedN<int64_t,2> result;
-# if defined(CPU_CAPABILITY_AVX512)
-  result[0] = _mm512_cvtepi32_epi64(_mm512_castsi512_si256(src));
-  result[1] = _mm512_cvtepi32_epi64(_mm512_extracti32x8_epi32(src, 1));
-# elif defined(CPU_CAPABILITY_AVX2)
-  result[0] = _mm256_cvtepi32_epi64(_mm256_castsi256_si128(src));
-  result[1] = _mm256_cvtepi32_epi64(_mm256_extracti128_si256(src, 1));
-#else
-  constexpr int int32_vec_size = at::vec::Vectorized<int32_t>::size();
-  constexpr int int64_vec_size = at::vec::Vectorized<int64_t>::size();
-  __at_align__ int32_t src_buf[int32_vec_size];
-  __at_align__ int64_t result_buf[int64_vec_size];
-  src.store(src_buf);
-  for (int i = 0; i < 2; i++) {
-    for (int j = 0; j < int64_vec_size; j++) {
-      result_buf[j] = static_cast<int64_t>(src_buf[i * int64_vec_size + j]);
-    }
-    result[i] = at::vec::Vectorized<int64_t>::loadu(result_buf);
-  }
-# endif
-  return result;
-}
-
-inline at::vec::VectorizedN<int64_t,2> mask_convert_to_int64(at::vec::Vectorized<float> src) {
-  return cvt_fp32_to_int64(mask_convert_to_float(src));
-}
-
-inline at::vec::Vectorized<float> to_float_mask(at::vec::VectorizedN<int64_t,2> src) {
-  return to_float_mask(cvt_int64_to_int32(src));
-}
-
-#endif
-=======
-}
->>>>>>> f34905f6
+}