import contextlib
import dataclasses
import functools
import itertools
import logging
import math
import re
import sys
from copy import copy, deepcopy
from pathlib import Path
from typing import ClassVar, Dict, List

import numpy
import sympy

import torch
import torch.fx
from torch._inductor import dependencies
from torch._prims_common import is_float_dtype

from .. import codecache, config, ir, metrics
from ..codegen.wrapper import WrapperCodeGen
from ..scheduler import SchedulerNode
from ..utils import cache_on_self, sympy_product, sympy_subs, sympy_symbol
from ..virtualized import ops, V
from .common import (
    BracesBuffer,
    CppWrapperKernelArgs,
    CSE,
    DeferredLine,
    ExprPrinter,
    IndentedBuffer,
    Kernel,
    KernelArgs,
    OpOverrides,
)

schedule_log = torch._logging.getArtifactLogger(__name__, "schedule")

DTYPE_TO_CPP = {
    torch.float32: "float",
    torch.float64: "double",
    torch.float16: "half",
    torch.int64: "long",
    torch.int32: "int",
    torch.int16: "short",
    torch.int8: "signed char",
    torch.uint8: "unsigned char",
    torch.bool: "bool",
    torch.bfloat16: "bfloat16",
}

DTYPE_TO_ATEN = {
    torch.float32: "at::ScalarType::Float",
    torch.float64: "at::ScalarType::Double",
    torch.float16: "at::ScalarType::Half",
    torch.int64: "at::ScalarType::Long",
    torch.int32: "at::ScalarType::Int",
    torch.int16: "at::ScalarType::Short",
    torch.int8: "at::ScalarType::Char",
    torch.uint8: "at::ScalarType::Byte",
    torch.bool: "at::ScalarType::Bool",
    torch.bfloat16: "at::ScalarType::BFloat16",
}

INDEX_TYPE = "long"

RTYPE_TO_CPP = {
    "sum": "+",
    "min": "min",
    "max": "max",
    "argmin": "argmin",
    "argmax": "argmax",
    "any": "||",
}


def reduction_init(reduction_type, dtype):
    if dtype in (torch.float16, torch.bfloat16):
        # Since load promotes all half-precision inputs to float, the initial
        # constant for reduction must be promoted as well
        dtype = torch.float32
    if reduction_type in ("sum", "any"):
        return 0
    if reduction_type in {"max", "argmax"}:
        return (
            f"-std::numeric_limits<{DTYPE_TO_CPP[dtype]}>::infinity()"
            if is_float_dtype(dtype)
            else f"std::numeric_limits<{DTYPE_TO_CPP[dtype]}>::min()"
        )
    if reduction_type in {"min", "argmin"}:
        return (
            f"std::numeric_limits<{DTYPE_TO_CPP[dtype]}>::infinity()"
            if is_float_dtype(dtype)
            else f"std::numeric_limits<{DTYPE_TO_CPP[dtype]}>::max()"
        )
    raise AssertionError(reduction_type)


def reduction_combine(reduction_type, var, next_value):
    if reduction_type == "sum":
        return f"{var} += {next_value}"
    if reduction_type == "any":
        return f"{var} = {var} || {next_value}"
    return f"{var} = std::{reduction_type}({var}, {next_value})"


def reduction_combine_vec(reduction_type, var, next_value):
    if reduction_type == "max":
        return f"{var} = at::vec::maximum({var}, {next_value})"
    elif reduction_type == "min":
        return f"{var} = at::vec::minimum({var}, {next_value})"
    elif reduction_type == "sum":
        return f"{var} += {next_value}"
    else:
        raise NotImplementedError()


index_value_name_counter = 1


def argmax_argmin_prefix(reduction_type, src_dtype, tmpvar):
    global index_value_name_counter
    struct_name = f"IndexValue_{index_value_name_counter}"
    index_value_name_counter += 1

    # A small annoyance, due to it being a little cumbersome to just throw {} into strings
    prefix = [
        f"struct {struct_name} {{size_t index; {DTYPE_TO_CPP[src_dtype]} value;}};",
        f"{struct_name} {tmpvar}{{0, {reduction_init(reduction_type, src_dtype)}}};",
    ]
    if reduction_type == "argmax":
        prefix.extend(
            [
                f"#pragma omp declare reduction(argmax : struct {struct_name} :\\",
                "    omp_out.value = omp_in.value < omp_out.value ? omp_out.value : omp_in.value,\\",
                "    omp_out.index = omp_in.value < omp_out.value ? omp_out.index : omp_in.index)\\",
                f"\tinitializer(omp_priv = {{0, {reduction_init(reduction_type, src_dtype)}}})",
            ]
        )
    elif reduction_type == "argmin":
        prefix.extend(
            [
                f"#pragma omp declare reduction(argmin : struct {struct_name} :\\",
                "    omp_out.value = omp_in.value > omp_out.value ? omp_out.value : omp_in.value,\\",
                "    omp_out.index = omp_in.value > omp_out.value ? omp_out.index : omp_in.index)\\",
                f"\tinitializer(omp_priv = {{0, {reduction_init(reduction_type, src_dtype)}}})",
            ]
        )
    return prefix


def parallel_num_threads():
    threads = config.cpp.threads
    if threads < 1:
        threads = torch.get_num_threads()
    return threads


@functools.lru_cache()
def stride_at(var: sympy.Symbol, index: sympy.Expr):
    replacement = {var: var + 1}
    new_index = sympy_subs(index, replacement)
    return sympy.simplify(new_index - index)


@functools.lru_cache()
def cpp_prefix():
    path = Path(__file__).parent / "cpp_prefix.h"
    with path.open() as f:
        _, filename = codecache.write(
            f.read(),
            "h",
        )
    return f'#include "{filename}"'


class CppPrinter(ExprPrinter):
    def _print_ModularIndexing(self, expr):
        x, div, mod = expr.args
        x = self.paren(self.doprint(x))
        div = self.paren(self.doprint(div))
        mod = self.paren(self.doprint(mod))
        if div != "1":
            x = f"({x} / {div})"
        return f"{x} % {mod}"

    def _print_FloorDiv(self, expr):
        x, div = expr.args
        x = self.paren(self.doprint(x))
        div = self.paren(self.doprint(div))
        return f"({x} / {div})"

    def _print_Pow(self, expr):
        # Uses float constants to perform FP div
        base, exp = expr.args
        base = self._print(base)
        assert exp.is_integer
        exp = int(exp)
        if exp > 0:
            return "*".join([self.paren(base)] * exp)
        elif exp < 0:
            return "1.0/" + self.paren("*".join([self.paren(base)] * abs(exp)))
        else:  # exp == 0
            return "1"

    def _print_Rational(self, expr):
        # Uses float constants to perform FP div
        if expr.q == 1:
            return f"{expr.p}"
        return f"{expr.p}.0/{expr.q}.0"

    def _print_ceiling(self, expr):
        assert len(expr.args) == 1
        return f"std::ceil({self._print(expr.args[0])})"


cexpr = CppPrinter().doprint


def cexpr_index(index):
    return f"static_cast<{INDEX_TYPE}>({cexpr(index)})"


@dataclasses.dataclass
class OptimizationContext:
    key: ClassVar[str] = "opt_ctx"

    # Load value as mask
    is_load_as_mask: bool = False
    # Load bfloat16 value as float32
    is_load_bf16_as_fp32: bool = False
    # Store float32 value as bfloat16
    is_store_fp32_as_bf16: bool = False
    # do not  need type cast for
    # for mem copy only node bf16 load -> bf16 store,
    is_bf16_mem_copy: bool = False

    dtype: torch.dtype = torch.float
    ops_name: str = ""
    is_most_inner_loop_irrevelant: bool = False


class RecordOptimizationContext:
    def __init__(self, func_name: str = ""):
        self.func_name = func_name
        self.current_node: torch.fx.Node = None
        self.opt_ctx: OptimizationContext = None

    def __enter__(self):
        assert V.interpreter
        assert V.interpreter.current_node

        self.current_node: torch.fx.Node = V.interpreter.current_node
        if OptimizationContext.key in self.current_node.meta:
            self.opt_ctx = self.current_node.meta[OptimizationContext.key]
        else:
            self.opt_ctx = OptimizationContext()
        self.opt_ctx.ops_name = self.func_name
        return self

    def __exit__(self, exc_type, exc_val, exc_tb):
        assert self.current_node
        assert self.opt_ctx
        self.current_node.meta[OptimizationContext.key] = self.opt_ctx

    def get_opt_ctx(self):
        return self.opt_ctx

    def get_fx_node(self):
        assert self.current_node
        return self.current_node


def get_current_node_opt_ctx() -> OptimizationContext:
    assert V.interpreter.current_node
    if OptimizationContext.key in V.interpreter.current_node.meta:
        return V.interpreter.current_node.meta[OptimizationContext.key]
    else:
        return None


class CppVecOverrides(OpOverrides):
    """Map element-wise ops to aten vectorization C++"""

    @staticmethod
    def add(a, b):
        return f"{a} + {b}"

    @staticmethod
    def sub(a, b):
        return f"{a} - {b}"

    @staticmethod
    def mul(a, b):
        return f"{a} * {b}"

    @staticmethod
    def div(a, b):
        return f"{a} / {b}"

    @staticmethod
    def abs(x):
        return f"{x}.abs()"

    @staticmethod
    def sin(x):
        return f"{x}.sin()"

    @staticmethod
    def cos(x):
        return f"{x}.cos()"

    @staticmethod
    def exp(x):
        return f"{x}.exp()"

    @staticmethod
    def exp2(x):
        return f"{x}.exp2()"

    @staticmethod
    def expm1(x):
        # decompose for a better performance
        vec_one = f"decltype({x})(1)"
        return f"{x}.exp() - {vec_one}"

    @staticmethod
    def erf(x):
        return f"{x}.erf()"

    @staticmethod
    def sqrt(x):
        return f"{x}.sqrt()"

    @staticmethod
    def eq(x, y):
        return f"to_float_mask({x} == {y})"

    @staticmethod
    def ne(x, y):
        return f"to_float_mask({x} != {y})"

    @staticmethod
    def lt(x, y):
        return f"to_float_mask({x} < {y})"

    @staticmethod
    def gt(x, y):
        return f"to_float_mask({x} > {y})"

    @staticmethod
    def le(x, y):
        return f"to_float_mask({x} <= {y})"

    @staticmethod
    def ge(x, y):
        return f"to_float_mask({x} >= {y})"

    @staticmethod
    def and_(x, y):
        return f"{x} & {y}"

    @staticmethod
    def rsqrt(x):
        return f"{x}.rsqrt()"

    @staticmethod
    def pow(a, b):
        return f"{a}.pow({b})"

    @staticmethod
    def log(x):
        return f"{x}.log()"

    @staticmethod
    def round(x):
        return f"{x}.round()"

    @staticmethod
    def floor(x):
        return f"{x}.floor()"

    @staticmethod
    def ceil(x):
        return f"{x}.ceil()"

    @staticmethod
    def trunc(x):
        return f"{x}.trunc()"

    @staticmethod
    def fmod(a, b):
        return f"{a}.fmod({b})"

    @staticmethod
    def lgamma(x):
        return f"{x}.lgamma()"

    @staticmethod
    def logical_and(a, b):
        return f"({a} != 0) & ({b} != 0)"

    @staticmethod
    def logical_or(a, b):
        return f"({a} != 0) | ({b} != 0)"

    @staticmethod
    def tan(a):
        return f"{a}.tan()"

    @staticmethod
    def tanh(a):
        vec_one = f"decltype({a})(1)"
        vec_two = f"decltype({a})(2)"
        vec_minus_two = f"decltype({a})(-2)"
        return f"{vec_two} / ({vec_one} + ({vec_minus_two} * {a}).exp()) - {vec_one}"

    @staticmethod
    def reciprocal(a):
        return f"{a}.reciprocal()"

    @staticmethod
    def atan(x):
        return f"{x}.atan()"

    @staticmethod
    def acos(x):
        return f"{x}.acos()"

    @staticmethod
    def asin(x):
        return f"{x}.asin()"

    @staticmethod
    def cosh(x):
        return f"{x}.cosh()"

    @staticmethod
    def sinh(x):
        return f"{x}.sinh()"

    @staticmethod
    def log10(x):
        return f"{x}.log10()"

    @staticmethod
    def erfc(x):
        return f"{x}.erfc()"

    @staticmethod
    def nextafter(x):
        return f"{x}.nextafter()"

    @staticmethod
    def copysign(a, b):
        return f"{a}.copysign({b})"

    @staticmethod
    def atan2(a, b):
        return f"{a}.atan2({b})"

    @staticmethod
    def hypot(a, b):
        return f"{a}.hypot({b})"

    @staticmethod
    def atanh(x):
        # For real x, atanh(x) = 1/2 * log((1+x)/(1-x))
        vec_one = f"decltype({x})(1)"
        vec_one_half = f"decltype({x})(0.5)"
        return f"{vec_one_half} * (({vec_one} + {x})/({vec_one} - {x})).log()"

    @staticmethod
    def asinh(x):
        # For real x, asinh(x) = log(x + sqrt(1 + x**2))
        vec_one = f"decltype({x})(1)"
        return f"({x} + ({vec_one} + {x}*{x}).sqrt()).log()"

    @staticmethod
    def acosh(x):
        # For real x, acosh(x) = log(x + sqrt(x**2 -1))
        vec_one = f"decltype({x})(1)"
        return f"({x} + ({x}*{x} - {vec_one}).sqrt()).log()"

    @staticmethod
    def constant(val, dtype):
        opt_ctx: OptimizationContext = get_current_node_opt_ctx()
        assert opt_ctx
        assert opt_ctx.dtype in [torch.int32, torch.float32, torch.bfloat16]
        if dtype in [torch.bfloat16]:
            assert opt_ctx.is_load_bf16_as_fp32 or opt_ctx.is_bf16_mem_copy
        proposed_dtype = opt_ctx.dtype
        if val == float("inf"):
            assert proposed_dtype == torch.float
            quote = f"std::numeric_limits<{DTYPE_TO_CPP[proposed_dtype]}>::infinity()"
        elif val == float("-inf"):
            assert proposed_dtype == torch.float
            quote = f"-std::numeric_limits<{DTYPE_TO_CPP[proposed_dtype]}>::infinity()"
        elif math.isnan(val):
            quote = f"std::numeric_limits<{DTYPE_TO_CPP[proposed_dtype]}>::quiet_NaN()"
        elif val is True or val is False:
            quote = f"static_cast<{DTYPE_TO_CPP[proposed_dtype]}>({str(val).lower()})"
        else:
            quote = f"static_cast<{DTYPE_TO_CPP[proposed_dtype]}>({repr(val)})"

        return f"at::vec::Vectorized<{DTYPE_TO_CPP[proposed_dtype]}>({quote})"

    @staticmethod
    def relu(x):
        return f"at::vec::clamp_min({x}, decltype({x})(0))"

    @staticmethod
    def sigmoid(x):
        return f"decltype({x})(1)/(decltype({x})(1) + {x}.neg().exp())"

    @staticmethod
    def neg(x):
        return f"{x}.neg()"

    @staticmethod
    def floordiv(a, b):
        # a and b are integer type
        _t = f"decltype({a})"
        quot = f"{a} / {b}"
        rem = f"{a} % {b}"
        return f"(({a} < {_t}(0)) != ({b} < {_t}(0)) ? ({rem} != {_t}(0) ? {quot} - {_t}(1) : {quot}) : {quot})"

    @staticmethod
    def truncdiv(a, b):
        # a and b are integer type
        return f"{a} / {b}"

    @staticmethod
    def minimum(a, b):
        return f"at::vec::minimum({a}, {b})"

    @staticmethod
    def maximum(a, b):
        return f"at::vec::maximum({a}, {b})"

    @staticmethod
    def square(a):
        return f"{a} * {a}"

    @staticmethod
    def where(a, b, c):
        return f"decltype({b})::blendv({c}, {b}, {a})"

    @staticmethod
    def sign(x):
        code = BracesBuffer()
        # auto tmp5 = tmp4 < 0 ? -1 : 1;
        vec_zero = f"decltype({x})(0)"
        vec_one = f"decltype({x})(1)"
        blendv = f"decltype({x})::blendv({vec_zero}, {vec_one}, {vec_zero} < {x})"
        left = V.kernel.cse.newvar()
        code.writeline(f"auto {left} = {blendv};")

        # auto tmp6 = tmp4 == 0 ? 0 : tmp5;
        blendv = f"decltype({x})::blendv({vec_zero}, {vec_one}, {x} < {vec_zero})"
        right = V.kernel.cse.newvar()
        code.writeline(f"auto {right} = {blendv};")
        result = V.kernel.cse.newvar()
        code.writeline(f"auto {result} = {left} - {right};")
        V.kernel.compute.splice(code)
        return result

    @staticmethod
    def to_dtype(x, dtype):
        assert dtype in [
            torch.bool,
            torch.float,
            torch.bfloat16,
        ], f"{__name__} does not support {dtype}"
        return f"({x})"

    @staticmethod
    def log1p(x):
        return f"{x}.log1p()"

    @staticmethod
    def masked(mask, body, other):
        code = BracesBuffer()
        var = V.kernel.cse.newvar()
        code.writeline(f"auto {var} = [&]")
        with V.kernel.swap_buffers(code), code.indent():
            result = body()
            code.writeline(f"return {result};")
        code.writeline(";")
        V.kernel.compute.splice(code)

        if other == float("-inf"):
            other_code = (
                "at::vec::Vectorized<float>(-std::numeric_limits<float>::infinity())"
            )
        elif other == float("inf"):
            other_code = (
                "at::vec::Vectorized<float>(std::numeric_limits<float>::infinity())"
            )
        else:
            other_code = f"at::vec::Vectorized<float>({other!r})"

        type = f"decltype({var}())"
        float_mask = f"to_float_mask({mask})"
        return f"{type}::blendv({other_code}, {var}(), {float_mask})"

    @staticmethod
    def index_expr(expr, dtype):
        assert dtype == torch.int64
        opt_ctx: OptimizationContext = get_current_node_opt_ctx()
        assert opt_ctx
        assert opt_ctx.dtype == torch.int32
        assert opt_ctx.is_most_inner_loop_irrevelant
        return f"at::vec::Vectorized<int>(static_cast<int>({cexpr(V.kernel.rename_indexing(expr))}))"


class CppOverrides(OpOverrides):
    """Map element-wise ops to C++"""

    @staticmethod
    def to_dtype(x, dtype):
        assert dtype in DTYPE_TO_CPP, f"{dtype} missing from {__name__}.DTYPE_TO_CPP"
        return f"static_cast<{DTYPE_TO_CPP[dtype]}>({x})"

    @staticmethod
    def abs(x):
        return f"std::abs({x})"

    @staticmethod
    def sin(x):
        return f"std::sin({x})"

    @staticmethod
    def cos(x):
        return f"std::cos({x})"

    @staticmethod
    def neg(x):
        return f"decltype({x})(-{x})"

    @staticmethod
    def exp(x):
        # return f"Sleef_expf_u10({x})"
        return f"std::exp({x})"

    @staticmethod
    def exp2(x):
        return f"std::exp2({x})"

    @staticmethod
    def expm1(x):
        return f"std::expm1({x})"

    @staticmethod
    def erf(x):
        return f"std::erf({x})"

    @staticmethod
    def sqrt(x):
        return f"std::sqrt({x})"

    @staticmethod
    def rsqrt(x):
        return f"1 / std::sqrt({x})"

    @staticmethod
    def log1p(x):
        return f"std::log1p({x})"

    @staticmethod
    def tan(x):
        return f"std::tan({x})"

    @staticmethod
    def tanh(x):
        return f"std::tanh({x})"

    @staticmethod
    def signbit(x):
        return f"std::signbit({x})"

    @staticmethod
    def pow(a, b):
        return f"std::pow({a}, {b})"

    @staticmethod
    def log(x):
        return f"std::log({x})"

    @staticmethod
    def round(x):
        return f"std::nearbyint({x})"

    @staticmethod
    def floor(x):
        return f"std::floor({x})"

    @staticmethod
    def floordiv(a, b):
        # a and b are integer type
        quot = f"{a} / {b}"
        rem = f"{a} % {b}"
        return f"(({a} < 0) != ({b} < 0) ? ({rem} != 0 ? {quot} - 1 : {quot}) : {quot})"

    @staticmethod
    def ceil(x):
        return f"std::ceil({x})"

    @staticmethod
    def trunc(x):
        return f"std::trunc({x})"

    @staticmethod
    def truncdiv(a, b):
        # a and b are integer type
        return f"{a} / {b}"

    @staticmethod
    def fmod(a, b):
        return f"std::fmod({a}, {b})"

    @staticmethod
    def isinf(x):
        return f"std::isinf({x})"

    @staticmethod
    def isnan(x):
        return f"std::isnan({x})"

    @staticmethod
    def lgamma(x):
        return f"std::lgamma({x})"

    @staticmethod
    def acos(x):
        return f"std::acos({x})"

    @staticmethod
    def acosh(x):
        return f"std::acosh({x})"

    @staticmethod
    def cosh(x):
        return f"std::cosh({x})"

    @staticmethod
    def sinh(x):
        return f"std::sinh({x})"

    @staticmethod
    def asin(x):
        return f"std::asin({x})"

    @staticmethod
    def asinh(x):
        return f"std::asinh({x})"

    @staticmethod
    def atan2(x, y):
        return f"std::atan2({x}, {y})"

    @staticmethod
    def atan(x):
        return f"std::atan({x})"

    @staticmethod
    def atanh(x):
        return f"std::atanh({x})"

    @staticmethod
    def copysign(x, y):
        return f"std::copysign({x}, {y})"

    @staticmethod
    def hypot(x, y):
        return f"std::hypot({x}, {y})"

    @staticmethod
    def erfc(x):
        return f"std::erfc({x})"

    @staticmethod
    def log10(x):
        return f"std::log10({x})"

    @staticmethod
    def nextafter(x, y):
        return f"std::nextafter({x}, {y})"

    @staticmethod
    def relu(x):
        return f"{x} * ({x}>0)"

    @staticmethod
    def minimum(a, b):
        return f"({b} != {b}) ? {b} : std::min({a}, {b})"

    @staticmethod
    def maximum(a, b):
        return f"({b} != {b}) ? {b} : std::max({a}, {b})"

    @staticmethod
    def where(a, b, c):
        return f"{a} ? {b} : {c}"

    @staticmethod
    def mod(a, b):
        return f"mod({a}, {b})"

    @staticmethod
    def constant(val, dtype):
        if dtype in (torch.float16, torch.bfloat16):
            # Since load promotes all half-precision inputs to float, constants
            # must be promoted as well
            dtype = torch.float32

        if val == float("inf"):
            return f"std::numeric_limits<{DTYPE_TO_CPP[dtype]}>::infinity()"
        elif val == float("-inf"):
            return f"-std::numeric_limits<{DTYPE_TO_CPP[dtype]}>::infinity()"
        elif math.isnan(val):
            return f"std::numeric_limits<{DTYPE_TO_CPP[dtype]}>::quiet_NaN()"
        elif val is True or val is False:
            return ops.to_dtype(str(val).lower(), dtype)
        return ops.to_dtype(repr(val), dtype)

    @staticmethod
    def index_expr(expr, dtype):
        return ops.to_dtype(cexpr(V.kernel.rename_indexing(expr)), dtype)

    @staticmethod
    def masked(mask, body, other):
        code = BracesBuffer()

        # Write masked operation into a lambda
        body_var = V.kernel.cse.newvar()
        code.writeline(f"auto {body_var} = [&]")
        with V.kernel.swap_buffers(code), code.indent():
            result = body()
            code.writeline(f"return {result};")
        code.writeline(";")
        V.kernel.compute.splice(code)

        # Use the lambda's return type as the type of other
        type = f"decltype({body_var}())"

        if other == float("-inf"):
            other_code = f"-std::numeric_limits<{type}>::infinity()"
        elif other == float("inf"):
            other_code = f"std::numeric_limits<{type}>::infinity()"
        elif isinstance(other, bool):
            other_code = f"static_cast<{type}>({str(other).lower()})"
        else:
            other_code = f"static_cast<{type}>({repr(other)})"

        return f"{mask} ? {body_var}() : {other_code}"

    @staticmethod
    def logical_and(a, b):
        return f"{a} && {b}"

    @staticmethod
    def logical_or(a, b):
        return f"{a} || {b}"

    @staticmethod
    def rand(seed: sympy.Expr, offset: sympy.Expr, dtype):
        return f"static_cast<{DTYPE_TO_CPP[dtype]}>(normalized_rand_cpu({seed}, {offset}));"

    @staticmethod
    def randn(seed: sympy.Expr, offset: sympy.Expr, dtype):
        return f"static_cast<{DTYPE_TO_CPP[dtype]}>(randn_cpu({seed}, {offset}));"

    @staticmethod
    def sigmoid(x):
        return f"decltype({x})(1) / (decltype({x})(1) + std::exp(-{x}))"

    @staticmethod
    def sign(x):
        code = BracesBuffer()
        # auto tmp5 = tmp4 < 0 ? -1 : 1;
        left = V.kernel.cse.newvar()
        right = V.kernel.cse.newvar()
        result = V.kernel.cse.newvar()
        code.writeline(f"auto {left} = {x} > 0 ? 1 : 0;")
        code.writeline(f"auto {right} = {x} < 0 ? 1 : 0;")
        code.writeline(f"auto {result} = {left} - {right};")
        V.kernel.compute.splice(code)
        return result


class CppKernel(Kernel):
    overrides = CppOverrides
    sexpr = cexpr
    newvar_prefix = "auto "
    suffix = ";"

    def __init__(self, args, num_threads):
        super().__init__(args)
        self.call_ranges = None
        self.ranges = None
        self.itervars = None
        self.reduction_depth = None
        self.reduction_prefix = IndentedBuffer()
        self.reduction_suffix = IndentedBuffer()
        self.reduction_var_map = {}
        self.reduction_cse = CSE(self.newvar_prefix, self.suffix, name_prefix="tmp_acc")
        self.preloads = IndentedBuffer()
        self.poststores = IndentedBuffer()
        self.num_threads = num_threads  # num_threads the kernel specialized for

    def scale_index_with_offset(
        self, index: sympy.Expr, scale=1, itervar_idx=-1, offset=0
    ):
        var = self.itervars[itervar_idx]
        replacement = {var: var * scale + offset}
        new_index = sympy_subs(index, replacement)
        return new_index

    def load(self, name: str, index: sympy.Expr):
        var = self.args.input(name)
        index = self.rename_indexing(index)
        line = f"{var}[{cexpr_index(index)}]"
        if V.graph.get_dtype(name) in [torch.float16]:
            line = f"static_cast<float>({line})"
        return self.cse.generate(self.loads, line)

    def store(self, name, index, value, mode=None):
        assert "buf" in name
        var = self.args.output(name)
        index = self.rename_indexing(index)
        if mode is None:
            line = f"{var}[{cexpr_index(index)}] = {value};"
        elif mode == "atomic_add":
            if not config.cpp.dynamic_threads and self.num_threads == 1:
                line = f"{var}[{cexpr_index(index)}] += {value};"
            else:
                line = f"atomic_add(&{var}[{cexpr_index(index)}], {value});"
        else:
            raise NotImplementedError(f"store mode={mode}")
        self.stores.writeline(DeferredLine(name, line))

    def reduction(self, name, dtype, src_dtype, reduction_type, index, value):
        argmax_or_argmin = reduction_type in {"argmax", "argmin"}
        tmpvar = self.reduction_cse.generate(
            self.loads, f"reduction {name} {cexpr_index(index)}", write=False
        )
        index = self.rename_indexing(index)
        self.reduction_var_map[tmpvar] = reduction_type
        if argmax_or_argmin:
            self.reduction_prefix.writelines(
                argmax_argmin_prefix(reduction_type, src_dtype, tmpvar)
            )
            compare_op = "<" if reduction_type == "argmax" else ">"
            self.stores.writelines(
                [
                    f"if ({tmpvar}.value {compare_op} {value}) {{",
                    f"    {tmpvar}.index = {self.itervars[-1]}; {tmpvar}.value = {value};",
                    "}",
                ],
            )
        else:
            if dtype in (torch.float16, torch.bfloat16):
                self.reduction_prefix.writeline(
                    f"float {tmpvar} = {reduction_init(reduction_type, dtype)};"
                )
            else:
                self.reduction_prefix.writeline(
                    f"{DTYPE_TO_CPP[dtype]} {tmpvar} = {reduction_init(reduction_type, dtype)};"
                )
            self.stores.writeline(
                f"{reduction_combine(reduction_type, tmpvar, value)};"
            )

        if name not in V.graph.removed_buffers:
            var = self.args.output(name)
            member_name = ".index" if argmax_or_argmin else ""
            self.reduction_suffix.writeline(
                DeferredLine(
                    name, f"{var}[{cexpr_index(index)}] = {tmpvar}{member_name};"
                )
            )
        self.cse.store_cache[name] = tmpvar

    def set_ranges(self, lengths, reduction_lengths):
        if self.call_ranges:
            assert self.call_ranges == tuple(lengths) + tuple(
                reduction_lengths
            ), f"{self.call_ranges} == {tuple(lengths)} + {tuple(reduction_lengths)}"
            assert self.reduction_depth == len(lengths)
        else:
            self.call_ranges = tuple(lengths) + tuple(reduction_lengths)
            self.ranges = [self.rename_indexing(x) for x in self.call_ranges]
            self.itervars = [sympy_symbol(f"i{n}") for n in range(len(self.ranges))]
            self.reduction_depth = len(lengths)
        return (
            self.itervars[: self.reduction_depth],
            self.itervars[self.reduction_depth :],
        )

    def size_hint(self):
        return V.graph.sizevars.size_hint(sympy_product(self.call_ranges))

    def codegen_loops_impl(self, loop_nest, code, worksharing):
        threads = parallel_num_threads()
        par_depth = self.decide_parallel_depth(
            self.call_ranges[: loop_nest.max_parallel_depth()], threads
        )
        with contextlib.ExitStack() as stack:
            if par_depth:
                if loop_nest.is_reduction_only():
                    # need to close the worksharing scope to define reduction vars outside it
                    worksharing.close()
                else:
                    worksharing.parallel(threads)
                loop_nest.mark_parallel(par_depth)
            elif threads > 1:
                if worksharing.single():
                    stack.enter_context(code.indent())

            def gen_kernel(kernel):
                with contextlib.ExitStack() as stack:
                    assert kernel
                    if hasattr(kernel, "codegen_inner_loops"):
                        code.splice(kernel.preloads)
                        kernel.codegen_inner_loops(code)
                        stack.enter_context(code.indent())
                    code.splice(kernel.loads)
                    code.splice(kernel.compute)
                    code.splice(kernel.stores)
                if hasattr(kernel, "codegen_inner_loops"):
                    code.splice(kernel.poststores)

            def get_reduction_code_buffer(loops, is_suffix=True):
                for loop in loops:
                    for kernel in loop.get_kernels():
                        if is_suffix:
                            return kernel.reduction_suffix
                        else:
                            return kernel.reduction_prefix
                return None

            def gen_loops(loops: List[LoopLevel], in_reduction=False):
                with contextlib.ExitStack() as stack_outer:
                    if loops:
                        loop = loops[0]
                        if loop.is_reduction() and not in_reduction:
                            reduction_prefix = get_reduction_code_buffer(
                                loops, is_suffix=False
                            )
                            if reduction_prefix:
                                stack_outer.enter_context(code.indent())
                            code.splice(reduction_prefix)
                        if loop_nest.is_reduction_only() and loop.parallel:
                            worksharing.parallel(threads)

                    for loop in loops:
                        gen_loop(loop, in_reduction)

                    if loops:
                        loop = loops[0]
                        if loop_nest.is_reduction_only() and loop.parallel:
                            worksharing.close()
                        if loop.is_reduction() and not in_reduction:
                            code.splice(
                                get_reduction_code_buffer(loops, is_suffix=True)
                            )

            def gen_loop(loop: LoopLevel, in_reduction=False):
                with contextlib.ExitStack() as stack:
                    code.writelines(loop.lines())
                    stack.enter_context(code.indent())
                    # generate inner loops or loop body
                    if loop.inner:
                        gen_loops(loop.inner, loop.is_reduction())
                    else:
                        kernels = loop.get_kernels()
                        assert len(kernels) == 1
                        gen_kernel(kernels[0])

            stack.enter_context(code.indent())
            if loop_nest.root:
                gen_loops(loop_nest.root)
            else:
                gen_kernel(loop_nest.kernel)

    def codegen_loops(self, code, worksharing):
        loop_nest = LoopNestWithSplit.build(self)
        self.codegen_loops_impl(loop_nest, code, worksharing)

    def decide_parallel_depth(self, ranges, threads):
        seq = self.size_hint()
        par = 1
        depth = 0
        for expr in ranges:
            hint = V.graph.sizevars.size_hint(expr)
            if par >= 2 * threads or par == threads:
                break
            if seq // threads < config.cpp.min_chunk_size:
                # not enough work
                break
            depth += 1
            par *= hint
            seq /= hint
        # if we assume thread number is dynamic, make sure we
        # have at least one parallel scope and let OMP runtime
        # to manage the serial vs. parallel.
        if config.cpp.dynamic_threads and depth == 0 and len(ranges) > 0:
            depth = 1
        return depth

    @contextlib.contextmanager
    def write_to_suffix(self):
        prior = (self.loads, self.compute, self.stores, self.cse)
        self.loads = IndentedBuffer()
        self.compute = IndentedBuffer()
        self.stores = IndentedBuffer()
        self.cse = self.cse.clone()
        yield
        self.reduction_suffix.splice(self.loads)
        self.reduction_suffix.splice(self.compute)
        self.reduction_suffix.splice(self.stores)
        (self.loads, self.compute, self.stores, self.cse) = prior


class CppVecKernel(CppKernel):
    overrides = CppVecOverrides

    def __init__(self, args, num_threads, tiling_factor=0, tiling_idx=-1):
        super().__init__(args, num_threads)
        assert codecache.pick_vec_isa()
        if tiling_factor == 0:
            tiling_factor = codecache.pick_vec_isa().nelements()
        self.tiling_factor = tiling_factor
        self.tiling_idx = tiling_idx
        self.reduction_omp_dec: Dict[str, str] = {}
        metrics.generated_cpp_vec_kernel_count += 1

    def load(self, name: str, index: sympy.Expr):
        opt_ctx: OptimizationContext = get_current_node_opt_ctx()
        var = self.args.input(name)
        index = self.rename_indexing(index)
        dtype = V.graph.get_dtype(name)
        tiling_var = self.itervars[self.tiling_idx]
<<<<<<< HEAD
        non_contiguous = (
            not is_broadcast
            and stride_at(tiling_var, index) != 1
            or "tmp" in f"{index}"
        )
=======
        is_broadcast = not index.has(tiling_var)
        is_mask = dtype in [torch.bool, torch.uint8]
        non_contiguous = not is_broadcast and stride_at(tiling_var, index) != 1
>>>>>>> bd999f64
        var_expr = (
            f"{var}[{cexpr_index(index)}]"
            if is_broadcast
            else f"{var} + {cexpr_index(index)}"
        )
        loadbuf = "tmpbuf" if non_contiguous else var_expr
        if is_broadcast:
            if is_mask:
                loadbuf = f"flag_to_float_scalar({loadbuf})"
            line = f"at::vec::Vectorized<float>(static_cast<float>({loadbuf}))"
        elif is_mask:
            line = f"flag_to_float_vec({loadbuf})"
        elif dtype in [torch.bfloat16]:
            if opt_ctx.is_load_bf16_as_fp32:
                line = f"load_bf16_as_float({loadbuf})"
            else:
                assert opt_ctx.is_bf16_mem_copy
                line = f"at::vec::Vectorized<bfloat16>::loadu({loadbuf}, {self.tiling_factor})"
        else:
            line = f"at::vec::Vectorized<float>::loadu({loadbuf})"
        if non_contiguous:
            tmpbuftype = "float" if is_mask else f"{DTYPE_TO_CPP[dtype]}"
            tmpbufsize = f"{self.tiling_factor}"
            if dtype in [torch.bfloat16]:
                tmpbufsize += " * 2"
            tmpbufdeclare = f"__at_align__ {tmpbuftype} tmpbuf[{tmpbufsize}];"
            inner = sympy.symbols(f"{tiling_var}_inner")
            new_index = self.scale_index_with_offset(
                index, itervar_idx=self.tiling_idx, offset=inner
            )
            tmpbufdefine = (
                f"for (long {inner} = 0; {inner} < {self.tiling_factor}; {inner}++) "
            )
            rhs = f"{var}[{cexpr_index(new_index)}]"
            if is_mask:
                rhs = f"flag_to_float_scalar({rhs})"
            tmpbufdefine += f"tmpbuf[{inner}] = {rhs};"
            line = f"([&]() {{ {tmpbufdeclare} {tmpbufdefine} return {line}; }})()"

        return self.cse.generate(self.loads, line)

    def store(self, name, index, value, mode=None):
        assert "buf" in name
        assert mode is None
        opt_ctx: OptimizationContext = get_current_node_opt_ctx()
        var = self.args.output(name)
        index = self.rename_indexing(index)
        tiling_var = self.itervars[self.tiling_idx]
<<<<<<< HEAD
        non_contiguous = stride_at(tiling_var, index) != 1 or "tmp" in f"{index}"
=======
        assert index.has(tiling_var)
        non_contiguous = stride_at(tiling_var, index) != 1
        var_expr = f"{var} + {cexpr_index(index)}"
        dtype = V.graph.get_dtype(name)
>>>>>>> bd999f64
        if non_contiguous:
            var_expr = "tmpbuf"
        if V.graph.get_dtype(name) in [torch.bfloat16]:
            if opt_ctx.is_store_fp32_as_bf16:
                line = f"store_float_as_bf16({var_expr}, {value});"
            else:
                assert opt_ctx.is_bf16_mem_copy
                line = f"{value}.store({var_expr}, {self.tiling_factor});"
        else:
            line = f"{value}.store({var_expr});"
        if non_contiguous:
            inner = sympy.symbols(f"{tiling_var}_inner")
            new_index = self.scale_index_with_offset(
                index, itervar_idx=self.tiling_idx, offset=inner
            )
            tmp_bufsize = (
                f"{self.tiling_factor}*sizeof(float)/sizeof({DTYPE_TO_CPP[dtype]})"
            )
            line = (
                f"{{ __at_align__ {DTYPE_TO_CPP[dtype]} tmpbuf[{tmp_bufsize}]; {line}; "
                f"for (long {inner} = 0; {inner} < {self.tiling_factor}; {inner}++) "
                f"{var}[{cexpr_index(new_index)}] = tmpbuf[{inner}]; }}"
            )
        self.stores.writeline(DeferredLine(name, line))

    def reduction(self, name, dtype, src_dtype, reduction_type, index, value):
        assert reduction_type in {"max", "min", "sum"}
        assert dtype == torch.float
        assert src_dtype == torch.float
        reduce_map = {"max": "maximum", "min": "minimum"}

        vec_ns = "at::vec"
        vec = f"{vec_ns}::Vectorized<{DTYPE_TO_CPP[dtype]}>"

        if reduction_type not in self.reduction_omp_dec:
            vec_reduc_prefix = "#pragma omp declare reduction("
            vec_reduc_prefix += f"{RTYPE_TO_CPP[reduction_type]}:{vec}:"
            if reduction_type == "sum":
                vec_reduc_prefix += "omp_out += omp_in"
            else:
                vec_reduc_prefix += (
                    f"omp_out = {vec_ns}::{reduce_map[reduction_type]}(omp_out, omp_in)"
                )
            vec_reduc_prefix += ")"
            vec_reduc_prefix += " initializer("
            vec_reduc_prefix += "omp_priv={{"
            vec_reduc_prefix += f"{reduction_init(reduction_type, dtype)}"
            vec_reduc_prefix += "}})"
            self.reduction_omp_dec[reduction_type] = RTYPE_TO_CPP[reduction_type]
            self.reduction_prefix.writeline(vec_reduc_prefix)

        tmpvar = self.reduction_cse.generate(
            self.loads, f"reduction {name} {cexpr_index(index)}", write=False
        )
        tmpvar_vec = f"{tmpvar}_vec"

        index = self.rename_indexing(index)
        self.reduction_var_map[tmpvar_vec] = reduction_type
        self.reduction_prefix.writeline(
            f"{DTYPE_TO_CPP[dtype]} {tmpvar} = {reduction_init(reduction_type, dtype)};"
        )
        self.reduction_prefix.writeline(
            f"auto {tmpvar_vec} = at::vec::Vectorized<{DTYPE_TO_CPP[dtype]}>({tmpvar});"
        )
        self.stores.writeline(
            f"{reduction_combine_vec(reduction_type, tmpvar_vec, value)};"
        )

        if self.tiling_idx >= self.reduction_depth:
            # Horizontal reduction
            reduce_all_body = "{"
            if reduction_type == "sum":
                reduce_all_body += "return x + y;"
            else:
                reduce_all_body += (
                    f"return {vec_ns}::{reduce_map[reduction_type]}(x, y);"
                )
            reduce_all_body += "}"
            vec_reduce_all_func = f"{vec_ns}::vec_reduce_all<{DTYPE_TO_CPP[dtype]}>"
            next_value = f"{vec_reduce_all_func}([]({vec}& x, {vec}&y) {reduce_all_body}, {tmpvar_vec})"
            self.reduction_suffix.writeline(
                DeferredLine(
                    name, f"{reduction_combine(reduction_type, tmpvar, next_value)};"
                )
            )

        if name not in V.graph.removed_buffers:
            var = self.args.output(name)
            if self.tiling_idx >= self.reduction_depth:
                # Horizontal reduction
                self.reduction_suffix.writeline(
                    DeferredLine(name, f"{var}[{cexpr_index(index)}] = {tmpvar};")
                )
            else:
                # Vertical reduction
                self.reduction_suffix.writeline(
                    DeferredLine(
                        name, f"{tmpvar_vec}.store({var} + {cexpr_index(index)});"
                    )
                )

        self.cse.store_cache[name] = tmpvar


class CppTile2DKernel(CppVecKernel):
    """
    A vector kernel that handles the 2d tiles with the tile size defined in `tiling_factor` on
    the inner-most loop level and one of the outer loop level (`outer_tiling_idx`). When the data
    tile is accessed in a contiguous way from the outer loop axis, a transposition is applied on the
    tile to make the access contiguous from the inner-most loop axis. Then, the same vectorization
    logic from its parent `CppVecKernel` is leveraged for load/store/compute. The transposed tile load
    and store are generated into kernel.preloads and kernel.poststores buffers.

    The loop structure looks like below:
    for ...
      for i_outer ...
        for ...
          for inner_most ...
            // generated by CppTile2DKernel
            float tmp0[16*16]; at::vec::transpose_mxn<...>(tmp0, in_ptr0 + ..., ...); // into kernel.preloads
            float tmp1[16*16]; // into kernel.preloads
            for i_inner ... { // the kernel inner loop
              vectorized loads/compute/stores (e.g., load tmp0, store tmp1) // into kernel.loads/compute/stores
            }
            at::vec::transpose_mxn(out_ptr0 + ..., tmp1, ...) // into kernel.poststores
          for inner_most ... (tail)
            // generated by CppVecKernel
            ...
      for i_outer ... (tail)
        for ...
          for ...
            // generated by CppKernel
            ...
    """

    def __init__(self, args, num_threads, tiling_factor, tiling_indices):
        super().__init__(args, num_threads, tiling_factor, tiling_indices[1])
        self.tiling_indices = tiling_indices

    def inner_itervar(self):
        return sympy.symbols(f"{self.itervars[self.outer_idx]}_inner")

    def need_vec_transpose(self, index):
        return stride_at(self.itervars[self.outer_idx], index) == 1 and index.has(
            self.itervars[self.tiling_idx]
        )

    def gen_transposed_tile_load_store(self, name, var, index, is_store):
        # transposed tile load/store outside the kernel inner loop
        dtype = V.graph.get_dtype(name)
        factor = self.tiling_factor
        src = f"{var} + {cexpr_index(index)}"
        dst = "__place_holder__"
        ld_src = f"{cexpr_index(stride_at(self.itervars[self.tiling_idx], index))}"
        ld_dst = f"{factor}"
        if is_store:
            src, dst = dst, src
            ld_src, ld_dst = ld_dst, ld_src

        need_define = True
        load_or_store = f"at::vec::transpose_mxn<{DTYPE_TO_CPP[dtype]},{factor},{factor}>({src}, {ld_src}, {dst}, {ld_dst});"
        if is_store:
            tile_var = self.cse.newvar()
        elif load_or_store not in self.cse.cache:
            tile_var = self.cse.generate(self.preloads, load_or_store, write=False)
        else:
            need_define = False
            tile_var = self.cse.cache[load_or_store]

        if need_define:
            define_line = f"{DTYPE_TO_CPP[dtype]} {tile_var}[{factor}*{factor}] __attribute__ ((aligned ({factor})));"
            self.preloads.writeline(define_line)

        load_or_store = load_or_store.replace("__place_holder__", str(tile_var))
        if is_store:
            self.poststores.writeline(DeferredLine(name, load_or_store))
        else:
            self.preloads.writeline(load_or_store)

        return tile_var

    def load(self, name: str, index: sympy.Expr):
        opt_ctx: OptimizationContext = get_current_node_opt_ctx()
        var = self.args.input(name)
        index = self.rename_indexing(index)

        inner = self.inner_itervar()
        if self.need_vec_transpose(index):
            tile_var = self.gen_transposed_tile_load_store(
                name, var, index, is_store=False
            )
            # vector load inside the kernel inner loop
            loadbuf = f"{tile_var} + {cexpr_index(inner * self.tiling_factor)}"
            if V.graph.get_dtype(name) in [torch.bfloat16]:
                if opt_ctx.is_load_bf16_as_fp32:
                    line = f"load_bf16_as_float({loadbuf})"
                else:
                    assert opt_ctx.is_bf16_mem_copy
                    line = f"at::vec::Vectorized<bfloat16>::loadu({loadbuf}, {self.tiling_factor})"
            else:
                line = f"at::vec::Vectorized<float>::loadu({loadbuf})"
            return self.cse.generate(self.loads, line)
        else:
            new_index = self.scale_index_with_offset(
                index,
                itervar_idx=self.outer_idx,
                offset=inner,
            )
            return super().load(name, new_index)

    def store(self, name, index, value, mode=None):
        assert "buf" in name
        opt_ctx: OptimizationContext = get_current_node_opt_ctx()
        var = self.args.output(name)

        inner = self.inner_itervar()
        index = self.rename_indexing(index)
        assert mode is None
        if self.need_vec_transpose(index):
            tile_var = self.gen_transposed_tile_load_store(
                name, var, index, is_store=True
            )
            # vector store inside the kernel inner loop
            storebuf = f"{tile_var} + {cexpr_index(inner * self.tiling_factor)}"
            if V.graph.get_dtype(name) in [torch.bfloat16]:
                if opt_ctx.is_store_fp32_as_bf16:
                    line = f"store_float_as_bf16({storebuf}, {value})"
                else:
                    assert opt_ctx.is_bf16_mem_copy
                    line = f"{value}.store({storebuf}, {self.tiling_factor})"
            else:
                line = f"{value}.store({storebuf});"
            self.stores.writeline(DeferredLine(name, line))
        else:
            new_index = self.scale_index_with_offset(
                index,
                itervar_idx=self.outer_idx,
                offset=inner,
            )
            super().store(name, new_index, value, mode)

    def codegen_inner_loops(self, code):
        inner = self.inner_itervar()
        code.writeline(
            f"for (long {inner} = 0; {inner} < {self.tiling_factor}; {inner}++)"
        )

    def set_ranges(self, group, reduction_group):
        vars = super().set_ranges(group, reduction_group)
        # do vertical reduction as the tail loop
        self.outer_idx, self.tiling_idx = (
            self.tiling_indices
            if self.tiling_indices[1] < self.reduction_depth
            else reversed(self.tiling_indices)
        )
        return vars


class CppVecKernelChecker(CppVecKernel):
    def __init__(self, args, num_threads, tiling_factor, tiling_idx=-1):
        super().__init__(args, num_threads, tiling_factor, tiling_idx)

        # Since this kernel is only for checker but does not generate any
        # code, so we need to decrease the kernel count.
        metrics.generated_kernel_count -= 1
        metrics.generated_cpp_vec_kernel_count -= 1

        # Used to record the graph wrapper code as the wrapper_code status could be
        # changed during graph run.
        self._orig_wrapper_code = None

        self.simd_vec = True
        self.fast_vec_list = []
        for k, v in CppVecOverrides.__dict__.items():
            if isinstance(v, staticmethod):
                self.fast_vec_list.append(k)
        self.exit_stack = contextlib.ExitStack()

        # Cache all the load result
        self.load_supported_dtypes: list[torch.dtype] = [
            torch.float,
            torch.bfloat16,
            torch.bool,
            torch.uint8,
        ]
        self.store_supported_dtypes: list[torch.dtype] = [torch.float, torch.bfloat16]
        # Cache the dtypes of the store operation. If the store is mixing dtypes, the
        # vectorization would not support it as it is hard to determine the vec dtype
        self.store_dtypes: list[torch.dtype] = []
        # The dtype is used for vectorization
        self.vec_dtype: torch.dtype = torch.float32

    def disable_vec(self, msg=None):
        if schedule_log.isEnabledFor(logging.DEBUG):
            schedule_log.debug(f"Disabled vectorization: {msg}")
        self.simd_vec = False

    def could_vec(self, name: str, index: sympy.Expr):
        assert self.itervars is not None
        return len(self.itervars) > 0

    def is_mask(self, name: str, users: Dict[torch.fx.Node, None]):
        load_type = V.graph.get_dtype(name)
        if load_type == torch.bool:
            return all(user.target in ("where", "masked") for user in users.keys())
        elif load_type == torch.uint8:
            """
            If the load value is torch.uint8, then we only support the loaded
            value is as the mask.
            """
            if not all(
                user.target == "to_dtype" and user.args[-1] == torch.bool
                for user in users.keys()
            ):
                return False

            for to_dtype_node in users.keys():
                assert to_dtype_node.target == "to_dtype"
                if not all(
                    user.target in ("where", "masked")
                    for user in to_dtype_node.users.keys()
                ):
                    return False
            return True
        else:
            return False

    def can_load_bf16_as_fp32(self, input_node: torch.fx.Node):
        assert input_node.target in ["load", "constant"]
        load_type = (
            V.graph.get_dtype(input_node.args[1])
            if input_node.target == "load"
            else input_node.args[-1]
        )
        if load_type not in [torch.bfloat16]:
            return False

        if not all(
            user.target == "to_dtype" and user.args[-1] == torch.float
            for user in input_node.users
        ):
            return False

        return True

    def can_store_fp32_as_bf16(self, store_var: str, value_node: torch.fx.Node):
        load_type = V.graph.get_dtype(store_var)
        if load_type not in [torch.bfloat16]:
            return False

        if value_node.target == "to_dtype" and value_node.args[-1] == torch.bfloat16:
            return True

        return False

    def load(self, name: str, index: sympy.Expr):
        with RecordOptimizationContext(__name__) as node_ctx:
            load_dtype = V.graph.get_dtype(name)
            opt_ctx: OptimizationContext = node_ctx.get_opt_ctx()
            assert opt_ctx
            opt_ctx.dtype = load_dtype
            opt_ctx.is_load_as_mask = self.is_mask(name, node_ctx.get_fx_node().users)

            var = self.cse.newvar()

            if load_dtype in [torch.bool, torch.uint8] and not opt_ctx.is_load_as_mask:
                self.disable_vec(f"{load_dtype} not loaded as mask")
                return var

            if load_dtype not in self.load_supported_dtypes:
                self.disable_vec(f"{load_dtype} not supported by load")
                return var

            if load_dtype in [torch.bfloat16]:
                opt_ctx.is_load_bf16_as_fp32 = self.can_load_bf16_as_fp32(
                    node_ctx.get_fx_node()
                )
                if not (opt_ctx.is_load_bf16_as_fp32 or opt_ctx.is_bf16_mem_copy):
                    self.disable_vec("bfloat16 not legalized as float on load")
                    return var

            index = self.rename_indexing(index)
            if self.simd_vec and not self.could_vec(name, index):
                self.disable_vec(f"not a loop: {index}")
            return var

    def store(self, name, index, value, mode=None):
        with RecordOptimizationContext(__name__) as node_ctx:
            store_dtype = V.graph.get_dtype(name)

            opt_ctx: OptimizationContext = node_ctx.get_opt_ctx()
            assert opt_ctx
            opt_ctx.dtype = store_dtype

            store_dtype = torch.float if store_dtype == torch.float32 else store_dtype
            self.store_dtypes.append(store_dtype)
            if store_dtype not in self.store_supported_dtypes:
                self.disable_vec(f"{store_dtype} not supported by store")
                return self.simd_vec

            if store_dtype in [torch.bfloat16]:
                value_node = node_ctx.get_fx_node().all_input_nodes[-1]
                opt_ctx.is_store_fp32_as_bf16 = self.can_store_fp32_as_bf16(
                    name, value_node
                )
                if not (opt_ctx.is_store_fp32_as_bf16 or opt_ctx.is_bf16_mem_copy):
                    self.disable_vec("bfloat16 not legalized as float on store")
                    return self.simd_vec

            assert "buf" in name
            index = self.rename_indexing(index)

            if mode:
                self.disable_vec(f"store mode: {mode}")
                return self.simd_vec

            if self.simd_vec and not self.could_vec(name, index):
                self.disable_vec(f"not a loop: {index}")
            return self.simd_vec

    def reduction(self, name, dtype, src_dtype, reduction_type, index, value):
        if (
            dtype == torch.float
            and src_dtype == torch.float
            and reduction_type in ["max", "min", "sum"]
        ):
            pass
        else:
            self.disable_vec(
                f"reduction: dtype {dtype}, src_dtype {src_dtype}, reduction_type {reduction_type}"
            )
        return self.simd_vec

    def is_supported_cmp(self, node: torch.fx.Node):
        def get_node_dtype(node):
            if type(node) == torch.fx.Node:
                opt_ctx: OptimizationContext = get_current_node_opt_ctx()
                return opt_ctx.dtype if opt_ctx else None
            else:
                return None

        def get_cmp_dtypes(node: torch.fx.Node):
            return get_node_dtype(node.args[-2]), get_node_dtype(node.args[-1])

        assert len(node.args) >= 2
        # cmp(x, y): y is a magic value like x >= 1
        if type(node.args[-1]) in [int, float]:
            return True
        # cmp(x, y): x is a magic value like 1 >= y
        if type(node.args[-2]) in [int, float]:
            return False

        left_dtype, right_dtype = get_cmp_dtypes(node)
        if left_dtype is None or right_dtype is None:
            # TODO(Eikan): To record, deduce and propagate the data type of every expression.
            return True
        else:
            return left_dtype == right_dtype

    def __exit__(self, exc_type, exc_val, exc_tb):
        assert self._orig_wrapper_code is not None
        # Restore the wrapper_code
        V.graph.wrapper_code = self._orig_wrapper_code
        self.exit_stack.__exit__(exc_type, exc_val, exc_tb)

    def __enter__(self):
        # Record the graph wrapper code. The wrapper_code status could be
        # changed during graph run. Regarding this checker, we also need to
        # run the graph but we don't expect to change any status that would
        # impact the code generation. Hence, we record the graph wrapper code
        # and replace it with a dummy wrapper_code and then restore to the
        # original one as long as the checker is finished.
        self._orig_wrapper_code = V.graph.wrapper_code
        V.graph.wrapper_code = WrapperCodeGen()

        class VecCheckerProxy:
            bin_cmp_ops = ["eq", "ne", "le", "ge", "lt", "gt"]

            @staticmethod
            def _bin_cmp_op(x, y):
                current_node: torch.fx.Node = V.interpreter.current_node
                if not self.is_supported_cmp(current_node):
                    self.disable_vec(f"binary comparison op: {current_node}")
                return self.simd_vec

            @staticmethod
            def __getattr__(name):
                def inner(*args, **kwargs):
                    if name in VecCheckerProxy.bin_cmp_ops:
                        return VecCheckerProxy._bin_cmp_op(args, kwargs)

                    if not (name in self.fast_vec_list):
                        self.disable_vec(f"op: {name}")
                    return self.simd_vec

                return inner

            @staticmethod
            def load(name: str, index: sympy.Expr):
                return self.load(name, index)

            @staticmethod
            def store(name, index, value, mode=None):
                return self.store(name, index, value, mode=mode)

            @staticmethod
            def reduction(name, dtype, src_dtype, reduction_type, index, value):
                return self.reduction(
                    name, dtype, src_dtype, reduction_type, index, value
                )

            @staticmethod
            def constant(val, dtype):
                with RecordOptimizationContext(__name__) as node_ctx:
                    opt_ctx: OptimizationContext = node_ctx.get_opt_ctx()
                    assert opt_ctx
                    opt_ctx.dtype = dtype
                    i32_iinfo = numpy.iinfo(numpy.int32)
                    if (
                        dtype == torch.int64
                        and val <= i32_iinfo.max
                        and val >= i32_iinfo.min
                    ):
                        opt_ctx.dtype = torch.int32

                    f32_iinfo = numpy.finfo(numpy.float32)
                    if dtype == torch.double:
                        if (
                            (val <= f32_iinfo.max and val >= f32_iinfo.min)
                            or (val == numpy.inf)
                            or (val == -numpy.inf)
                        ):
                            opt_ctx.dtype = torch.float32

                    supported_dtypes = [torch.float32, torch.int32, torch.bfloat16]

                    if opt_ctx.dtype not in supported_dtypes or (
                        opt_ctx.dtype == torch.int32
                        and not all(
                            user.target in VecCheckerProxy.bin_cmp_ops
                            for user in node_ctx.current_node.users
                        )
                    ):
                        self.disable_vec(f"constant dtype: {opt_ctx.dtype}")

                    if opt_ctx.dtype in [torch.bfloat16]:
                        if self.can_load_bf16_as_fp32(node_ctx.get_fx_node()):
                            opt_ctx.is_load_bf16_as_fp32 = True
                            opt_ctx.dtype = torch.float
                        elif not opt_ctx.is_bf16_mem_copy:
                            self.disable_vec(
                                "bfloat16 not legalized as float in constant"
                            )

                    return val

            @staticmethod
            def index_expr(expr, dtype):
                current_node: torch.fx.Node = V.interpreter.current_node

                assert len(self.ranges) == len(self.itervars)
                if not len(self.ranges) or not all(
                    not isinstance(range, sympy.Expr) or sympy.simplify(range).is_number
                    for range in self.ranges
                ):
                    # if the range value is sympy.Expr, we might could not deduce the accurate loop interval.
                    self.disable_vec(f"index_expr: {expr}, dtype {dtype}")
                    return self.cse.newvar()

                def mod_indexing_rep(x, y, z):
                    if z.is_constant():
                        return x / y

                    # never really happens, we'll bail on optimizing
                    return (x / y) % z

                def indexing_div_rep(x, y):
                    return x / y

                with RecordOptimizationContext(__name__) as node_ctx:
                    assert len(self.ranges) == len(self.itervars)

                    opt_ctx: OptimizationContext = node_ctx.get_opt_ctx()
                    assert opt_ctx
                    max_expr = expr.replace(
                        ir.ModularIndexing, mod_indexing_rep
                    ).replace(ir.FloorDiv, indexing_div_rep)
                    min_expr = max_expr
                    for idx in range(len(self.ranges)):
                        max_expr = sympy.maximum(
                            max_expr,
                            self.itervars[idx],
                            sympy.Interval(0, self.ranges[idx]),
                        )
                        min_expr = sympy.minimum(
                            min_expr,
                            self.itervars[idx],
                            sympy.Interval(0, self.ranges[idx]),
                        )
                    i32_iinfo = numpy.iinfo(numpy.int32)
                    if (
                        dtype == torch.int64
                        and max_expr.is_number
                        and min_expr.is_number
                        and max_expr <= i32_iinfo.max
                        and min_expr >= i32_iinfo.min
                        and all(
                            user.target in VecCheckerProxy.bin_cmp_ops
                            for user in node_ctx.current_node.users
                        )
                    ):
                        opt_ctx.dtype = torch.int32
                    else:
                        opt_ctx.dtype = dtype
                        self.disable_vec(f"index_expr: {expr}, dtype {dtype}")

                    tiling_var = self.itervars[self.tiling_idx]
                    tiling_var_irrelevant = not expr.has(tiling_var)
                    if not tiling_var_irrelevant:
                        self.disable_vec(
                            f"index_expr (tiling var relevant): {expr}, dtype {dtype}"
                        )
                    opt_ctx.is_most_inner_loop_irrevelant = tiling_var_irrelevant
                    tmp_var = self.cse.newvar()
                    return tmp_var

            @staticmethod
            def indirect_indexing(index_var):
                return sympy.Symbol(str(index_var))

            @staticmethod
            def masked(mask, body, other):
                body()
                return self.cse.newvar()

            @staticmethod
            def to_dtype(x, dtype):
                with RecordOptimizationContext(__name__) as node_ctx:
                    opt_ctx: OptimizationContext = node_ctx.get_opt_ctx()
                    assert opt_ctx
                    opt_ctx.dtype = dtype

                    cur_node = node_ctx.get_fx_node()
                    input_value: torch.fx.Node = cur_node.all_input_nodes[1]
                    if dtype == torch.float:
                        if input_value.target in ["load", "constant"]:
                            # Support masked_load for BF16. Because the legalization will
                            # insert to_dtype to convert the BF16 input to FP32.
                            dtype = (
                                V.graph.get_dtype(input_value.args[1])
                                if input_value.target == "load"
                                else input_value.args[-1]
                            )
                            if dtype in [torch.bfloat16]:
                                opt_ctx.is_load_bf16_as_fp32 = True
                            elif dtype == torch.float:
                                pass
                            else:
                                self.disable_vec(f"to_dtype: dtype {dtype}")
                    elif dtype == torch.bfloat16:
                        if not all(usr.target == "store" for usr in cur_node.users):
                            self.disable_vec(
                                "to_dtype: bfloat16 expecting users are all stores"
                            )
                            return x

                        store_names = [usr.args[1] for usr in cur_node.users]
                        if not all(
                            V.graph.get_dtype(name) in [torch.bfloat16]
                            for name in store_names
                        ):
                            self.disable_vec(
                                "to_dtype: expecting all stores into bfloat16"
                            )
                            return x

                        opt_ctx.is_store_fp32_as_bf16 = True
                    elif dtype == torch.bool:
                        pass
                    else:
                        self.disable_vec(f"to_dtype: dtype {dtype}")
                    return x

        self.exit_stack.enter_context(V.set_ops_handler(VecCheckerProxy()))
        self.exit_stack.enter_context(V.set_kernel_handler(self))
        return self


class CppKernelProxy(CppKernel):
    def __init__(self, kernel_group):
        super().__init__(kernel_group.args, kernel_group.ws.num_threads)
        self.kernel_group = kernel_group
        self.loop_nest = None
        self.call_ranges = None
        self.picked_vec_isa: codecache.VecISA = codecache.pick_vec_isa()

    def legalize_bf16(self, nodes):
        def add_to_dtype(sub_graph: torch.fx.Graph):
            def is_bf16_mem_copy(node: torch.fx.Node):
                if node.target in ["load", "constant"]:
                    bf16_mem_copy = all(
                        usr.target == "store"
                        and V.graph.get_dtype(usr.args[1]) == torch.bfloat16
                        for usr in node.users
                    )
                elif node.target == "store":
                    stored_node = node.args[3]
                    bf16_mem_copy = is_bf16_mem_copy(stored_node)
                else:
                    bf16_mem_copy = False
                if bf16_mem_copy:
                    opt_ctx = OptimizationContext()
                    opt_ctx.is_bf16_mem_copy = bf16_mem_copy
                    node.meta[OptimizationContext.key] = opt_ctx
                return bf16_mem_copy

            for node in sub_graph.nodes:
                _node: torch.fx.Node = node
                if _node.target in ["load", "constant"]:
                    assert len(_node.args) == 3
                    if is_bf16_mem_copy(node):
                        continue
                    ops = _node.args[0]
                    # If the node is constant, the last arg is dtype
                    load_dtype = (
                        V.graph.get_dtype(_node.args[1])
                        if _node.target == "load"
                        else _node.args[-1]
                    )

                    if load_dtype == torch.bfloat16:
                        with sub_graph.inserting_after(_node):
                            to_type_node = sub_graph.call_method(
                                "to_dtype", args=(ops, _node, torch.float)
                            )
                            to_type_node_args = to_type_node.args
                            _node.replace_all_uses_with(to_type_node)
                            to_type_node.args = to_type_node_args
                            metrics.cpp_to_dtype_count += 1
                elif _node.target == "store":
                    if is_bf16_mem_copy(_node):
                        continue
                    ops, store_var, _, value_var, _ = _node.args
                    store_dtype = V.graph.get_dtype(store_var)
                    if store_dtype == torch.bfloat16:
                        with sub_graph.inserting_before(_node):
                            to_type_node = sub_graph.call_method(
                                "to_dtype", args=(ops, value_var, torch.bfloat16)
                            )
                            _node.replace_input_with(value_var, to_type_node)
                            metrics.cpp_to_dtype_count += 1
                elif _node.target == "reduction":
                    (
                        ops,
                        name,
                        dtype,
                        src_dtype,
                        reduction_type,
                        index,
                        value,
                    ) = _node.args
                    if src_dtype == torch.bfloat16:
                        # Since we always convert the load/store value to float if the tensor is bfloat16.
                        # Therefore, the reduction should never work with bfloat16 value. Hence, we update
                        # the bfloat16 reduction by
                        #     1) updating the src_dtype to float
                        # and 2) updating the dtype to float if it is bfloat16.
                        assert dtype in [torch.float, torch.bfloat16, torch.int64]
                        _node.args = (
                            ops,
                            name,
                            torch.float if dtype == torch.bfloat16 else dtype,
                            torch.float,
                            reduction_type,
                            index,
                            value,
                        )
                elif _node.target == "to_dtype" and _node.args[-1] in [torch.bfloat16]:
                    (ops, x, _) = _node.args
                    from_load = _node.all_input_nodes[-1].target == "load"
                    to_store = all(usr.target == "store" for usr in _node.users)
                    # The legalization always loads the BF16 tensor as FP32 for computation and converts
                    # back to BF16 after the computation. Hence, there should be no computation w/ BF16.
                    # Therefore, we update the to_dtype by replacing the bf16 dtype with fp32.
                    if not (from_load or to_store):
                        _node.args = (ops, x, torch.float)
                else:
                    pass

            def eliminate_to_dtype(sub_graph: torch.fx.Graph):
                def _eliminate_duplicate_to_node(sub_graph: torch.fx.Graph):
                    # Eliminate the redudant to_dtype node. Let's consider a pattern as follows:
                    #   graph():
                    #     %to_dtype1 = call_method[target=to_dtype](args = (%ops, %input, torch.float), kwargs = {})
                    #     %to_dtype2 = call_method[target=to_dtype](args = (%ops, %to_dtype1, torch.float), kwargs = {})
                    # Regarding the first to_dtype, it is redudant because the second to_type also converts to the
                    # torch.float. Hence, we remove the first to_type
                    def _used_by_to(to_node: torch.fx.Node):
                        return all(usr.target == "to_dtype" for usr in to_node.users)

                    all_to_nodes = [
                        node for node in sub_graph.nodes if node.target == "to_dtype"
                    ]
                    all_to_nodes_and_users = [
                        {node: node.users} for node in all_to_nodes if _used_by_to(node)
                    ]
                    for node_users in all_to_nodes_and_users:
                        for node, users in node_users.items():
                            if all(usr.args[-1] == node.args[-1] for usr in users):
                                val_node = node.all_input_nodes[-1]
                                node.replace_all_uses_with(val_node)
                                sub_graph.erase_node(node)

                    # For debug mode, the graph of LoopBody will attach a new GraphModule as
                    # owning_module for debugging while the release mode will not. The lint will
                    # check whether the graph has owning_module to decide if it needs to check
                    # call_module. LoopBody might contain get_index as a module call. But it
                    # is just a function. Hence, it cannot pass the lint check for debug mode.
                    # We bypass the check if the owning_module is None. Eventually, we should call
                    # get_index via call_function but not call_module.
                    if sub_graph.owning_module is None:
                        sub_graph.lint()

                _eliminate_duplicate_to_node(sub_graph)

            eliminate_to_dtype(sub_graph)

        def _legalize_bf16(loop_body: ir.LoopBody):
            sub_blocks = [loop_body.root_block] + list(loop_body.subblocks.values())
            for sub_block in sub_blocks:
                add_to_dtype(sub_block.graph)

        for _node in nodes:
            assert isinstance(_node, SchedulerNode)
            node: SchedulerNode = _node
            if isinstance(node._body, ir.LoopBody):
                body: ir.LoopBody = node._body
                _legalize_bf16(body)

    def codegen_nodes(self, nodes):
        # Legalize BF16 node by adding to_dtype explicitly
        self.legalize_bf16(nodes)

        kernel_group = self.kernel_group
        _, (group, reduction_group) = max(
            nodes, key=lambda x: int(x.is_reduction())
        ).group

        self.set_ranges(group, reduction_group)

        def codegen_kernel(cls, *args):
            with kernel_group.new_kernel(cls, *args) as kernel:
                run(kernel)

                # Ugly hack to maitain the metrics kernel count since
                # we only count in CppKernelProxy, not those contained in it
                metrics.generated_kernel_count -= 1

                return kernel

        def run(kernel):
            vars, reduction_vars = kernel.set_ranges(group, reduction_group)
            in_suffix = False
            for node in nodes:
                if node.group[1] in [
                    (group, reduction_group),
                    (group + reduction_group, ()),
                ]:
                    assert not in_suffix
                    node.run(vars, reduction_vars)
                else:
                    in_suffix = True
                    assert node.group[1] == (
                        group,
                        (),
                    ), f"unexpected group: {node.group[1]} != {group}, {reduction_group}"
                    # we can fuse in some extra pointwise into the suffix
                    with kernel.write_to_suffix():
                        node.run(vars, ())

        scalar_kernel = codegen_kernel(CppKernel)
        self.loop_nest = LoopNestWithSplit.build(scalar_kernel)

        if not self.picked_vec_isa:
            return

        def select_tiling_indices():
            all_index = []
            for node in nodes:
                rw = dependencies.extract_read_writes(node._body, *node._sizes)
                all_index += [dep.index for dep in itertools.chain(rw.reads, rw.writes)]
            contig_vars = set()
            contig_vars_list = []
            non_contig_stride_const = set()
            non_contig_stride_other = set()
            for index in all_index:
                for var in index.free_symbols:
                    if not re.search(r"^d\d+$", var.name):
                        continue
                    stride = stride_at(var, index)
                    if stride == 1:
                        contig_vars.add(int(var.name[1:]))
                        contig_vars_list.append(int(var.name[1:]))
                    elif all(s.name.startswith("s") for s in stride.free_symbols):
                        non_contig_stride_const.add(int(var.name[1:]))
                    else:
                        non_contig_stride_other.add(int(var.name[1:]))
            contig_only = (
                contig_vars - non_contig_stride_const - non_contig_stride_other
            )
            if contig_only:
                return sorted(contig_only)[-1:]
            contig_and_const_stride = (
                contig_vars & non_contig_stride_const
            ) - non_contig_stride_other
            contig_vars_sorted = sorted(contig_vars)
            if (
                len(contig_vars_sorted) == 2
                and contig_vars_sorted[-1] in contig_and_const_stride
            ):
                return contig_vars_sorted
            return sorted(contig_vars_sorted, key=lambda i: contig_vars_list.count(i))[
                -1:
            ]

        def select_tiling():
            # TODO(jgong5): support alternative tiling factors and data types
            tiling_factor = self.picked_vec_isa.nelements(dtype=torch.float)
            tiling_indices = select_tiling_indices()
            if tiling_indices:
                with CppVecKernelChecker(
                    deepcopy(self.kernel_group.args),
                    parallel_num_threads(),
                    tiling_factor,
                    tiling_indices[-1],
                ) as vec_checker:
                    run(vec_checker)
                if vec_checker.simd_vec:
                    if len(tiling_indices) == 1:
                        return [tiling_factor], tiling_indices
                    if len(tiling_indices) == 2:
                        return [tiling_factor, tiling_factor], tiling_indices
            return [], []

        # Kernels share the same global contexts like V.graph.wrapper_code, V.kernel.args.
        # But the generated scalar kernel has updated these global contexts. Hence, the other kernels
        # should not do this again to avoid context conflict. By now, we only control the
        # config.inplace_buffers. In the future, we could maintain more contexts.
        with torch._inductor.config.patch(inplace_buffers=False):
            tiling_factors, tiling_indices = select_tiling()
            assert len(tiling_factors) == len(tiling_indices)
            if len(tiling_indices) == 1:
                main_loop, tail_loop = self.loop_nest.split_with_tiling(
                    tiling_indices[0], factor=tiling_factors[0]
                )
                main_loop.set_kernel(
                    codegen_kernel(CppVecKernel, tiling_factors[0], tiling_indices[0])
                )
                tail_loop.set_kernel(scalar_kernel)
                main_loop.simd_vec = True
                tail_loop.simd_omp = True
                # We chop the loop into two cubes by the nelements - main loop and tail loop.
                # Regarding the main loop, it is straightforward that it could be vectorized with
                # nelements. But for the tail loop, it still could be vectorized. For example,
                # if the nelements is 8(256bits), then the tail loop still could be vectorized
                # as 4(128bits).
                tail_loop.simd_nelements = tiling_factors[0] // 2
            elif len(tiling_indices) == 2:
                assert (
                    tiling_indices[1] == len(self.itervars) - 1
                    and tiling_factors[0] == tiling_factors[1]
                )
                outer_main_loop, outer_tail_loop = self.loop_nest.split_with_tiling(
                    tiling_indices[0], factor=tiling_factors[0]
                )
                outer_tail_loop.set_kernel(scalar_kernel)
                inner_main_loop, inner_tail_loop = outer_main_loop.split_with_tiling(
                    tiling_indices[1] - tiling_indices[0], factor=tiling_factors[0]
                )
                inner_main_loop.set_kernel(
                    codegen_kernel(CppTile2DKernel, tiling_factors[0], tiling_indices)
                )
                inner_tail_loop.set_kernel(
                    codegen_kernel(CppVecKernel, tiling_factors[0], tiling_indices[0])
                )

    def codegen_loops(self, code, worksharing):
        self.codegen_loops_impl(self.loop_nest, code, worksharing)


class CppScheduling:
    def __init__(self, scheduler):
        self.scheduler = scheduler
        self.get_kernel_group()

    def group_fn(self, sizes):
        return tuple(tuple(map(V.graph.sizevars.simplify, s)) for s in sizes)

    def get_kernel_group(self):
        from .wrapper import CppWrapperCodeGen

        if isinstance(V.graph.wrapper_code, CppWrapperCodeGen):
            self.kernel_group = CppWrapperKernelGroup()
        else:
            self.kernel_group = KernelGroup()

    @staticmethod
    def can_fuse_horizontal(node1, node2):
        _, (vars1, reduce1) = node1.group
        _, (vars2, reduce2) = node2.group
        if vars1 == vars2 and reduce1 == reduce2:
            return True
        if reduce1 == () and vars1 == vars2 + reduce2:
            return True
        # TODO(jansel): allow fusion pointwise (vars1, ()) suffix?
        return False

    @classmethod
    def can_fuse_vertical(cls, node1, node2):
        return cls.can_fuse_horizontal(node1, node2) and not node1.is_reduction()

    def codegen_nodes(self, nodes):
        """
        Turn an set of pre-fused nodes into a C++ kernel.
        """
        kernel_group = self.kernel_group

        cpp_kernel_proxy = CppKernelProxy(kernel_group)
        cpp_kernel_proxy.codegen_nodes(nodes)

        kernel_group.finalize_kernel(cpp_kernel_proxy, None)

    def codegen_sync(self):
        pass

    def flush(self):
        self.kernel_group.codegen_define_and_call(V.graph.wrapper_code)
        self.get_kernel_group()


class KernelGroup:
    def __init__(self):
        super().__init__()
        self.args = KernelArgs()
        self.loops_code = BracesBuffer()
        self.ws = WorkSharing(self.loops_code)
        self.stack = contextlib.ExitStack()
        self.stack.enter_context(self.ws)
        self.count = 0

    def new_kernel(self, cls, *args):
        return cls(self.args, parallel_num_threads(), *args)

    def finalize_kernel(self, new_kernel, scheduler):
        self.count += 1
        code = self.loops_code
        ws = self.ws
        new_kernel.codegen_loops(code, ws)

    def codegen_define_and_call(self, wrapper):
        self.stack.close()
        if self.count == 0:
            return

        kernel_name = "kernel_cpp_" + wrapper.next_kernel_suffix()
        arg_defs, call_args, arg_types = self.args.cpp_argdefs()
        arg_defs = ",\n".ljust(25).join(arg_defs)
        arg_types = ",".join(arg_types)
        code = BracesBuffer()
        # TODO: support kernel profile on other platforms
        enable_kernel_profile = (
            config.cpp.enable_kernel_profile and sys.platform == "linux"
        )
        if enable_kernel_profile:
            code.writelines(["#include <ATen/record_function.h>"])
        kernel_decl_name = kernel_name if V.graph.aot_mode else "kernel"

        if not V.graph.aot_mode or self.count == 1:
            code.writeline(cpp_prefix())

        code.writeline(f'extern "C" void {kernel_decl_name}({arg_defs})')
        with code.indent():
            if enable_kernel_profile:
                graph_id = V.graph.graph_id
                prefix = "graph_" + str(graph_id) + "_" if graph_id is not None else ""
                code.writelines(
                    [
                        f'RECORD_FUNCTION("{prefix + kernel_name}", c10::ArrayRef<c10::IValue>({{}}));'
                    ]
                )
            for old, new in self.args.aliases():
                code.writeline(f"auto {old} = {new};")
            code.splice(self.loops_code)

        codecache_def = IndentedBuffer()
        if V.graph.aot_mode:
            codecache_def.splice(code)
        else:
            codecache_def.writeline("async_compile.cpp('''")
            codecache_def.splice(code)
            codecache_def.writeline("''')")

        codecache_str = codecache_def.getvalue()
        # TODO(voz): Ostensibly, we should not need this. But there are cases where C++ codegen does
        # not use BracesBuffer, so we have no good indicator of a C++ buffer atm.
        codecache_str = codecache_str.replace("#pragma CMT", "//")
        wrapper.define_kernel(kernel_name, codecache_str)
        wrapper.load_kernel(kernel_name, code, arg_types)
        # generate the code to call this
        wrapper.generate_kernel_call(kernel_name, call_args)


class CppWrapperKernelGroup(KernelGroup):
    def __init__(self):
        super().__init__()
        self.args = CppWrapperKernelArgs()


class WorkSharing:
    def __init__(self, code):
        self.code = code
        self.in_parallel = False
        self.num_threads = None
        self.stack = contextlib.ExitStack()

    def parallel(self, threads):
        if self.in_parallel and threads != self.num_threads:
            # wrong number of threads
            self.close()
        if not self.in_parallel:
            self.num_threads = threads
            self.in_parallel = True
            if config.cpp.dynamic_threads:
                self.code.writeline("#pragma omp parallel")
            else:
                self.code.writeline(f"#pragma omp parallel num_threads({threads})")
            self.stack.enter_context(self.code.indent())

    def single(self):
        if self.in_parallel:
            self.code.writeline("#pragma omp single")
        return self.in_parallel

    def close(self):
        self.stack.close()
        self.in_parallel = False

    def __enter__(self):
        self.stack.__enter__()
        return self

    def __exit__(self, exc_type, exc_val, exc_tb):
        self.stack.__exit__(exc_type, exc_val, exc_tb)


@dataclasses.dataclass
class LoopLevel:
    var: sympy.Expr = None
    size: sympy.Expr = None
    offset: sympy.Expr = sympy.Integer(0)
    steps: sympy.Expr = sympy.Integer(1)
    parallel: int = 0
    simd_omp: bool = False
    picked_vec_isa: codecache.VecISA = codecache.pick_vec_isa()
    simd_nelements: int = picked_vec_isa.nelements() if picked_vec_isa else 0
    simd_vec: bool = False
    collapsed: bool = False
    reduction_var_map: Dict[str, str] = None
    parent: "LoopLevel" = None
    # the next inner level of the loop, empty if it is inner-most
    # contains >1 LoopLevel if the inner level of loop is split
    inner: List["LoopLevel"] = dataclasses.field(default_factory=list)
    # kernel assigned to this loop level, only valid when it is a leaf
    kernel: CppKernel = None

    def get_kernels(self) -> List[CppKernel]:
        """Get all kernel objects under this loop level"""
        if self.kernel:
            return [self.kernel]
        kernels = []
        for loop in self.inner:
            kernels += loop.get_kernels()
        return kernels

    def set_kernel(self, kernel: CppKernel):
        """
        Set the kernel under this loop level. No split is allowed under
        this loop level.
        """
        if not self.inner:
            self.kernel = kernel
            loop = self
            if loop.is_reduction():
                loop.reduction_var_map = kernel.reduction_var_map.copy()
                loop = loop.parent
                while loop is not None and loop.is_reduction():
                    loop.reduction_var_map.update(kernel.reduction_var_map)
                    loop = loop.parent
            return
        assert len(self.inner) == 1
        self.inner[0].set_kernel(kernel)

    def get_loops_at(self, depth) -> List["LoopLevel"]:
        if depth == 0:
            return [self]
        else:
            loops = []
            for loop in self.inner:
                loops += loop.get_loops_at(depth - 1)
            return loops

    def is_reduction(self):
        return bool(self.reduction_var_map)

    def split_with_tiling(self, depth, factor):
        def clone_inner():
            inner = []
            if self.inner:
                for loop in self.inner:
                    inner.append(loop.clone())
            return inner

        def do_split_with_tiling():
            sympy_factor = sympy.Integer(factor)

            offset = ir.FloorDiv(self.size, sympy_factor) * sympy_factor
            main_loop = LoopLevel(self.var, offset)
            main_loop.steps = sympy_factor
            main_loop.parallel = self.parallel
            main_loop.collapsed = False
            main_loop.reduction_var_map = self.reduction_var_map
            main_loop.inner = clone_inner()
            if main_loop.inner:
                for loop in main_loop.inner:
                    loop.parent = main_loop

            tail_loop = LoopLevel(self.var, self.size)
            tail_loop.offset = offset
            tail_loop.parallel = self.parallel
            tail_loop.collapsed = False
            tail_loop.reduction_var_map = self.reduction_var_map
            tail_loop.inner = clone_inner()
            if tail_loop.inner:
                for loop in tail_loop.inner:
                    loop.parent = tail_loop

            return main_loop, tail_loop

        if depth == 0:
            main_loop, tail_loop = do_split_with_tiling()
            parent = self.parent
            if parent:
                parent.inner = [main_loop, tail_loop]
                main_loop.parent = parent
                tail_loop.parent = parent
            return main_loop, tail_loop
        else:
            assert len(self.inner) == 1
            return self.inner[0].split_with_tiling(depth - 1, factor)

    def clone(self):
        loop = copy(self)
        loop.inner = []
        if self.inner:
            for inner_loop in self.inner:
                inner_loop_clone = inner_loop.clone()
                inner_loop_clone.parent = loop
                loop.inner.append(inner_loop_clone)
        loop.kernel = deepcopy(self.kernel)
        return loop

    def lines(self):
        if self.reduction_var_map:
            reduction = " " + " ".join(
                f"reduction({RTYPE_TO_CPP[rtype]}:{var})"
                for var, rtype in self.reduction_var_map.items()
            )
        else:
            reduction = ""
        simd = (
            f"simd simdlen({self.simd_nelements}) "
            if self.simd_omp and self.simd_nelements > 1
            else ""
        )
        if self.parallel:
            # TODO(jansel): look into chunk size and other schedules
            line1 = f"#pragma omp for{reduction} "
            if self.parallel > 1:
                line1 += f" collapse({self.parallel})"
            if self.simd_omp:
                line1 = line1.replace(" for ", f" for {simd}")
        elif self.simd_vec:
            line1 = ""
        elif self.simd_omp:
            line1 = f"#pragma omp {simd}{reduction}"
        elif not self.reduction_var_map and codecache.is_gcc():
            line1 = "#pragma GCC ivdep"
        else:
            line1 = ""
        offset_str = f"{INDEX_TYPE} {self.var}={cexpr_index(self.offset)}"
        size_str = f"{self.var}<{cexpr_index(self.size)}"
        steps_str = f"{self.var}+={cexpr_index(self.steps)}"
        line2 = f"for({offset_str}; {size_str}; {steps_str})"
        if self.collapsed or not line1:
            return [line2]
        return [line1, line2]


@dataclasses.dataclass
class LoopNestWithSplit:
    """
    A loop-nest like structure but with some loop level split along
    the loop range into the main tiling loop and the tail. It is built
    with the `build` method as a loop nest and then split with
    `split_with_tiling` at some depth.

    A typical case is for vectorization where we typically split at the inner-most
    loop level. A more complicated case is 2D tiling where we split at
    both inner-most and outer levels.
    """

    root: List[LoopLevel] = None
    kernel: CppKernel = None

    @staticmethod
    def build(kernel: CppKernel):
        """Build a LoopNest with the given `kernel` as the leaf"""
        itervars = kernel.itervars
        ranges = kernel.ranges
        reduction_depth = kernel.reduction_depth

        root: List[LoopLevel] = []
        levels: List[LoopLevel] = root
        loop: LoopLevel = None
        for loop_idx, (var, size) in enumerate(zip(itervars, ranges)):
            loop = LoopLevel(var, size, parent=loop)
            if loop_idx >= reduction_depth:
                loop.reduction_var_map = kernel.reduction_var_map.copy()
            levels.append(loop)
            levels = loop.inner
        loop_nest = LoopNestWithSplit(root, len(itervars))
        if loop:
            loop.kernel = kernel
        else:
            loop_nest.kernel = kernel
        return loop_nest

    def __bool__(self):
        return bool(self.root)

    def get_loops_at(self, depth) -> List[LoopLevel]:
        """Get all the loop levels at the given `depth` (most outer loop has depth 0)"""
        loops = []
        for loop in self.root:
            loops += loop.get_loops_at(depth)
        return loops

    @cache_on_self
    def max_parallel_depth(self):
        """
        Maximal allowed depth for parallelism:
        1) Levels without splitting and
        2) All reduction or non-reduction levels
        When the loop is split at the top level, the max depth is 1.
        """
        max_depth = 0
        loops = self.root
        if len(loops) > 1:
            return 1
        is_reduction = loops[0].is_reduction() if loops else False
        while len(loops) == 1 and loops[0].is_reduction() == is_reduction:
            max_depth += 1
            loops = loops[0].inner
        return max_depth

    def is_reduction_only(self):
        """
        Whether all the loops are for reduction. Reduction loops
        are always the inner most ones.
        """
        return self.root and self.root[0].is_reduction()

    def mark_parallel(self, par_depth):
        assert (
            par_depth <= self.max_parallel_depth()
        ), "Parallel depth cannot exceed the maximal allowed parallel depth"
        loops = self.root
        for loop in loops:
            loop.parallel = par_depth
        for i in range(1, par_depth):
            loops = loops[0].inner
            loops[0].collapsed = True

    def split_with_tiling(self, depth, factor):
        """
        Split the loop into main and tail loops at given `depth` so that the range
        of the main loop has range `floor_div(range, factor) * factor` and
        the tail loop handles the remainder. The main loop is tiled
        according to the `factor`.
        """
        loops = self.get_loops_at(depth)
        assert len(loops) == 1
        split_loops = loops[0].split_with_tiling(0, factor)
        if depth == 0:
            self.root = split_loops
        return split_loops<|MERGE_RESOLUTION|>--- conflicted
+++ resolved
@@ -1143,17 +1143,13 @@
         index = self.rename_indexing(index)
         dtype = V.graph.get_dtype(name)
         tiling_var = self.itervars[self.tiling_idx]
-<<<<<<< HEAD
+        is_broadcast = not index.has(tiling_var)
+        is_mask = dtype in [torch.bool, torch.uint8]
         non_contiguous = (
             not is_broadcast
             and stride_at(tiling_var, index) != 1
             or "tmp" in f"{index}"
         )
-=======
-        is_broadcast = not index.has(tiling_var)
-        is_mask = dtype in [torch.bool, torch.uint8]
-        non_contiguous = not is_broadcast and stride_at(tiling_var, index) != 1
->>>>>>> bd999f64
         var_expr = (
             f"{var}[{cexpr_index(index)}]"
             if is_broadcast
@@ -1202,14 +1198,10 @@
         var = self.args.output(name)
         index = self.rename_indexing(index)
         tiling_var = self.itervars[self.tiling_idx]
-<<<<<<< HEAD
-        non_contiguous = stride_at(tiling_var, index) != 1 or "tmp" in f"{index}"
-=======
         assert index.has(tiling_var)
-        non_contiguous = stride_at(tiling_var, index) != 1
         var_expr = f"{var} + {cexpr_index(index)}"
         dtype = V.graph.get_dtype(name)
->>>>>>> bd999f64
+        non_contiguous = stride_at(tiling_var, index) != 1 or "tmp" in f"{index}"
         if non_contiguous:
             var_expr = "tmpbuf"
         if V.graph.get_dtype(name) in [torch.bfloat16]:
