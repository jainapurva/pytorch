# mypy: ignore-errors

import contextlib
import functools
import logging
import os
import traceback
import weakref
from collections import defaultdict
from dataclasses import dataclass
<<<<<<< HEAD
from typing import (
    Any,
    Callable,
    cast,
    Dict,
    List,
    Optional,
    Tuple,
    Type,
    TYPE_CHECKING,
    TypeVar,
    Union,
)
=======
from typing import Any, Dict, List, Optional, Tuple, Type, TYPE_CHECKING, TypeVar
>>>>>>> fc2aa23c
from weakref import ReferenceType

import torch
import torch._custom_op
import torch._logging
from torch._C._functorch import is_functorch_wrapped_tensor

from torch._guards import Source
from torch._ops import OpOverload
from torch._prims_common import suggest_memory_format
from torch._subclasses.meta_utils import (
    assert_eq,
    assert_metadata_eq,
    is_sparse_any,
    is_sparse_compressed,
    MetaConverter,
)
from torch._utils import render_call
from torch.fx.operator_schemas import normalize_function
from torch.multiprocessing.reductions import StorageWeakRef
from torch.overrides import TorchFunctionMode
from torch.utils._mode_utils import no_dispatch
from torch.utils._python_dispatch import (
    is_traceable_wrapper_subclass,
    TorchDispatchMode,
)
from torch.utils._pytree import PyTree, tree_map
from torch.utils._stats import count
from torch.utils._traceback import CapturedTraceback

if TYPE_CHECKING:
    from torch.fx.experimental.symbolic_shapes import ShapeEnv

DimList = List

log = logging.getLogger(__name__)

# TODO: Hack to unblock https://github.com/pytorch/pytorch/pull/108186
# Proper fix tracked by https://github.com/pytorch/pytorch/issues/120105
try:
    not_implemented_log = torch._logging.getArtifactLogger(__name__, "not_implemented")
except ValueError as e:
    if "'not_implemented' not registered" in str(e):
        import logging as not_implemented_log
    else:
        raise e

pytree = torch.utils._pytree
T = TypeVar("T")
TensorWeakRef = Any

aten = torch._ops.ops.aten

CONSTANT_NUMEL_LIMIT = 1

RECURSION_COUNT = 0


# Small helper that increments recursion count, and
# resets it when the object goes out of scope.  Useful
# if you don't want to increase indentation which is
# what a context manager would do.
class IncrementRecursionCount:
    def __init__(self):
        global RECURSION_COUNT
        RECURSION_COUNT += 1

    def __del__(self):
        global RECURSION_COUNT
        RECURSION_COUNT -= 1


@dataclass
class UnsupportedFakeTensorException(RuntimeError):
    reason: str


@dataclass
class DynamicOutputShapeException(RuntimeError):
    func: OpOverload


@dataclass
class DataDependentOutputException(RuntimeError):
    func: OpOverload


@dataclass
class UnsupportedOperatorException(RuntimeError):
    func: OpOverload


def ordered_set(*items):
    return dict.fromkeys(items, True)


@contextlib.contextmanager
def unset_fake_temporarily():
    old = torch._C._unset_dispatch_mode(torch._C._TorchDispatchModeKey.FAKE)
    try:
        yield old
    finally:
        if old is not None:
            torch._C._set_dispatch_mode(old)


def is_fake(x):
    if isinstance(x, FakeTensor):
        return True
    if is_traceable_wrapper_subclass(x):
        attrs, _ = type(x).__tensor_flatten__(x)
        flattened_tensors = [getattr(x, attr) for attr in attrs]
        # need to recurse because we could have nested subclasses
        all_fake = all(is_fake(x) for x in flattened_tensors)
        any_fake = any(is_fake(x) for x in flattened_tensors)
        assert all_fake == any_fake, "got mixed fake and real tensors!"
        return all_fake
    elif isinstance(x, torch.Tensor) and torch._is_functional_tensor(x):
        reapply_views = torch._C._functionalization_reapply_views_tls()
        unwrapped = torch._C._functorch._unwrap_functional_tensor(x, reapply_views)
        return is_fake(unwrapped)
    elif isinstance(x, torch.Tensor) and is_functorch_wrapped_tensor(x):
        unwrapped = torch._C._functorch.get_unwrapped(x)
        return is_fake(unwrapped)
    return False


def maybe_get_fake_mode(t):
    if isinstance(t, FakeTensor):
        return t.fake_mode
    if is_traceable_wrapper_subclass(t):
        inner_tensor_names, _ = t.__tensor_flatten__()
        modes = [
            maybe_get_fake_mode(getattr(t, t_name)) for t_name in inner_tensor_names
        ]
        m = modes[0]
        assert all(m is x for x in modes)
        return m
    elif isinstance(t, torch.Tensor) and torch._is_functional_tensor(t):
        reapply_views = torch._C._functionalization_reapply_views_tls()
        unwrapped = torch._C._functorch._unwrap_functional_tensor(t, reapply_views)
        return maybe_get_fake_mode(unwrapped)
    elif isinstance(t, torch.Tensor) and is_functorch_wrapped_tensor(t):
        unwrapped = torch._C._functorch.get_unwrapped(t)
        return maybe_get_fake_mode(unwrapped)
    return None


@functools.lru_cache(None)
def get_schema_info(func):
    return torch._C._SchemaInfo(func._schema)  # type: ignore[attr-defined]


# many of the decompositions registered to torch/_prims do not at the moment model
# aliasing or strides, so as an incremental step, just enable the decompositions in
# torch/_decomp/decompositions.py.
# decomps are used for aot autograd tracing so we would like to unify on their
# implementation and add additional testing to them
@functools.lru_cache(None)
def torch_decomp_decompositions(func):
    from torch._decomp import decomposition_table

    decompositions = torch._decomp.decompositions
    # Note that the function in the decomposition table might be
    # different from the one in the module because of the difference
    # in out handling in aten API and torch public API
    return decomposition_table[func].__module__.startswith(
        "torch._decomp"
    ) and decomposition_table[func].__name__ in dir(decompositions)


def tree_flatten_only(ty: Type[T], tree: PyTree):
    flat_vals = pytree.tree_leaves(tree)
    return [elem for elem in flat_vals if isinstance(elem, ty)]


# Similar to `MetaConverter`, this is a class for converting
# multiple tensors into fake tensors which share the same view/storage
# structure. Like `MetaConverter`, it uses `WeakIdRef` to
# hold a weak reference for all memoized tensors.
class FakeTensorConverter:
    @property
    def tensor_memo(self):
        return self.meta_converter.tensor_memo

    meta_converter: MetaConverter
    constant_storage_mapping: Dict[StorageWeakRef, List[ReferenceType]]

    def __init__(self):
        self.meta_converter = MetaConverter()

        # map from to storage to corresponding constant tensors
        self.constant_storage_mapping = {}

    def add_constant_storage_mapping(self, fake_tensor):
        # when you have a constant, aliased tensor:
        # const_tensor.add_(torch.rand([1]))
        # all aliases of it must become no longer const
        assert isinstance(fake_tensor, FakeTensor) and fake_tensor.constant is not None
        weak_st = StorageWeakRef(fake_tensor.constant._typed_storage())

        # we need a map from a weak storage to all of its corresponding
        # constant tensors. python doesn't have the weak value equivalent
        # of defaultdict(list), so we are using a WeakValueDictionary as one
        if weak_st not in self.constant_storage_mapping:
            self.constant_storage_mapping[weak_st] = []
        self.constant_storage_mapping[weak_st].append(weakref.ref(fake_tensor))

    def invalidate_constant_aliases(self, tensor):
        assert not isinstance(tensor, FakeTensor)

        weak_st = StorageWeakRef(tensor._typed_storage())
        if weak_st not in self.constant_storage_mapping:
            return

        for weak_tensor_ref in self.constant_storage_mapping[weak_st]:
            ten = weak_tensor_ref()
            if ten is not None:
                ten._fix_weakref()
                ten.constant = None

        del self.constant_storage_mapping[weak_st]

    def _get_memo(self, t):
        tid = self.meta_converter.describer.lookup_tensor.get(t)
        if tid is None:
            return None
        return self.tensor_memo.get(tid)

    def set_tensor_memo(self, t, v):
        tid = self.meta_converter.describer.get_tensor_id(t)
        self.meta_converter.tensor_memo[tid] = v

    # You can have a real tensor that you need to convert into a fake tensor.
    # If you have a meta tensor already, call from_meta_and_device.
    #
    # You're allowed to pass a meta tensor to be turned into a fake
    # tensor; although an odd thing to do, this can occur if you're doing
    # cross ref testing and the inner test is already operating on meta tensors.
    def from_real_tensor(
        self,
        fake_mode,
        t,
        make_constant=False,
        shape_env=None,
        *,
        source=None,
        symbolic_context=None,
    ):
        # see note [Tensor Fakification and Symbol Caching]
        if not symbolic_context and not source and shape_env:
            if tracing_context := torch._guards.TracingContext.try_get():
                if t in tracing_context.tensor_to_context:
                    symbolic_context = tracing_context.tensor_to_context[t]
                    source = symbolic_context.tensor_source

        maybe_memo = self._get_memo(t)
        if maybe_memo is not None:
            return maybe_memo
        existing_device = t.device
        # not yet supported in metatensors
        if t.is_quantized:
            raise UnsupportedFakeTensorException("quantized nyi in meta tensors")
        if type(t) is torch.nn.Parameter:
            assert not make_constant

        def mk_fake_tensor(make_meta_t):
            # NB: don't use in_kernel_invocation_manager. to
            # ensure FakeTensor can internally do constant computation
            # as necessary.  Invocation manager is "more correct" as
            # it works for more operators in make_meta_t, but
            # invariant is that make_meta_t only calls factories
            # for which it is not strictly necessary to use the
            # invocation manager (I think!)
            with no_dispatch():
                return FakeTensor(
                    fake_mode,
                    make_meta_t(),
                    existing_device,
                    constant=t if make_constant else None,
                )

        out = self.meta_converter(
            t,
            shape_env=shape_env,
            callback=mk_fake_tensor,
            source=source,
            symbolic_context=symbolic_context,
        )
        if out is NotImplemented:
            raise UnsupportedFakeTensorException("meta converter nyi")
        if make_constant:
            self.add_constant_storage_mapping(out)
        # NB: meta_converter set the memo
        return out

    # If you specify the device, it MUST be a meta tensor.
    def from_meta_and_device(self, fake_mode, t, device):
        assert (
            t.device.type == "meta"
        ), f"tensor's device must be `meta`, got {t.device.type} instead"
        # This is a bit abusive (this is not the "real" tensor) but whatever,
        # the meta tensor should be fresh so there's no way to get it wrong
        maybe_memo = self._get_memo(t)
        if maybe_memo is not None:
            return maybe_memo
        out = FakeTensor(fake_mode, t, device)
        self.set_tensor_memo(t, out)
        return out


@functools.lru_cache(None)
def init_cuda_context():
    # Backward will error with cuda Fake Tensors if no cuda tensors have been initialized first
    if torch.cuda.is_available():
        torch.empty(1, device="cuda") if torch.version.hip is None else torch.zeros(
            1, device="cuda"
        )


@contextlib.contextmanager
def in_kernel_invocation_manager(fake_mode):
    # See: note [Fake Tensor Dispatch Keys]
    prev_in_kernel = fake_mode.in_kernel_invocation
    meta_in_tls = torch._C._meta_in_tls_dispatch_include()
    assert meta_in_tls == prev_in_kernel, f"{meta_in_tls}, {prev_in_kernel}"

    with torch._C._DisableTorchDispatch():
        fake_mode.in_kernel_invocation = True
        # Unfortunately _set_meta_in_tls_dispatch_include(False) can leave
        # `Dense` turned on (because it's implied by `Meta`)
        with torch._C._PreserveDispatchKeyGuard():
            torch._C._set_meta_in_tls_dispatch_include(True)
            try:
                yield
            finally:
                fake_mode.in_kernel_invocation = prev_in_kernel
                # torch._C._set_meta_in_tls_dispatch_include(prev_in_kernel)


# Return if the function allows Python numbers to bind to Tensors
def should_allow_numbers_as_tensors(func: OpOverload):
    return torch._C._should_allow_numbers_as_tensors(
        func.name().split("::")[-1].split(".")[0]
    )


class FakeTensorConfig:
    debug = os.environ.get("TORCH_FAKE_TENSOR_DEBUG", "0") == "1"


class FakeTensor(torch.Tensor):
    """
    Meta tensors give you the ability to run PyTorch code without having to
    actually do computation through tensors allocated on a `meta` device.
    Because the device is `meta`, meta tensors do not model device propagation.
    FakeTensor extends MetaTensors to also carry an additional `fake_device`
    which tracks devices that would have been used.
    """

    fake_device: torch.device
    fake_mode: "FakeTensorMode"
    constant: Optional[torch.Tensor]

    # This memorizes the unbacked SymInt representing the number of nonzero
    # elements in this tensor.  This is helpful if you do something like
    # x[mask] and y[mask]; mask.nonzero() gets repeatedly called and should
    # give a consistent unbacked SymInt.  It needs to be invalidated in the
    # same way constant is.
    # TODO: Generalize this as needed, e.g., into a trie of memos
    _nonzero_memo: Optional[torch.SymInt]
    _nonzero_memo_vc: Optional[int]
    # When we retrace, we need to invalidate all the memos so that we can
    # accurately identify the first time unbacked SymInts are allocated.
    # This is only relevant for inputs; for intermediates, they will get fresh
    # fake tensors so you won't have a memo anyway
    _nonzero_memo_epoch: Optional[int]

    # Indicates to our torch_dispatch dispatching infra that
    # this is an "infra" mode with lower dispatching precedence.
    _mode_key = torch._C._TorchDispatchModeKey.FAKE

    @property
    def nonzero_memo(self):
        if self._nonzero_memo is None:
            return None
        # Version counter based tracking isn't 100% sound but it's close
        # enough
        if (
            self._nonzero_memo_vc != self._version
            or self._nonzero_memo_epoch != self.fake_mode.epoch
        ):
            self._nonzero_memo = None
            return None
        return self._nonzero_memo

    # This memorizes the unbacked SymInt representing the number of unique
    # elements in this tensor.  This is helpful if you do something like
    # calling torch.unique(x) multiple times and should
    # give a consistent unbacked SymInt.  It needs to be invalidated in the
    # same way constant is.
    # TODO: Generalize this as needed, e.g., into a trie of memos
    _unique_memo: Optional[torch.SymInt]
    _unique_memo_vc: Optional[int]

    @property
    def unique_memo(self):
        if self._unique_memo is None:
            return None
        # Version counter based tracking isn't 100% sound but it's close
        # enough
        if self._unique_memo_vc != self._version:
            self._unique_memo = None
            return None
        return self._unique_memo

    @unique_memo.setter
    def unique_memo(self, value):
        self._unique_memo = value
        self._unique_memo_vc = self._version

    @property
    def device(self):
        if self.fake_mode.in_kernel_invocation:
            return torch.device("meta")
        else:
            return self.fake_device

    # Note: [Fake Tensor Dispatch Keys]
    # In order to model the behavior of device-specific autocast
    # and autograd logic, we update the dispatch keys of FakeTensors
    # to reflect their fake device. This includes the BackendComponent
    # (DispatchKey::Meta -> DispatchKey::CUDA), and also the BackendComponent
    # related Autocast and Autograd keys. __torch__dispatch__ sits below
    # Autocast and Autograd, and is only invoked when we are at the
    # kernel for the BackendComponent. Then, we add Meta to the
    # thread-local dispatch include set to hit the meta kernel
    # instead of the kernel of the BackendComponent for the fake device.
    # The `device_for_backend_keys` does that below
    # NOTE: this probably will not do the right thing for backends
    # that have dispatch keys which are higher than the "meta" key:
    # https://github.com/pytorch/pytorch/blob/main/c10/core/DispatchKey.h#L189

    # We don't support named tensors; graph break
    @property
    def names(self):
        raise UnsupportedFakeTensorException(
            "torch.compile doesn't support named tensors"
        )

    @staticmethod
    def __new__(cls, fake_mode, elem, device, constant=None):
        self = torch.Tensor._make_subclass(
            cls,
            elem,
            elem.requires_grad,
            dispatch_device=True,
            device_for_backend_keys=device,
        )
        if not fake_mode._allow_unsafe_data_ptr_access:
            torch._C._set_throw_on_mutable_data_ptr(self)
        else:
            torch._C._set_warn_deprecated_on_mutable_data_ptr(self)

        assert elem.device.type == "meta", elem.device.type
        device = device if isinstance(device, torch.device) else torch.device(device)
        # NB: it is fine, if a little confusing, for device to be meta
        # (we are faking a meta tensor in that case).  However, it often
        # indicates some sort of confusion (e.g., you accidentally passed
        # in a meta tensor when you should have passed in the real tensor).
        # So by default we disallow meta, and if you are working in a situation
        # where it is helpful (e.g., crossref testing) you can turn it back
        # on
        if not fake_mode.allow_meta:
            assert device.type != "meta"
        # normalize device.
        if device.type == "cuda":
            init_cuda_context()

        if (
            device.type
            in ["cuda", "hpu", "xpu", torch._C._get_privateuse1_backend_name()]
            and device.index is None
        ):
            if getattr(torch, device.type).is_initialized():
                device = torch.device(
                    f"{device.type}:{getattr(torch, device.type).current_device()}"
                )
            else:
                device = torch.device(f"{device.type}:0")
        self.fake_device = device  # type: ignore[attr-defined]
        self.fake_mode = fake_mode  # type: ignore[attr-defined]
        self.constant = constant  # type: ignore[attr-defined]
        self._nonzero_memo = None  # type: ignore[attr-defined]
        self._nonzero_memo_vc = None  # type: ignore[attr-defined]
        self._unique_memo = None  # type: ignore[attr-defined]
        self._unique_memo_vc = None  # type: ignore[attr-defined]

        if FakeTensorConfig.debug:
            self._debug_trace = CapturedTraceback.extract()  # type: ignore[attr-defined]
        return self

    # In some circumstances, a conventional torch.Tensor constructor
    # will get rewritten to call into FakeTensor.  We must provide an
    # __init__ method that can accept the Python interpreters initialization
    # in such a situation; we must also be able to handle direct fake
    # tensor construction via FakeTensor().
    #
    # In particular, the __init__ call will look funny in the following case:
    #
    #   with FakeTensorMode():
    #       x = torch.Tensor([1, 2, 3])
    #
    # this desugars into:
    #
    #   with FakeTensorMode():
    #       x = torch.Tensor.__new__([1, 2, 3])
    #       # NB: x is a fake tensor, because of the mode!
    #       x.__init__([1, 2, 3])  # not the normal fake tensor args!
    #
    def __init__(self, *args, **kwargs):
        super().__init__()

    @staticmethod
    def from_tensor(t, fake_mode):
        return fake_mode.from_tensor(t)

    @classmethod
    @count
    def __torch_dispatch__(cls, func, types, args=(), kwargs=None):
        # need to handle here to avoid infinite recursion
        # see [in_kernel_invocation]
        if func == torch.ops.prim.device.default:
            assert len(args) == 1 and isinstance(args[0], FakeTensor)
            if args[0].fake_mode.in_kernel_invocation:
                return torch.device("meta")
            else:
                return args[0].fake_device

        # this handler must be done inside FakeTensor subclass, not mode, because
        # we can end up dispatching here when we have a fake tensor with
        # symbolic sizes running under in_kernel_invocation_manager.
        # The subclass is asked to handle this query because size (not
        # sym_size) was called, but we are unable to serve it directly because
        # there are symbolic sizes in the class.  The use of
        # in_kernel_invocation_manager means it's incorrect to activate a
        # mode to actually handle this (this caused
        # https://github.com/pytorch/pytorch/issues/122772).
        if handler := _DISPATCH_META_HANDLERS.get(func):
            return handler(args)

        # Because fake mode can return NotImplemented (if it sees a subclass
        # it doesn't know how to deal with), this test here is important
        # because the next dispatch after a fake mode will attempt to use
        # subclasses of tensors to dispatch, and any FakeTensor arguments
        # will be considered eligible.
        unrecognized_types = [
            t for t in types if not issubclass(t, FakeTensor) and t is not torch.Tensor
        ]
        if unrecognized_types:
            not_implemented_log.debug(
                "FakeTensor unrecognized subclass(es): %s", unrecognized_types
            )
            return NotImplemented

        fake_mode = None
        for arg in pytree.arg_tree_leaves(*args, **kwargs):
            if isinstance(arg, FakeTensor):
                fake_mode = arg.fake_mode
                break

        assert fake_mode is not None

        # If the fake mode is already active, don't try to reapply it!
        # NotImplemented is the right thing to return here, because the
        # typical situation this can occur is if ProxyTensorMode returned a
        # NotImplemented because of a not implemented subclass; we may have
        # unluckily attempted to hit FakeTensor's dispatch first,
        # NotImplemented lets us keep chaining until we find the actual
        # subclass
        maybe_cur_fake_mode = torch._C._get_dispatch_mode(
            torch._C._TorchDispatchModeKey.FAKE
        )
        if maybe_cur_fake_mode:
            not_implemented_log.debug(
                "FakeTensor mode already active: %s in %s",
                fake_mode,
                maybe_cur_fake_mode,
            )
            return NotImplemented

        assert not fake_mode.in_kernel_invocation

        with fake_mode:  # type: ignore[attr-defined]
            return func(*args, **kwargs)

    @staticmethod
    def _find_common_device(func, flat_args) -> Tuple[torch.device, bool]:
        # Returns: (common_device, has_scalar_only_inputs)

        # cpu - zero-dim tensors can be called in cuda kernels,
        # so overwrite the common_device if it the only existing
        # device comes from a cpu zero-dim tensor
        common_device = None
        has_scalar_only_inputs = False
        is_cpu_zero_dim = None

        def cpu_zero_dim(t):
            return t.device.type == "cpu" and t.dim() == 0

        def merge_devices(t):
            nonlocal common_device
            nonlocal is_cpu_zero_dim
            if not isinstance(t, FakeTensor):
                return

            if common_device is None:
                common_device = t.device
                is_cpu_zero_dim = cpu_zero_dim(t)
                return

            t_is_cpu_zero_dim = cpu_zero_dim(t)
            if t.device == common_device:
                if is_cpu_zero_dim:
                    is_cpu_zero_dim = t_is_cpu_zero_dim
                return

            # mismatching devices !
            # if current tensor is cpu 0 dim, defer to existing device
            if t_is_cpu_zero_dim:
                return

            # current device is from cpu 0 dim tensor, overwrite
            if is_cpu_zero_dim:
                common_device = t.device
                is_cpu_zero_dim = t_is_cpu_zero_dim
                return

            # mismatching devices of non-zero dim tensors, throw
            # This might be valid behavior and need to be explicitly modeled, e.g. reshape_as
            raise RuntimeError(
                f"Unhandled FakeTensor Device Propagation for {func}, found two different devices {common_device}, {t.device}"
            )

        for arg in flat_args:
            merge_devices(arg)

        # some functions that allow Python numbers to bind to Tensors
        # if we have failed to find a device, and we're running one of these operators,
        # we must have scalar only inputs
        if should_allow_numbers_as_tensors(func) and common_device is None:
            # ops with scalar only inputs always have result on cpu
            has_scalar_only_inputs = True
            common_device = torch.device("cpu")

        assert common_device is not None, f"Could not find common device for {func}"

        return common_device, has_scalar_only_inputs

    # We must handle tolist in a special way for FakeTensors here in the case
    # where tolist is called from torch dispatch for tensor subclasses.
    # Ordinarily, if a program calls .tolist compiling still works because there is
    # special handling in dynamo, but for tensor subclasses if .tolist is called
    # inside torch dispatch, the .tolist call may be directly on a FakeTensor.
    # This would result in an error since wrapper subclasses don't have storage.
    # To avoid this, we handle the FakeTensor case by (1) specializing on the size
    # of the tensor to create the output Python list, and (2) creating unbacked
    # symints for each element of the list.
    def tolist(self):
        assert self.dim() == 1, "NYI for higher dims"
        shape_env = self.fake_mode.shape_env
        out = []
        # Specialize on the length of the list
        for _ in range(self.shape[0]):
            s = shape_env.create_unbacked_symint()
            # max value?
            torch._constrain_as_size(s, min=2)
            out.append(s)
        return out


@dataclass(frozen=True)
class TensorMetadata:
    """
    The Tensor metadata relevant to hashing FakeTensors when caching.
    """

    dtype: torch.dtype
    shape: torch.Size
    stride: Tuple[Any, ...]
    device: torch.device
    layout: torch.layout
    memory_format: Optional[torch.memory_format]
    storage_offset: int
    requires_grad: bool
    is_quantized: bool
    is_conj: bool
    is_neg: bool
    is_inference: bool
    is_sparse: bool  # read: is sparse COO
    is_coalesced: Optional[bool]
    dense_dim: Optional[int]
    sparse_dim: Optional[int]


def extract_tensor_metadata(t: torch.Tensor) -> "TensorMetadata":
    """
    Extract the TensorMetadata of a tensor.
    """
    memory_format = suggest_memory_format(t)
    if is_sparse_any(t) or not t.is_contiguous(memory_format=memory_format):
        memory_format = None

    return TensorMetadata(
        dtype=t.dtype,
        shape=t.shape,
        stride=t.stride() if t.layout == torch.strided else (),
        device=t.device,
        layout=t.layout,
        memory_format=memory_format,
        storage_offset=t.storage_offset(),
        requires_grad=t.requires_grad,
        is_quantized=t.is_quantized,
        is_conj=t.is_conj(),
        is_neg=t.is_neg(),
        is_inference=t.is_inference(),
        is_sparse=t.is_sparse,
        is_coalesced=t.is_coalesced() if t.is_sparse else None,
        dense_dim=t.dense_dim() if t.is_sparse else None,
        sparse_dim=t.sparse_dim() if t.is_sparse else None,
    )


class _DispatchCacheKey(list):
    """
    Key for the FakeTensor dispatch cache. Inspired by (copied from)
    _HashedSeq from the functools.lru_cache implementation.
    """

    __slots__ = "hashvalue"  # noqa: PLC0205

    def __init__(self, tup, hash=hash):
        self[:] = tup
        self.hashvalue = hash(tup)

    def __hash__(self):
        return self.hashvalue


@dataclass(frozen=True)
class _DispatchCacheEntry:
    """
    Entry type for the FakeTensor dispatch cache. Accounts for two possibilities:
    1) The op is inplace, and a hit means we need to alias the argument at a given
    index. 2) We need to synthesize a new FakeTensor given tensor metadata. For view
    ops, we further capture the index of the arg to alias.
    """

    inplace_idx: Optional[int] = None
    metadata: Optional[TensorMetadata] = None
    view_idx: Optional[int] = None


@dataclass(frozen=True)
class _BypassDispatchCache(Exception):
    """
    Signals cases that should skip FakeTensor caching.
    """

    reason: str


@dataclass(frozen=True)
class DispatchCacheInfo:
    """
    Information about the state of the FakeTensor dispatch cache.
    """

    hits: int
    misses: int
    bypasses: Dict[str, int]
    size: int


# We keep one instantiation of `fake_tensor_converter` active
# for the duration of `with FakeTensorMode()`.
# This allows accurate storage aliasing across invocation of
# different operators. While this will keep all freshly allocated
# tensors alive during `FakeTensorMode`, there will no be no
# new allocations of Tensors which have non-meta storage so
# memory should not significantly increase.


class FakeTensorMode(TorchDispatchMode):
    cache: Dict[_DispatchCacheKey, _DispatchCacheEntry] = {}
    cache_hits: int = 0
    cache_misses: int = 0
    cache_bypasses = defaultdict(int)
    # Every time you retrace using the same fake tensor mode, you should
    # advance the epoch so we don't reuse unbacked memos
    epoch: int = 0

    def __init__(
        self,
        *,
        allow_fallback_kernels=True,
        allow_non_fake_inputs=False,
        shape_env=None,
        static_shapes=None,
    ):
        log.debug("create_mode 0x%x", id(self))
        self.allow_fallback_kernels = allow_fallback_kernels
        self.fake_tensor_converter = FakeTensorConverter()
        if static_shapes is not None:
            self.static_shapes = static_shapes
        else:
            self.static_shapes = shape_env is None

        import torch._dynamo.config
        import torch._functorch.config

        self._allow_unsafe_data_ptr_access = (
            torch._functorch.config.fake_tensor_allow_unsafe_data_ptr_access
        )
        self.allow_meta = torch._functorch.config.fake_tensor_allow_meta
        self.cache_enabled = torch._dynamo.config.fake_tensor_cache_enabled
        self.cache_crosscheck_enabled = (
            torch._dynamo.config.fake_tensor_cache_crosscheck_enabled
        )

        # A flag that controls, whether we want to invoke ops on mix of
        # real weights/global variables and fake inputs
        self.allow_non_fake_inputs = allow_non_fake_inputs

        # [in_kernel_invocation]
        # when FakeTensor is invoked in user code, .device should return
        # the fake_device of the tensor so that code such as as `if x.is_cuda`
        # or torch.zeros([10, 10], device=x.device) continues to execute as if
        # the FakeTensor were real. However, within kernel execution, we return
        # the `Meta` device because all computation within the kernels should
        # behave as if the Tensors are on meta devices. Kernels should allocate
        # new tensors on meta devices, and checks like `is_meta` should return true.
        # within python refs, we always return the real device by defining
        # the device property
        self.in_kernel_invocation = False

        # True if we enter'ed and actually enabled fake tensor mode,
        # false if it was a no-op.  Not thread safe but neither is
        # in_kernel_invocation
        # If another fake mode was already active when we enter, we also stash it here.
        # That way when we exit, we know to re-enable the previous fake mode.
        self.enter_stack: List[Tuple[bool, Optional[FakeTensorMode]]] = []

        self.shape_env: ShapeEnv = shape_env

        self.stack = "".join(traceback.format_stack())

        # Indicates to our torch_dispatch dispatching infra that
        # this is an "infra" mode with lower dispatching precedence.
        self._mode_key = torch._C._TorchDispatchModeKey.FAKE

    # Typically, there is only one fake tensor mode and you test for it by
    # doing an isinstance test.  However, in some situations, there might be
    # TWO fake tensor modes.  The canonical example of this is exporting
    # a fake model: there is an outer fake mode created by the user, and
    # an inner fake mode created by Dynamo.  The two phase process is required
    # because the outer fake mode typically won't have a ShapeEnv, even if
    # the user is interested in exporting with dynamic shapes (so the inner
    # fake mode will actually have a ShapeEnv and swap in symbolic sizes.)
    #
    # In this case, it's insufficient to test only one FakeTensor: you need
    # to distinguish between our fake tensor and other fake tensors.  That's
    # what this function does.
    def is_our_fake(self, t):
        return isinstance(t, FakeTensor) and t.fake_mode is self

    # If we should avoid device init. This changes the behavior of various APIs:
    # - We avoid constant-prop on Tensors with ops that move them to another device
    # - We change the torch.tensor ctor contract to never materialize
    #   tensors on device
    #   (see NOTE: [torch.tensor, lift_fresh, and device movement])
    @property
    def avoid_device_init(self):
        return not torch.cuda.is_available()

    @count
    def __torch_dispatch__(self, func, types, args=(), kwargs=None):
        # FakeTensorMode should not be set when we're inside of it.
        assert (
            torch._C._get_dispatch_mode(torch._C._TorchDispatchModeKey.FAKE) is None
        ), func
        try:
            return self.dispatch(func, types, args, kwargs)
        except TypeError:
            log.exception("fake tensor raised TypeError")
            raise

    # No-op if FakeTensorMode is already in use
    def __enter__(self):
        prev_only_lift_cpu_tensors = None
        if self.avoid_device_init:
            # See NOTE: [torch.tensor, lift_fresh, and device movement]
            prev_only_lift_cpu_tensors = torch._C._only_lift_cpu_tensors()
            torch._C._set_only_lift_cpu_tensors(True)
        maybe_prev_fake_mode = torch._C._unset_dispatch_mode(self._mode_key)
        if self is not maybe_prev_fake_mode:
            self.enter_stack.append(
                (True, maybe_prev_fake_mode, prev_only_lift_cpu_tensors)
            )
            return super().__enter__()
        else:
            # no-op (still need to re-set the fake mode though since we unset it)
            torch._C._set_dispatch_mode(self)
            self.enter_stack.append((False, None, prev_only_lift_cpu_tensors))
        return self

    def __exit__(self, a, b, c):
        (
            live,
            maybe_prev_fake_mode,
            maybe_prev_only_lift_cpu_tensors,
        ) = self.enter_stack.pop()
        if live:
            out = super().__exit__(a, b, c)
            # Re-enable the previous fake mode, if there was one.
            if maybe_prev_fake_mode is not None:
                torch._C._set_dispatch_mode(maybe_prev_fake_mode)
            if maybe_prev_only_lift_cpu_tensors is not None:
                torch._C._set_only_lift_cpu_tensors(maybe_prev_only_lift_cpu_tensors)

    @classmethod
    def cache_info(cls) -> DispatchCacheInfo:
        """
        Query the state of the dispatch cache.
        """
        return DispatchCacheInfo(
            FakeTensorMode.cache_hits,
            FakeTensorMode.cache_misses,
            dict(FakeTensorMode.cache_bypasses),
            len(FakeTensorMode.cache),
        )

    @classmethod
    def cache_clear(cls):
        """
        Clear the dispatch cache.
        """
        cls.cache_hits = 0
        cls.cache_misses = 0
        cls.cache_bypasses.clear()
        cls.cache.clear()

    def _cached_dispatch_impl(
        self,
        func: OpOverload,
        types: Tuple[Any, ...],
        args: Tuple[Any, ...],
        kwargs: Dict[str, Any],
    ):
        """
        Lookup a cache entry for the given arguments. If none exists, dispatch
        and cache the result (if the result is eligible for caching).
        """
        output = unassigned = object()
        try:
            key = self._cache_key(func, args, kwargs)
            entry = FakeTensorMode.cache.get(key, None)
            if entry is not None:
                output = self._output_from_cache_entry(entry, func, args)
                FakeTensorMode.cache_hits += 1
                if self.cache_crosscheck_enabled:
                    # For debugging / testing: Validate that the output synthesized
                    # from the cache matches the output created by normal dispatch.
                    self._crosscheck_cache_output(output, func, types, args, kwargs)
            else:
                output = self._dispatch_impl(func, types, args, kwargs)
                entry = self._make_cache_entry(key, func, args, kwargs, output)
                FakeTensorMode.cache[key] = entry
                FakeTensorMode.cache_misses += 1
        except _BypassDispatchCache as e:
            FakeTensorMode.cache_bypasses[e.reason] += 1

        if output is unassigned:
            output = self._dispatch_impl(func, types, args, kwargs)

        return output

    def _cache_key(
        self,
        func: OpOverload,
        args: Tuple[Any, ...],
        kwargs: Dict[str, Any],
    ) -> _DispatchCacheKey:
        """
        Create a cache key given the dispatch args. Raises _BypassDispatchCache
        for any situation that precludes caching.
        """
        # Avoid caching for any ops that would require a more sophisticated
        # caching implementation, e.g., data dependent ops or ops that modify
        # the inputs.
        if torch.Tag.data_dependent_output in func.tags:
            raise _BypassDispatchCache("data dependent output")

        if torch.Tag.dynamic_output_shape in func.tags:
            raise _BypassDispatchCache("dynamic output shape")

        if torch.Tag.inplace_view in func.tags:
            raise _BypassDispatchCache("inplace view")

        if func == aten._unsafe_view.default:
            raise _BypassDispatchCache("unsafe view")

        if func in self.lift_fns:
            raise _BypassDispatchCache("lift")

        if not torch._library.utils.is_builtin(func):
            raise _BypassDispatchCache("non-builtin")

        # In order to handle storage aliasing, we need to establish the alias
        # for any view op on a cache hit. But CompositeImplicitAutograd ops may
        # or may not alias the input, so just punt on caching these.
        if func.is_view and torch._C._dispatch_has_kernel_for_dispatch_key(
            func.name(), torch._C.DispatchKey.CompositeImplicitAutograd
        ):
            raise _BypassDispatchCache("CompositeImplicitAutograd")

        key_values = (
            func,
            # Translate any FakeTensor args to metadata.
            self._prep_args_for_hash(args) if args else (),
            self._prep_args_for_hash(kwargs) if kwargs else (),
            # Capture the default_dtype mode since that can affect the output tensor,
            # e.g., when operating on constant float values.
            torch.get_default_dtype(),
            # Capture the current device to support, e.g., cache tensor creation,
            # where there isn't necessarily a tensor to take the device from.
            torch._C._get_default_device(),
            # We want to create tensors from cached metadata only when the inference
            # mode is the same.
            torch.is_inference_mode_enabled(),
            # Shape env settings could affect behavior. One example seen in the wild:
            # Disallowing dynamic shapes can introduce a DynamicOutputShapeException
            # where it wasn't seen on a previous instance of the same op.
            self.shape_env.settings if self.shape_env else None,
        )
        return _DispatchCacheKey(key_values)

    def _prep_args_for_hash(self, args: Any) -> Any:
        """
        Translate the provided args into a form suitable for caching at FakeTensor
        dispatch, i.e., convert unhashable types like lists & dicts into tuples and
        convert FakeTensors into metadata. Raises _BypassDispatchCache to signal
        unsupported cases that should bypass caching.
        """
        if isinstance(args, dict):
            args = list(args.keys()) + list(args.values())

        result = []
        for arg in args:
            if isinstance(arg, FakeTensor):
                if not self.is_our_fake(arg):
                    raise _BypassDispatchCache("not our fake")
                if arg._has_symbolic_sizes_strides:
                    raise _BypassDispatchCache("symbolic shape")
                if arg.constant is not None:
                    raise _BypassDispatchCache("constant attribute")
                if arg.is_sparse:
                    raise _BypassDispatchCache("sparse tensor")
                if is_sparse_compressed(arg):
                    raise _BypassDispatchCache("sparse compressed tensor")
                result.append(extract_tensor_metadata(arg))
            elif isinstance(arg, torch.Tensor):
                raise _BypassDispatchCache("non-fake tensor")
            elif isinstance(arg, (torch.SymBool, torch.SymInt, torch.SymFloat)):
                raise _BypassDispatchCache("symbolic shape")
            elif isinstance(arg, (list, tuple, dict)):
                result.extend(self._prep_args_for_hash(arg))
            else:
                # It's important to capture the type of the arg since, e.g., 1 and 1.0
                # hash to the same value, but can produce different dtypes for the
                # output tensor.
                result.append((type(arg), arg))

        return tuple(result)

    def _make_cache_entry(
        self,
        key: _DispatchCacheKey,
        func: OpOverload,
        args: Tuple[Any, ...],
        kwargs: Dict[str, Any],
        output: FakeTensor,
    ) -> _DispatchCacheEntry:
        """
        Make a cache entry object for the given 'output' Tensor. Raises
        _BypassDispatchCache if the output tensor has characteristics that
        prevent caching it.
        """
        # Some ops return tuples of Tensors, but it's rare, so avoid
        # the complexity of caching other types.
        if not isinstance(output, FakeTensor):
            raise _BypassDispatchCache("non-FakeTensor output")

        # Avoid caching FakeTensors with constants attached since those
        # can be invalidated.
        if output.constant is not None:
            raise _BypassDispatchCache("constant attribute")

        # TODO: support caching sparse outputs?
        if output.is_sparse:
            raise _BypassDispatchCache("sparse output")

        if is_sparse_compressed(output):
            raise _BypassDispatchCache("sparse compressed output")

        # Can an in-place op really reference a kwarg? If so, then we need
        # to extend the implementation to handle it.
        for kval in kwargs.values():
            if id(kval) == id(output):
                raise _BypassDispatchCache("kwarg aliases output")

        # If this is an in-place op, the entry records which input arg is aliased.
        for idx in range(len(args)):
            if id(args[idx]) == id(output):
                return _DispatchCacheEntry(
                    inplace_idx=idx, metadata=None, view_idx=None
                )

        # Otherwise, create an entry that records the output tensor's metadata.
        view_idx = None
        if func.is_view:
            idxs = [i for i, t in enumerate(args) if isinstance(t, torch.Tensor)]
            assert len(idxs) == 1
            view_idx = idxs[0]

        metadata = extract_tensor_metadata(output)
        entry = _DispatchCacheEntry(
            inplace_idx=None, metadata=metadata, view_idx=view_idx
        )

        # N.B.: Some checks for bypassing the cache would be performed on the
        # output tensor synthesized from the cached metadata. As an optimization,
        # we can synthesize a tensor here and do the checks on that instance.
        # This approach keeps the (more frequent) cache-hit path as lightweight
        # as possible.
        synth_output = self._output_from_cache_entry(entry, func, args)

        # Make sure the dispatch_key_set from the synthesized output tensor will
        # be the same.
        synth_key_set = torch._C._dispatch_key_set(synth_output)
        key_set = torch._C._dispatch_key_set(output)
        if synth_key_set != key_set:
            raise _BypassDispatchCache("dispatch_key_set mismatch")

        return entry

    def _output_from_cache_entry(
        self, entry: _DispatchCacheEntry, func: OpOverload, args: Tuple[Any, ...]
    ) -> FakeTensor:
        """
        Create a new FakeTensor from the cache entry.
        """
        if entry.inplace_idx is not None:
            # This is an in-place op; return the aliased arg.
            return args[entry.inplace_idx]

        # Synthesize a new FakeTensor with the cached metadata.
        metadata = entry.metadata
        assert not metadata.is_sparse

        empty = torch.empty_strided(
            metadata.shape,
            metadata.stride,
            dtype=metadata.dtype,
            layout=metadata.layout,
            device="meta",
            requires_grad=metadata.requires_grad,
        )

        if metadata.is_conj:
            torch._C._set_conj(empty, True)
        if metadata.is_neg:
            torch._C._set_neg(empty, True)

        maybe_suppress: Callable[[], Any] = contextlib.nullcontext
        if self.shape_env is not None:
            maybe_suppress = self.shape_env.suppress_guards

        if func.is_view:
            # For view ops, the storage should be the same as the tensor input.
<<<<<<< HEAD
            storage = args[cast(int, entry.view_idx)].untyped_storage()
            with in_kernel_invocation_manager(self), maybe_suppress():
=======
            storage = args[entry.view_idx].untyped_storage()
            with in_kernel_invocation_manager(self):
>>>>>>> fc2aa23c
                empty.set_(
                    storage, metadata.storage_offset, metadata.shape, metadata.stride
                )
        elif metadata.storage_offset != 0:
            storage = empty.untyped_storage()
            with in_kernel_invocation_manager(self), maybe_suppress():
                empty.set_(
                    storage, metadata.storage_offset, metadata.shape, metadata.stride
                )

        return FakeTensor(self, empty, metadata.device)

    def _crosscheck_cache_output(
        self,
        output: FakeTensor,
        func: OpOverload,
        types: Tuple[Any, ...],
        args: Tuple[Any, ...],
        kwargs: Dict[str, Any],
    ):
        """
        Helper to validate that the output synthesized from the cache matches
        the output created by normal dispatch.
        """
        try:
            true_output = self._dispatch_impl(func, types, args, kwargs)
        except Exception as e:
            raise RuntimeError(
                f"FakeTensor cache crosscheck failure: func={func}, "
                f"args={args}, kwargs={kwargs}: Dispatch raised={e}"
            ) from e
        try:
            assert_metadata_eq(assert_eq, true_output, output)
        except Exception as e:
            raise RuntimeError(
                f"FakeTensor cache crosscheck failure: func={func}, "
                f"args={args}, kwargs={kwargs}"
            ) from e

    def dispatch(self, func, types, args=(), kwargs=None):
        kwargs = kwargs or {}
        with no_dispatch():
            log.debug("%s %s %s", func, args, kwargs)

        if func in _DISPATCH_META_HANDLERS:
            return _DISPATCH_META_HANDLERS[func](args)

        if log.getEffectiveLevel() <= logging.DEBUG:
            log.debug(
                "%sFakeTensorMode.__torch_dispatch__: %s", " " * RECURSION_COUNT, func
            )
            # NOTE: incr is intentionally unused for a RAII pattern
            incr = IncrementRecursionCount()

        # Some attribute queries that can be serviced directly
        # See Note [is_coalesced is dispatched]
        if func in _DISPATCH_HANDLE_DIRECTLY:
            # NB: no_dispatch is ok here too, this func is very simple
            with in_kernel_invocation_manager(self):
                return func(*args, **kwargs)

        if self.cache_enabled:
            return self._cached_dispatch_impl(func, types, args, kwargs)
        else:
            return self._dispatch_impl(func, types, args, kwargs)

    def _dispatch_impl(self, func, types, args, kwargs):
        flat_args, args_spec = pytree.tree_flatten((args, kwargs))

        flat_arg_fake_tensors = [
            t for t in flat_args if isinstance(t, FakeTensor) and self.is_our_fake(t)
        ]
        has_symbolic_sizes = any(
            i._has_symbolic_sizes_strides for i in flat_arg_fake_tensors
        ) or any(isinstance(a, torch.SymInt) for a in flat_args)

        converter = self.fake_tensor_converter

        def maybe_to_constant(t):
            if isinstance(t, FakeTensor) and self.is_our_fake(t):
                return t.constant
            else:
                return t

        # To constant propagate through these functions:
        # 1, If this is a lift due to a torch.tensor call,
        #    the input tensor is guaranteed to be a
        #    constant, so we keep a copy of the original argument along so
        #    we can query it if we're asked to item() it at some later point.
        #    (Note that you can always call a lift fn manually, so we do
        #    have to check if there are any fake tensors!)
        # 2, Some functions that allow Python numbers to bind to Tensors, e.g, torch.div
        if (func in self.lift_fns and not flat_arg_fake_tensors) or (
            should_allow_numbers_as_tensors(func)
            and not has_symbolic_sizes
            and not flat_arg_fake_tensors
        ):
            assert all(
                t.constant is not None for t in flat_arg_fake_tensors
            ), f"{func} should not have fake inputs without constants"
            const_flat_args = [maybe_to_constant(a) for a in flat_args]
            const_args, const_kwargs = pytree.tree_unflatten(const_flat_args, args_spec)
            out = func(*const_args, **const_kwargs)
            if type(out) is torch.Tensor and self.may_turn_const(out):
                # NB: not in_kernel_invocation_manager because we're doing real
                # compute here
                # NB: no_dispatch() here is VERY DANGEROUS (like, segfault
                # dangerous) if this is actually a wrapper subclass tensor,
                # therefore the exact type test above
                with no_dispatch():
                    out = out.clone()
                return converter.from_real_tensor(self, out, make_constant=True)

        # See [subclass inputs] below
        # NB: If you're seeing a mysterious infinite loop involving fake
        # tensor, it might be related to this line.  Though I'm not sure
        # how you'll know to read this comment, as this line won't show up
        # in the stack trace.
        unrecognized_types = self.check_for_subclass(flat_args)
        if unrecognized_types:
            not_implemented_log.debug(
                "FakeTensorMode unrecognized subclass(es): %s", unrecognized_types
            )
            return NotImplemented

        # if we are in the dispatch mode, we will enter this function even if the inputs
        # are not FakeTensors. For now, throw if any non-Fake Tensor inputs
        # and just support constructors.

        # this is generated from torch.tensor(), which does not use the
        # dispatcher, to allow wrapper subclasses to wrap the new tensor
        if func in self.lift_fns:
            assert len(kwargs) == 0 and len(args) == 1, f"{args} {kwargs}"

            if type(args[0]) is torch.Tensor:
                return converter.from_real_tensor(self, args[0])

        # If we are trying to avoid device init, then we need to avoid constant
        # prop on constant tensors for ops that change devices.
        avoiding_device_init = False
        if self.avoid_device_init:
            if (
                func == torch.ops.aten._to_copy.default
                and "device" in kwargs
                and kwargs["device"] != "cpu"
            ):
                avoiding_device_init = True
            if func == torch.ops.prims.device_put.default:
                avoiding_device_init = True

        # Recompute flat_arg_fake_tensors here again in case some of the inputs
        # were real tensors and fakified in validate_and_convert_non_fake_tensors
        (flat_args, flat_arg_fake_tensors) = self.validate_and_convert_non_fake_tensors(
            func, converter, flat_args, args_spec
        )
        del args, kwargs  # Invalidated

        # The current constant handling only support tracing systems
        # (aot autograd, torchdynamo) where each operation is run consecutively.
        # Because each operation is run in order, we can trace out and support
        # sequences like: x = torch.tensor(0.); y = x.add_(1)
        # Whenver a constant is written to but with inputs that cannot be evaluated
        # statically, such as random_(), we invalidate all constants that alias the input
        # We will rely on functionalization for use of fake tensors constants as persistent
        # objects on an FX Graph.

        # We dispatch size/stride/numel on the FakeTensor not its constant, so bail on inplace_view
        all_constant = all(e.constant is not None for e in flat_arg_fake_tensors)
        if (
            torch.Tag.nondeterministic_seeded not in func.tags
            and torch.Tag.inplace_view not in func.tags
            and all_constant
            and len(flat_arg_fake_tensors) != 0
            and not has_symbolic_sizes
            and not avoiding_device_init
        ):
            const_flat_args = [maybe_to_constant(a) for a in flat_args]
            const_args, const_kwargs = pytree.tree_unflatten(const_flat_args, args_spec)

            # NB: not in_kernel_invocation_manager(self) as we want to do REAL
            # compute
            with no_dispatch():
                out = func(*const_args, **const_kwargs)

            flat_out = pytree.tree_leaves(out)
            flat_out_tensors = [t for t in flat_out if isinstance(t, torch.Tensor)]
            all_constant = all(self.may_turn_const(t) for t in flat_out_tensors)

            if all_constant:
                return pytree.tree_map_only(
                    torch.Tensor,
                    lambda t: converter.from_real_tensor(self, t, make_constant=True),
                    out,
                )

            # we weren't able to turn outputs to constants,
            # so invalidate all constants that might be aliases of the outputs
            for ten in flat_out_tensors:
                converter.invalidate_constant_aliases(ten)

        # we are falling through to running non constant tensors, any input constant that
        # is written to must be invalidated
        args, kwargs = pytree.tree_unflatten(flat_args, args_spec)
        self.invalidate_written_to_constants(func, flat_arg_fake_tensors, args, kwargs)

        # Try for fastpath
        if has_symbolic_sizes:
            fast_impl = get_fast_op_impls().get(func)
            if fast_impl is not None:
                return fast_impl(self, *args, **kwargs)

        # If there's a Python meta, prefer that over the decomposition
        from torch._decomp import meta_table as meta_table

        if func not in meta_table and not self.cpp_meta_supports_symint(func):
            from torch._decomp import decomposition_table

            # Prefer Python decompositions over C++ ones
            if func in decomposition_table and (
                has_symbolic_sizes
                or (
                    # TODO: Remove these exclusions, so that we can remove
                    # this leg entirely
                    torch_decomp_decompositions(func)
                    and all(not e.is_sparse for e in flat_arg_fake_tensors)
                )
            ):
                with self:
                    return decomposition_table[func](*args, **kwargs)

            with self:
                # Decomposes CompositeImplicitAutograd ops
                r = func.decompose(*args, **kwargs)
                if r is not NotImplemented:
                    return r

        # prims already wrap FakeTensor inputs to FakeTensor outputs
        # and do device logic, we dont need do anything but run them
        # and ensure that Meta kernels are dispatched to (see)
        # Fake Tensor Dispatch Keys
        # TODO - we should be use the prim aten impl
        # TODO - fix prims complex ops
        if (
            "prims::" in func._schema.name
            and hasattr(func, "prim_meta_impl")
            and not stride_incorrect_op(func)
        ):
            with self:
                return func.prim_meta_impl(*args, **kwargs)

        # Users can register FakeTensor rules for custom operators
        # Call them if they exist.
        maybe_abstract_impl = torch._library.simple_registry.singleton.find(
            func.name()
        ).abstract_impl.kernel
        if maybe_abstract_impl:
            ctx = torch._library.abstract_impl.AbstractImplCtx(self, func)
            with torch._library.abstract_impl.set_ctx_getter(lambda: ctx), self:
                result = maybe_abstract_impl(*args, **kwargs)
                return result

        # special handling for funcs registered through `register_op_impl`,
        # e.g., manipulating args on constructor calls to construct meta tensors
        # and then afterwards wrapping them to a FakeTensor
        for run_impl_check, op_impl in op_implementations_checks:
            if run_impl_check(func):
                op_impl_out = op_impl(self, func, *args, **kwargs)
                if op_impl_out != NotImplemented:
                    return op_impl_out

        def maybe_run_unsafe_fallback(error=None):
            # We infer the meta of a custom ops that return None to just
            # return None. custom ops are not allowed to mutate metadata
            # of their inputs, so this is safe.
            if torch._library.utils.can_generate_trivial_fake_impl(func):
                return None
            # no meta kernel registered, fallback to kernel for the device
            if has_symbolic_sizes or not self.can_run_unsafe_fallback(func):
                raise UnsupportedOperatorException(func)
            if error is None:
                error = UnsupportedOperatorException(func)
            return run_fallback_kernel(self, func, flat_args, args_spec, error)

        # Optimization: If there is no Meta kernel, it takes a surprisingly long
        # amount of time to catch the NotImplementedError, so we check it here.
        if not has_meta(func):
            return maybe_run_unsafe_fallback()

        # run kernel registered to meta for func, which include
        # python meta registrations, prims, decomps, and c++ meta fns (structured kernels)
        # It's possible that the kernel will return NotImplementedError
        try:
            with in_kernel_invocation_manager(self):
                r = func(*args, **kwargs)
        except NotImplementedError as not_implemented_error:
            return maybe_run_unsafe_fallback(not_implemented_error)
        except Exception:
            log.exception("failed while attempting to run meta for %s", func)
            raise

        return self.wrap_meta_outputs_with_default_device_logic(
            r, func, flat_args, device=kwargs.get("device")
        )

    # WARNING: DO NOT add any additional namespaces/operators here if they refer to operators
    # outside of the pytorch/pytorch library! Any pre-existing things here
    # are either in the pytorch/pytorch library or have been grandfathered in.
    # The fallback does not always work and MAY CRASH and emit unreadable error messages
    # so it should not be allowed by default.
    _can_run_unsafe_fallback_allowed_namespaces = ordered_set(
        "debugprims",
        "prims",
        "aten",
        "xla",
        "vision",
        "torchtext",
        "torchaudio",
        "quantized",
    )

    def can_run_unsafe_fallback(self, func: OpOverload):
        if not self.allow_fallback_kernels:
            return False
        # It's OK to try the fallback for built-in ops (e.g. aten, prims)
        # because we control and test these but the fallback leads to unexpected behavior
        # in user-defined custom ops
        return (
            func.namespace in self._can_run_unsafe_fallback_allowed_namespaces
            or func.name() == "fbgemm::gmm"
        )

    # [subclass inputs]
    # Suppose we enable fake tensor mode.  This means that fake tensor
    # mode will run first.  But what if we do an operation that
    # involves a tensor subclass that will desugar into normal tensor
    # operations?  Without returning NotImplemented, fake tensor mode will run first,
    # decide that a conversion was made (since there was a non fake
    # tensor argument), and report an error that converting non
    # fake tensor is not supported.  What we actually wanted to happen
    # was to give the subclass a chance to figure out what it wants to
    # before erroring out. Returning NotImplemented here allows this.
    def check_for_subclass(self, flat_args):
        def check(x):
            return (
                isinstance(x, torch.Tensor)
                and not isinstance(x, FakeTensor)
                and type(x) is not torch.Tensor
                and type(x) is not torch.nn.Parameter
            )

        return [type(x) for x in flat_args if check(x)]

    def validate_and_convert_non_fake_tensors(
        self, func, converter, flat_args, args_spec
    ):
        """
        Checks if the list of tensors are fake tensors.
        If not, try to convert them to fake tensors.
        Returns the original args, kwargs, and a flattened list of (args, kwargs) that are fake tensors.
        """
        flat_arg_fake_tensors = []

        def validate(x):
            if not isinstance(x, torch.Tensor):
                return x

            nonlocal flat_arg_fake_tensors
            if not self.is_our_fake(x):
                if torch.Tag.inplace_view in func.tags:
                    args, kwargs = pytree.tree_unflatten(flat_args, args_spec)
                    raise Exception(  # noqa: TRY002
                        f"Can't call metadata mutating ops on non-Fake Tensor inputs. Found in {render_call(func, args, kwargs)}"
                    )
                if not self.allow_non_fake_inputs:
                    if isinstance(x, FakeTensor) and x.fake_mode is not self:
                        raise AssertionError("Mixing fake modes NYI")
                    args, kwargs = pytree.tree_unflatten(flat_args, args_spec)
                    raise Exception(  # noqa: TRY002
                        f"Please convert all Tensors to FakeTensors first or instantiate FakeTensorMode "
                        f"with 'allow_non_fake_inputs'. Found in {render_call(func, args, kwargs)}"
                    )

                x = converter.from_real_tensor(self, x)

            flat_arg_fake_tensors.append(x)
            return x

        validated_args = [validate(a) for a in flat_args]
        return validated_args, flat_arg_fake_tensors

    def wrap_meta_outputs_with_default_device_logic(self, r, func, flat_args, device):
        converter = self.fake_tensor_converter

        # Lazily initialized, in case there are no tensor returns
        common_device = None
        has_scalar_only_inputs = False

        def wrap(e):
            nonlocal common_device
            nonlocal has_scalar_only_inputs

            if isinstance(e, torch.Tensor) and common_device is None:
                (
                    common_device,
                    has_scalar_only_inputs,
                ) = FakeTensor._find_common_device(func, flat_args)

            if self.is_our_fake(e):
                torch._check(
                    e.device == common_device,
                    lambda: f"FakeTensor is wrapped to wrong device, found {e.device}, expected {common_device}",
                )

            if (
                isinstance(e, torch.Tensor)
                and not self.is_our_fake(e)
                and converter is not None
            ):
                if has_scalar_only_inputs:
                    # Under FakeTensorMode, op accepts scalar only inputs, such as aten.add/sub/mul/div,
                    # returns a real scalar tensor on CPU. See TensorMeta() in _prims/__init__.py for details.
                    # We thus directly convert real tensor to fake tensor.
                    return converter.from_real_tensor(self, e)
                else:
                    return converter.from_meta_and_device(
                        self, e, device or common_device
                    )
            else:
                return e

        return tree_map(wrap, r)

    _cpp_meta_supports_symint = ordered_set(
        aten.empty.memory_format,
        aten.empty_strided.default,
        aten.as_strided_scatter.default,
        aten.as_strided.default,
        aten.as_strided_.default,
        aten.zeros.default,
        aten.detach.default,
        aten.view_as_real.default,
        aten.view_as_complex.default,
        aten.set_.source_Storage_storage_offset,
        aten._sparse_coo_tensor_with_dims_and_tensors.default,
    )

    def cpp_meta_supports_symint(self, func):
        if torch.Tag.view_copy in func.tags:
            return True
        return func in self._cpp_meta_supports_symint

    lift_fns = ordered_set(aten.lift_fresh.default, aten.lift_fresh_copy.default)

    def may_turn_const(self, t):
        return (
            t.numel() <= CONSTANT_NUMEL_LIMIT
            and not t.is_sparse
            and not self.is_our_fake(t)
            and not t.device.type == "meta"
        )

    def invalidate_written_to_constants(
        self, func, flat_arg_fake_tensors, args, kwargs
    ):
        any_constant = any(e.constant is not None for e in flat_arg_fake_tensors)
        schema_info = get_schema_info(func)
        if any_constant and schema_info.is_mutable():
            _, new_kwargs = normalize_function(
                func, args=args, kwargs=kwargs, normalize_to_only_use_kwargs=True
            )
            for k, v in new_kwargs.items():
                k = k if (k != "input" or schema_info.has_argument(k)) else "self"
                if (
                    self.is_our_fake(v)
                    and schema_info.is_mutable(k)
                    and v.constant is not None
                ):
                    self.fake_tensor_converter.invalidate_constant_aliases(v.constant)

    def from_tensor(
        self,
        tensor,
        *,
        static_shapes=None,
        source: Optional[Source] = None,
        symbolic_context=None,
    ):
        shape_env = self.shape_env
        if static_shapes is None:
            static_shapes = self.static_shapes
        if static_shapes:
            assert (
                symbolic_context is None
            ), "cannot set both static_shapes and symbolic_context"
            shape_env = None
        return self.fake_tensor_converter.from_real_tensor(
            self,
            tensor,
            shape_env=shape_env,
            source=source,
            symbolic_context=symbolic_context,
        )


# NB: returns fake tensors
def run_fallback_kernel(
    fake_mode, func, flat_args, args_spec, orig_not_implemented_exception
):
    # these should all be supported, just to be safe
    # avoid fallback for operators which inplace modify metadata
    # because the input fake tensors would be umodified
    if torch.Tag.inplace_view in func.tags:
        raise orig_not_implemented_exception

    inp_impls = {}

    # Don't use in_kernel_invocation_manager(fake_mode) as we want to do
    # REAL compute (not with meta device)
    with no_dispatch():

        def to_real_tensor(e):
            if fake_mode.is_our_fake(e):
                out = torch.zeros_like(e, device=e.fake_device)
                if e.is_sparse:
                    out._coalesced_(e.is_coalesced())
                inp_impls[id(out)] = e
                return out
            return e

        flat_args = [to_real_tensor(a) for a in flat_args]
        args, kwargs = pytree.tree_unflatten(flat_args, args_spec)

        r = func(*args, **kwargs)

    tensor_impls = set()
    storages = set()

    for e in flat_args:
        if isinstance(e, torch.Tensor):
            if not e.is_sparse:
                storages.add(e._typed_storage()._cdata)

    # TODO: also check metadata change on inputs
    # proper aliasing/metadata relationship between outputs and inputs will
    # not be set up, bc of conversion to device, unless we can reuse an
    # input impl

    def map_out(e):
        if id(e) not in inp_impls and (
            isinstance(e, torch.Tensor)
            and not e.is_sparse
            and e._typed_storage()._cdata in storages
        ):
            raise orig_not_implemented_exception

        if isinstance(e, torch.Tensor):
            if id(e) in inp_impls:
                return inp_impls[id(e)]
            else:
                return fake_mode.fake_tensor_converter.from_real_tensor(fake_mode, e)
        else:
            return e

    return pytree.tree_map(map_out, r)


# Just for use to allow copying a module to fake tensors,
# does not apply elsewhere
class FakeCopyMode(TorchFunctionMode):
    def __init__(self, fake_mode):
        self.fake_mode = fake_mode

    def __torch_function__(self, func, types, args=(), kwargs=None):
        kwargs = kwargs if kwargs else {}

        # clone will get called in Parameter deepcopy
        if func == torch._C.TensorBase.clone:
            return func(
                self.fake_mode.from_tensor(args[0], static_shapes=True), **kwargs
            )
        elif func == torch.Tensor.__deepcopy__:
            assert len(args) == 2 and len(kwargs) == 0
            tensor, memo = args

            if id(tensor) in memo:
                return memo[id(tensor)]

            out = self.fake_mode.from_tensor(tensor, static_shapes=True)
            memo[id(tensor)] = out
            return out
        else:
            with torch._C.DisableTorchFunctionSubclass():
                return func(*args, **kwargs)


def _device_handler(args):
    # NB: Don't use is_our_fake, just serve the fake information
    # as is.  Notice we don't use 'self'; we use args[0].fake_mode
    # because they may not be the same.  It would also be possible
    # to return NotImplemented here, in which case the FakeTensor
    # handler on args[0] would handle it, but we're being nice and
    # short-circuiting quickly.
    assert len(args) == 1 and isinstance(args[0], FakeTensor)
    if args[0].fake_mode.in_kernel_invocation:
        return torch.device("meta")
    else:
        return args[0].fake_device


_DISPATCH_META_HANDLERS = {
    torch.ops.prim.device.default: _device_handler,
    torch.ops.aten.size.default: lambda args: tuple(int(s) for s in args[0].size()),
    torch.ops.aten.stride.default: lambda args: tuple(int(s) for s in args[0].stride()),
    torch.ops.aten.storage_offset.default: lambda args: int(args[0].storage_offset()),
}

_DISPATCH_HANDLE_DIRECTLY = ordered_set(
    torch.ops.aten.is_coalesced.default,
    torch.ops.aten.dense_dim.default,
    torch.ops.aten.sparse_dim.default,
)

from torch._subclasses.fake_impls import (  # noqa: F401
    _device_not_kwarg_ops,  # noqa: F401
    _is_tensor_constructor,  # noqa: F401
    _like_tensor_constructors,  # noqa: F401
    contains_tensor_types,  # noqa: F401
    get_fast_op_impls,
    has_meta,
    op_implementations_checks,
    stride_incorrect_op,
)<|MERGE_RESOLUTION|>--- conflicted
+++ resolved
@@ -8,11 +8,9 @@
 import weakref
 from collections import defaultdict
 from dataclasses import dataclass
-<<<<<<< HEAD
 from typing import (
     Any,
     Callable,
-    cast,
     Dict,
     List,
     Optional,
@@ -20,11 +18,7 @@
     Type,
     TYPE_CHECKING,
     TypeVar,
-    Union,
 )
-=======
-from typing import Any, Dict, List, Optional, Tuple, Type, TYPE_CHECKING, TypeVar
->>>>>>> fc2aa23c
 from weakref import ReferenceType
 
 import torch
@@ -1215,13 +1209,8 @@
 
         if func.is_view:
             # For view ops, the storage should be the same as the tensor input.
-<<<<<<< HEAD
-            storage = args[cast(int, entry.view_idx)].untyped_storage()
+            storage = args[entry.view_idx].untyped_storage()
             with in_kernel_invocation_manager(self), maybe_suppress():
-=======
-            storage = args[entry.view_idx].untyped_storage()
-            with in_kernel_invocation_manager(self):
->>>>>>> fc2aa23c
                 empty.set_(
                     storage, metadata.storage_offset, metadata.shape, metadata.stride
                 )
