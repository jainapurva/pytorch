--- conflicted
+++ resolved
@@ -1219,13 +1219,8 @@
 
         if func.is_view:
             # For view ops, the storage should be the same as the tensor input.
-<<<<<<< HEAD
-            storage = args[entry.view_idx].untyped_storage()
+            storage = args[cast(int, entry.view_idx)].untyped_storage()
             with in_kernel_invocation_manager(self), maybe_suppress():
-=======
-            storage = args[cast(int, entry.view_idx)].untyped_storage()
-            with in_kernel_invocation_manager(self):
->>>>>>> 3de78a1b
                 empty.set_(
                     storage, metadata.storage_offset, metadata.shape, metadata.stride
                 )
