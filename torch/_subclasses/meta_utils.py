import contextlib
import warnings
import weakref
from typing import ContextManager, Dict, List, Optional, Tuple, TYPE_CHECKING

import torch
from torch._C._functorch import (
    _add_batch_dim,
    _unwrap_functional_tensor,
    _wrap_functional_tensor,
    current_level,
    get_unwrapped,
    is_batchedtensor,
    is_functorch_wrapped_tensor,
    is_gradtrackingtensor,
    maybe_get_bdim,
    maybe_get_level,
    peek_interpreter_stack,
    TransformType,
)
from torch._guards import Source

from torch.multiprocessing.reductions import StorageWeakRef
from torch.utils._python_dispatch import (
    is_traceable_wrapper_subclass,
    transform_subclass,
)
from torch.utils.weak import WeakIdRef

if TYPE_CHECKING:
    # Import the following modules during type checking to enable code intelligence features,
    # Do not import unconditionally, as they import sympy and importing sympy is very slow
    from torch.fx.experimental.symbolic_shapes import SymbolicContext

DimList = List


def safe_is_leaf(t):
    try:
        return t.is_leaf
    except RuntimeError:
        # inference mode can trigger this
        return False


def safe_grad(t):
    with warnings.catch_warnings():
        warnings.filterwarnings("ignore", "The .grad attribute of a Tensor")
        return t.grad


def assert_eq(a, b):
    assert a == b, f"{a} != {b}"


def assert_metadata_eq(assert_eq, m1, m2, *, skip_symbolic=False):
    def go(m1, m2):
        assert_eq(m1.dtype, m2.dtype)
        if not skip_symbolic:
            assert_eq(m1.shape, m2.shape)
        assert_eq(m1.requires_grad, m2.requires_grad)
        assert_eq(m1.is_leaf, m2.is_leaf)
        assert_eq(m1.grad_fn is None, m2.grad_fn is None)
        assert_eq(m1.is_sparse, m2.is_sparse)
        assert_eq(m1.is_inference(), m2.is_inference())
        assert_eq(m1.is_conj(), m2.is_conj())
        assert_eq(m1.is_neg(), m2.is_neg())
        assert_eq(safe_grad(m1) is not None, safe_grad(m2) is not None)
        if safe_grad(m1) is not None:
            go(safe_grad(m1), safe_grad(m2))
        if m1.is_sparse:
            assert_eq(m1.dense_dim(), m2.dense_dim())
            assert_eq(m1.sparse_dim(), m2.sparse_dim())
            assert_eq(m1.is_coalesced(), m2.is_coalesced())
        else:
            if not skip_symbolic:
                assert_eq(m1.stride(), m2.stride())
                assert_eq(m1.storage_offset(), m2.storage_offset())
            assert_eq(m1._is_view(), m2._is_view())
            if m1._is_view():
                go(m1._base, m2._base)
        # TODO: test if is resizable (no direct query for this atm)
        # TODO: audit AutogradMeta to see if it matches
        # TODO: test forward AD

    return go(m1, m2)


def is_sparse_coo(t):
    return isinstance(t, torch.Tensor) and t.layout is torch.sparse_coo


def is_sparse_compressed(t):
    return isinstance(t, torch.Tensor) and t.layout in {
        torch.sparse_csr,
        torch.sparse_csc,
        torch.sparse_bsr,
        torch.sparse_bsc,
    }


def is_sparse_any(t):
    return is_sparse_coo(t) or is_sparse_compressed(t)


# This is a class for converting multiple tensors into meta tensors which
# share the same view/storage structure.  The operation model is you allocate
# one of these, and then call it repeatedly on all the tensors you want to
# convert.  It's important to use the same object for tensors you want to
# share storage because this is how we correlate shared storages to the same
# meta storages. This class will hold weak references to cached tenosrs
# and tensor storages.
class MetaConverter:
    def __init__(self):
        self.storage_memo = {}
        self.tensor_memo: weakref.WeakValueDictionary = weakref.WeakValueDictionary()
        self.maybe_storages_to_delete = []
        self.check_expired_frequency = 128
        self.check_expired_count = 0
        self.hit = 0
        self.miss = 0
        self.del_hook = None
        self.arg_cnt = 0

    def successful(self):
        return self.hit > 0 and self.miss == 0

    def check_for_expired_weak_storages(self):
        new_li = []
        stor_to_delete = []
        for obj in self.maybe_storages_to_delete:
            if not obj.expired():
                new_li.append(obj)
            else:
                stor_to_delete.append(obj)
        for obj in stor_to_delete:
            self.storage_memo.pop(obj, None)
        self.maybe_storages_to_delete = new_li

        # if for some reason we have aquired many storages which have not expired
        # even though a tensor with their storage has expired (aliasing or otherwise)
        # check for expired storages less often so as to bound the amount of work we
        # do checking for expired storages
        self.check_expired_frequency = max(
            self.check_expired_frequency, len(self.maybe_storages_to_delete)
        )

    def get_tensor_memo(self, t):
        return self.tensor_memo.get(WeakIdRef(t), None)

    def set_tensor_memo(self, t, v):
        # hold a weak ref to self, otherwise it will be kept alive
        # by the del_ten closure
        self_weak_ref = weakref.ref(self)
        if is_sparse_any(t) or t.is_mkldnn or is_functorch_wrapped_tensor(t):
            weak_st = None
        else:
            weak_st = StorageWeakRef(t._typed_storage())
        tensor_ref_key = WeakIdRef(t)

        def del_ten():
            # tensor outlives the converter
            self_ref = self_weak_ref()
            if self_ref is None:
                return
            # on shutdown, tensor_ref_key may not be in memo
            self_ref.tensor_memo.pop(tensor_ref_key, None)
            if weak_st and weak_st.expired():
                self_ref.storage_memo.pop(weak_st, None)
            elif weak_st is not None:
                # [expired-storages]
                # NB: even though the tensor has died,
                # the deallocation of its storage can take longer,
                # even when the storage has no other uses/views.
                # In this case, the StorageWeakRef object will be kept alive
                # longer than it needs to be, however the storage itself
                # will be deallocated. We retain the possibly dead storages
                # and periodically check if any of them are expired and
                # can be freed.
                self_ref.maybe_storages_to_delete.append(weak_st)

        weakref.finalize(t, del_ten)
        self.tensor_memo[tensor_ref_key] = v

    # NB: doesn't actually return a storage, because meta storage is
    # not supported
    def meta_storage(self, s, callback):
        # NB: TypedStorage is freshly allocated and cannot be used as hash
        # key index.

        # Use a Weak Ref to s in order to not leak memory
        swr = StorageWeakRef(s)
        if swr not in self.storage_memo:
            self.storage_memo[swr] = callback(
                lambda: torch.empty(s.size(), dtype=torch.uint8, device="meta")
            ).untyped_storage()
        return self.storage_memo[swr]

    # This function assumes that it's possible to do the conversion
    # NB: name here is used in a conventional way by Dynamo; it corresponds
    # precisely to the Source.name() of the tensor we're fakeifying and
    # corresponds to a valid Python expression.  When we construct sub-names
    # as part of this process, we will maintain this invariant!  (Even though
    # other users of this may not need it this property to be upheld.)
    def meta_tensor(
        self,
        t,
        shape_env=None,
        callback=lambda t: t(),
        source: Optional[Source] = None,
        symbolic_context: Optional["SymbolicContext"] = None,
    ):
        if source is None:
            from torch._dynamo.source import ConstantSource

            # TODO: make a dedicated UnknownSource for this?
            source = ConstantSource(
                f"__meta_utils_unknown_tensor{len(self.tensor_memo)}"
            )

        # This indicates you set no_dispatch() before calling into this
        # function.  This is an error: we may be creating fake tensors and
        # will perform operations on them which need fake tensor mode to
        # be active.  You will segfault if you are in a no_dispatch() block.
        assert not torch._C._dispatch_tls_local_exclude_set().has(
            torch._C.DispatchKey.Python
        )
        arg_cnt = self.arg_cnt
        self.arg_cnt += 1

        # When we make as_strided calls, we end up generating a guard
        # that the new as_strided tensor is in bounds for the old storage
        # for the base (since as_strided calls can "bust" out of their
        # bounding box.)  This guard is unnecessary: if a user is able
        # to provide us a tensor with the view base setup this way, we
        # don't need to produce a guard, because the fact that they
        # were able to produce the view base means its in bounds.
        #
        # Now, ordinarily, this guard would be harmless.  However, the
        # generated guard refers to variables bound on the base variable.
        # At the moment, Dynamo doesn't actually guard on x._base, because
        # according to Voz this results in a lot of spurious invalidations,
        # and also if the user doesn't directly make use of _base, its
        # pointless anyway (because programs should be parametric over
        # whether or not the input tensor is a view or not--unless you're
        # mutating the input, but that's a whole 'nother ballgame).  So
        # for expediency, we suppress these guards so we don't have to
        # deal with this (yet, anyway.)
        #
        # NB: An old version of this code suppressed guards for ALL operations
        # happening during meta conversion, not just as_strided calls.
        # This is too aggressive: we do duck sizing and 0/1 simplification
        # as we allocate variables, and we do need to register guards for
        # these cases.
        maybe_suppress = contextlib.nullcontext
        if shape_env is not None:
            maybe_suppress = shape_env.suppress_guards

        def sym_sizes_strides_storage_offset(
            t, src, symbolic_context=symbolic_context
        ) -> Tuple[Tuple[int, ...], Tuple[int, ...], int]:
            if shape_env is not None:
                def metafy_fn(t, src) -> torch.Tensor:
                    # Note [Recursive fakification]
                    #
                    # Symints can sometimes hold tensors, and during the
                    # syminfication process, we need to fakify these tensors.
                    # Today we only support this for tensor wrapper subclasses.
                    # (And the only case we have today is nested tensors/ints.)
                    # In order to find the symbolic context for the tensor on
                    # the symint, we require that that tensor be associated with
                    # a inner tensor on the tensor wrapper subclass.
                    #
                    # For nested tensors in particular, we don't actually
                    # enforce that the tensor on the symint is the same tensor
                    # object as any inner tensor. Instead we only require that
                    # they are in the same equivalence set.
                    _symbolic_context = None
                    if symbolic_context is not None:
                        registry = torch.nested._internal.nested_tensor.get_nested_int_registry()
                        if registry.contains_vec(t):
                            for vec in registry.get_all_equiv_vecs(t):
                                if vec in symbolic_context.tensor_to_inner_context:
                                    _symbolic_context = symbolic_context.tensor_to_inner_context[vec]
                                    break
                    return self.meta_tensor(
                        t,
                        shape_env,
                        callback,
                        source=src,
                        symbolic_context=_symbolic_context
                    )

                fake_mode = torch._subclasses.fake_tensor.maybe_get_fake_mode(t)
                if fake_mode is not None and fake_mode.shape_env is shape_env:
                    # Don't reallocate the sizes; the shape envs are the same,
                    # so reuse the old sizes/strides/etc
                    return (t.size(), t.stride(), t.storage_offset())
                else:
                    return shape_env.create_symbolic_sizes_strides_storage_offset(
                        t,
                        src,
                        symbolic_context=symbolic_context,
                        metafy_fn=metafy_fn,
                    )
            else:
                assert symbolic_context is None
            return (t.size(), t.stride(), t.storage_offset())

        def empty_create(inner_t, inner_src, symbolic_context=symbolic_context):
            (
                inner_sizes,
                inner_strides,
                inner_storage_offset,
            ) = sym_sizes_strides_storage_offset(inner_t, inner_src, symbolic_context)
            return torch.empty_strided(
                inner_sizes,
                inner_strides,
                dtype=inner_t.dtype,
                device="meta",
            )

        # Creates a subclass instance with empty inner tensors according to the specified
        # symbolic context.
        def empty_create_subclass(
            t,
            outer_size,
            outer_stride,
            symbolic_context=symbolic_context,
            callback=callback,
            source=source,
        ):
            from torch._dynamo.source import AttrSource
            from torch.fx.experimental.symbolic_shapes import SubclassSymbolicContext

            assert symbolic_context is None or isinstance(
                symbolic_context, SubclassSymbolicContext
            )

            # Note: transform_subclass will use __tensor_unflatten__ to generate
            # a fresh subclass wrapper with outer sizes / strides according to the
            # outer symbolic context (passed in to this function). Inner size / stride
            # / storage offset symbols are allocated according to the appropriate inner
            # symbolic contexts, after which the checks in transform_subclass() will
            # relate them to the outer metadata as possible.
            return transform_subclass(
                t,
                lambda attr, inner_t: callback(
                    lambda: empty_create(
                        inner_t,
                        AttrSource(source, attr),
                        symbolic_context=(
                            None
                            if symbolic_context is None
                            else symbolic_context.inner_contexts[attr]
                        ),
                    )
                ),
                outer_size=outer_size,
                outer_stride=outer_stride,
            )

        # Returns an all-dynamic symbolic context used for metafying the given tensor with
        # fully dynamic dims. This is useful when fake-ifying intermediate tensors in
        # closed-over ViewFunc state, as we don't have symbolic contexts for them, but we
        # don't want to over-specialize during view replay.
        def all_dynamic_symbolic_context(t, source, shape_env, callback):
            from torch._dynamo.source import AttrSource
            from torch.fx.experimental.symbolic_shapes import (
                DimDynamic,
                StatelessSymbolicContext,
                SubclassSymbolicContext,
                SymbolicContext,
            )

            view_base_context: Optional[SymbolicContext] = None
            if t._is_view():
                view_base_context = all_dynamic_symbolic_context(
                    t._base, AttrSource(source, "_base"), shape_env, callback
                )

            t_symbolic_context: SymbolicContext
            t_dynamic_sizes = [DimDynamic.DYNAMIC] * t.dim()
            if is_traceable_wrapper_subclass(t):
                inner_contexts: Dict[str, SymbolicContext] = {}
                attrs, _ = t.__tensor_flatten__()
                for attr in attrs:
                    assert isinstance(attr, str)
                    inner = getattr(t, attr)
                    inner_contexts[attr] = all_dynamic_symbolic_context(
                        inner, AttrSource(source, attr), shape_env, callback
                    )
                t_symbolic_context = SubclassSymbolicContext(
                    dynamic_sizes=t_dynamic_sizes,
                    constraint_sizes=[None] * t.dim(),
                    inner_contexts=inner_contexts,
                    tensor_source=source,
                    view_base_context=view_base_context,
                )
            else:
                t_symbolic_context = StatelessSymbolicContext(
                    dynamic_sizes=t_dynamic_sizes,
                    constraint_sizes=[None] * t.dim(),
                    view_base_context=view_base_context,
                )

            return t_symbolic_context

        # Returns a fake-ified version of an input view tensor t, given an already fake-ified
        # base. At a high level, we want two things:
        #   1. fake_t should have the same view relationship to the given fake base as the
        #      input t has to its _base.
        #   2. fake_t should have symbolic sizes / strides / storage offset according to the
        #      appropriate symbolic context (i.e. from the automatic dynamic algorithm).
        #
        # We currently take different strategies across view types:
        #   * For dense -> dense views, accomplish both (1) and (2) simultaneously via an
        #     as_strided() call on the fake-ified base, passing symbolic metadata.
        #   * For views involving subclasses, perform view replay using view funcs to
        #     achieve (1). It's necessary for (2) to swap out any closed-over state in
        #     the view funcs with symbolicized SymInts and fake-ified tensors. Doing this
        #     avoids specialization (and thus over-eager simplification of symbols) that
        #     could occur during view replay on the fake-ified base.
        #
        # Examples:
        #   * t.unsqueeze(-1) with dense t is a dense -> dense view. It can be modeled
        #     with an as_strided() call on the fake base passing symbolic metadata.
        #   * sub.select(dim=0, index=3) is a subclass -> subclass view. The index arg
        #     is made symbolic to avoid invalid specialization and view replay is then
        #     done to reconstruct the view.
        #   * _nested_from_jagged(values, offsets) is a dense -> subclass view
        #     that returns a subclass instance from a dense values tensor. The offsets
        #     tensor is closed over in the view func, as it can be considered view metadata.
        #     First, the offsets tensor is fake-ified according to the inner symbolic
        #     context and with the correct relationship to the outer size / stride metadata.
        #     Then view replay is done, swapping in the fake offsets so the view replay output
        #     is fully fake with no invalid specialization.
        def view_from_base(base, t, source=source, shape_env=shape_env):
            # fake-ify t's metadata according to the outer symbolic context
            (sizes, strides, storage_offset) = sym_sizes_strides_storage_offset(
                t, source
            )
            if not is_traceable_wrapper_subclass(
                t
            ) and not is_traceable_wrapper_subclass(base):
                # Dense -> Dense view case uses as_strided() to construct view relationship.
                # TODO: Change this logic to use view replay for consistency?
                # It's likely there is no view func available.
                return base.as_strided(sizes, strides, storage_offset)

            from torch._dynamo.source import EphemeralSource
            from torch.fx.experimental.symbolic_shapes import sym_eq

            def symint_visitor_fn(s):
                if shape_env is None:
                    return s

                # NB: The symbol here is expected to be simplified out because we a priori
                # allocate inner and outer symbols according to the appropriate symbolic
                # contexts and prefer those over this symbol during symbol simplification
                # (via usage of EphemeralSource below). This -shouldn't- happen, but if
                # this symbol somehow leaks out beyond the view tensor's shape metadata, our
                # assumption of it being simplified out will fail and it may be guarded on,
                # which will hard error.
                sym_source = EphemeralSource("symint_visitor_fn")
                symbol = shape_env.create_symbol(s, sym_source)
                return shape_env.create_symintnode(symbol, hint=s, source=sym_source)

            real_to_fake_mapping = {}
            if is_traceable_wrapper_subclass(t):
                # Fake-ify t naively here; this is only done so we can get fake-ified inner
                # tensors with the correct relationships to the outer sizes / strides for use
                # in view replay. It's done beforehand here because it's not easy to do when
                # visiting tensors one-by-one during view replay.
                #
                # Example:
                #   Consider a Dense -> NJT view. NJT has (values, offsets) components and we
                #   want a view of values with the offsets closed over. As the offsets component
                #   is needed to describe the output view, it's important that it's fakeified
                #   correctly.
                fake_t = empty_create_subclass(
                    t, outer_size=sizes, outer_stride=strides
                )
                attrs, _ = fake_t.__tensor_flatten__()
                for attr in attrs:
                    real_to_fake_mapping[getattr(t, attr)] = getattr(fake_t, attr)

            def tensor_visitor_fn(
                visited_t, shape_env=shape_env, callback=callback, source=source
            ):
                # It's possible to close over an undefined tensor (e.g. NJT's lengths).
                if visited_t is None:
                    return None

                # Fake inner tensors of view subclasses will come from the mapping built above.
                fake_visited_t = real_to_fake_mapping.get(visited_t, None)
                if fake_visited_t is not None:
                    return fake_visited_t

                # For other closed-over tensor state, fake-ify it as all dynamic with an
                # ephemeral source. This avoids invalid specialization during view replay.
                # If we find that in practice the usage of ephemeral sources isn't enough
                # to guarantee that we don't have guards on these symbols, we may need to
                # explicitly suppress guards (as is done for _base in the dense -> dense
                # view case).
                temp_source = EphemeralSource("tensor_visitor_fn")
                return self.meta_tensor(
                    visited_t,
                    shape_env,
                    callback,
                    source=temp_source,
                    symbolic_context=all_dynamic_symbolic_context(
                        visited_t, temp_source, shape_env, callback
                    ),
                )

            # Replay the view, swapping out any non-symbolic SymInts or real tensors
            # for symbolic SymInts or fake tensors.
            fake_t = t._view_func_unsafe(base, symint_visitor_fn, tensor_visitor_fn)

            # Ensure the output has symbolic shapes according to the outer symbolic context.
            # These checks should simplify out any symbols created for closed-over view func
            # SymInts.
            torch._check(sym_eq(fake_t.size(), sizes))
            torch._check(sym_eq(fake_t.stride(), strides))
            torch._check(sym_eq(fake_t.storage_offset(), storage_offset))
            return fake_t

        # see expired-storages
        self.check_expired_count += 1
        if self.check_expired_count >= self.check_expired_frequency:
            self.check_for_expired_weak_storages()
            self.check_expired_count = 0

        if self.get_tensor_memo(t) is None:
            with torch.inference_mode(t.is_inference()):
                if t.is_sparse:
                    is_leaf = safe_is_leaf(t)

                    # The lambda function below is similar to
                    # `t.to(device='meta')` except the latter
                    # preserves nnz value
                    r = callback(
                        lambda: torch.ops.aten._sparse_coo_tensor_with_dims(
                            t.sparse_dim(),
                            t.dense_dim(),
                            t.shape,
                            dtype=t.dtype,
                            layout=torch.sparse_coo,
                            device="meta",
                        )
                    )
                    assert safe_is_leaf(r), "the callback you passed in doesn't detach"
                    # Note [is_coalesced is dispatched]
                    # Strangely enough, is_coalesced() is a dispatched operator,
                    # which means that it will get caught by fake tensor mode.
                    # Ordinarily this would error, but there's some logic in
                    # fake tensor ensure this doesn't happen.
                    r._coalesced_(t.is_coalesced())
                    if t.requires_grad:
                        r.requires_grad = True
                    if t.requires_grad and not is_leaf:
                        with torch.enable_grad():
                            r = r.clone()
                            r._coalesced_(t.is_coalesced())
                elif is_sparse_compressed(t):
                    is_leaf = safe_is_leaf(t)

                    def mk_meta():
                        nnz = 0
                        batch_dim = t.ndim - t.sparse_dim() - t.dense_dim()
                        batch_size = t.shape[:batch_dim]
                        if t.layout in {torch.sparse_csr, torch.sparse_bsr}:
                            index_dtype = t.crow_indices().dtype
                            compressed_indices = torch.empty(
                                t.crow_indices().shape, device="meta", dtype=index_dtype
                            )
                            plain_indices = torch.empty(
                                (*t.col_indices().shape[:-1], nnz),
                                device="meta",
                                dtype=index_dtype,
                            )
                        else:
                            index_dtype = t.ccol_indices().dtype
                            compressed_indices = torch.empty(
                                t.ccol_indices().shape, device="meta", dtype=index_dtype
                            )
                            plain_indices = torch.empty(
                                (*t.row_indices().shape[:-1], nnz),
                                device="meta",
                                dtype=index_dtype,
                            )
                        values_shape = t.values().shape
                        values = torch.empty(
                            (
                                *values_shape[:batch_dim],
                                nnz,
                                *values_shape[batch_dim + 1 :],
                            ),
                            dtype=t.dtype,
                            device="meta",
                        )
                        return torch.ops.aten.sparse_compressed_tensor(
                            compressed_indices,
                            plain_indices,
                            values,
                            t.shape,
                            layout=t.layout,
                            dtype=t.dtype,
                            device="meta",
                        )

                    # `mk_meta()` is similar to `t.to(device='meta'))`
                    # except `to('meta')` preserves nnz value while
                    # `mk_meta` result has nnz == 0.
                    r = callback(mk_meta)

                    assert safe_is_leaf(r), "the callback you passed in doesn't detach"
                    if t.requires_grad:
                        r.requires_grad = True
                    if t.requires_grad and not is_leaf:
                        with torch.enable_grad():
                            r = r.clone()
                elif t.is_nested and not is_traceable_wrapper_subclass(t):
                    # TODO: Handle this better in Dynamo?
                    # There are checks there now, but this can still be triggered by a dense
                    # tensor graph input that is a view of a strided NT.
                    from torch._dynamo.exc import unimplemented

                    unimplemented(
                        "strided nested tensors are not supported by meta conversion"
                    )
                elif t.is_mkldnn:
                    is_leaf = safe_is_leaf(t)
                    sizes, strides, _storage_offset = sym_sizes_strides_storage_offset(
                        t, source
                    )
                    r = callback(
                        lambda: torch.empty_strided(
                            sizes, strides, dtype=t.dtype, device="meta"
                        )
                    )
                    assert safe_is_leaf(r), "the callback you passed in doesn't detach"
                    if t.requires_grad:
                        r.requires_grad = True
                    if t.requires_grad and not is_leaf:
                        with torch.enable_grad():
                            r = r.clone()
                elif is_functorch_wrapped_tensor(t):
                    if t._is_view():
                        from torch._dynamo.exc import unimplemented

                        unimplemented(
                            "view functorch tensors are not supported by meta conversion"
                        )

                    # Wraps a functorch tensor class (BatchedTensor, GradTrackingTensor)
                    # in a FakeTensor
                    def _to_fake_tensor(t):
                        if is_batchedtensor(t):
                            ft = _to_fake_tensor(get_unwrapped(t))
                            lvl = maybe_get_level(t)
                            bdim = maybe_get_bdim(t)
                            r = _add_batch_dim(ft, bdim, lvl)
                        elif is_gradtrackingtensor(t):
                            disable_functorch = torch._C._DisableFuncTorch
                            with disable_functorch():
                                ft = _to_fake_tensor(get_unwrapped(t))
                            lvl = torch._C._functorch.maybe_get_level(t)
                            r = torch._C._functorch._wrap_for_grad(ft, lvl)

                            is_leaf = safe_is_leaf(t)
                            if t.requires_grad and safe_is_leaf(r):
                                r.requires_grad = True
                            elif t.requires_grad and not is_leaf:
                                with torch.enable_grad():
                                    r = r.clone()
                        else:
                            sizes = t.size()
                            strides = t.stride()
                            r = callback(
                                lambda: torch.empty_strided(
                                    sizes,
                                    strides,
                                    dtype=t.dtype,
                                    device="meta",
                                )
                            )
                        return r

                    r = _to_fake_tensor(t)

                elif t._is_view():
                    # Construct views in two steps: recursively meta-fy their
                    # base, and then create view(s) off that.  NB: doing it
                    # directly from storage is WRONG because this won't cause
                    # version counters to get shared.
                    assert t._is_view()

                    base_symbolic_context = None
                    if shape_env and symbolic_context is not None:
                        from torch.fx.experimental.symbolic_shapes import (
                            StatelessSymbolicContext,
                        )

                        assert isinstance(symbolic_context, StatelessSymbolicContext)
                        # NB: This should generally be set when the input is a view,
                        # but the exception right now is for fake-ifying grads, which is
                        # a work in progress.
                        if symbolic_context.view_base_context is not None:
                            base_symbolic_context = symbolic_context.view_base_context

                    base = self.meta_tensor(
                        t._base,
                        shape_env,
                        callback,
                        source=torch._dynamo.source.AttrSource(source, "_base"),
                        symbolic_context=base_symbolic_context,
                    )

                    def is_c_of_r(complex_dtype, real_dtype):
                        return (
                            utils.is_complex_dtype(complex_dtype)
                            and utils.corresponding_real_dtype(complex_dtype)
                            == real_dtype
                        )

                    # In some situations, MetaConverter may be called in a
                    # context where autograd is disabled.  For the _is_view
                    # assert to pass, we have to setup the autograd view
                    # metadata anyway.  Do this by reenabling the
                    # ADInplaceOrView key.  This is kind of a hack.
                    old_exclude = torch._C._dispatch_tls_is_dispatch_key_excluded(
                        torch._C.DispatchKey.ADInplaceOrView
                    )
                    torch._C._dispatch_tls_set_dispatch_key_excluded(
                        torch._C.DispatchKey.ADInplaceOrView, False
                    )
                    try:
                        if base.dtype == t.dtype:
                            pass
                        elif is_c_of_r(base.dtype, t.dtype):
                            base = torch.view_as_real(base)
                        elif is_c_of_r(t.dtype, base.dtype):
                            base = torch.view_as_complex(base)
                        else:
                            # This is not guaranteed to succeed.  If it fails, it
                            # means there is another dtype-converting view function
                            # that hasn't been handled here
                            base = base.view(t.dtype)

                        # This is very tricky.  Naively, you might expect this
                        # to hold:
                        #
                        #   if t.requires_grad and not safe_is_leaf(t)
                        #       assert t._base.requires_grad
                        #
                        # But it's not true!  As you can see in the following
                        # program:
                        #
                        #   x = torch.zeros(4)
                        #   y = x.view(1, 4)
                        #   y.requires_grad = True
                        #   z = y.view(1, 1, 4)
                        #   assert z._base is x
                        #
                        # So we may have to do *two* views out of the base to
                        # recreate this situation.
                        if safe_is_leaf(t):
                            # Leaf views that track view metadata are created by
                            # creating a view inside a no_grad block
                            with torch.no_grad(), maybe_suppress():
                                r = view_from_base(base, t)
                            # As it's a leaf, we can directly assign requires_grad
                            r.requires_grad = t.requires_grad
                        else:
                            if t._base.requires_grad == t.requires_grad:
                                # Easy case, just run the view op
                                with torch.enable_grad(), maybe_suppress():
                                    r = view_from_base(base, t)

                                # NB: We don't actaully faithfully replicate
                                # autograd connectivity, but that doesn't matter
                                # today. See following for more info:
                                # https://gist.github.com/soulitzer/e03f015b314c3f5fcf80888c69390913
                            else:
                                # Obscure case.  Create a leaf view and give it the
                                # correct requires_grad, then do the final view.
                                # NB: Can't have a non-leaf without requiring grad!
                                assert t.requires_grad
                                with torch.no_grad():
                                    mid = base.view(base.shape)
                                mid.requires_grad = t.requires_grad
                                with torch.enable_grad(), maybe_suppress():
                                    r = view_from_base(mid, t)
                        # The CreationMeta influences whether or not inplace
                        # mutation is an error or not.  So we need to make
                        # sure we properly propagate this as well.
                        torch._C._autograd._set_creation_meta(
                            r, torch._C._autograd._get_creation_meta(t)
                        )
                    finally:
                        torch._C._dispatch_tls_set_dispatch_key_excluded(
                            torch._C.DispatchKey.ADInplaceOrView, old_exclude
                        )

                else:
                    is_leaf = safe_is_leaf(t)

                    (
                        sizes,
                        strides,
                        storage_offset,
                    ) = sym_sizes_strides_storage_offset(t, source, symbolic_context)

                    # If we have a subclass that desugars into dense tensors,
                    # perform our callback on each inner tensor.
                    if is_traceable_wrapper_subclass(t):
<<<<<<< HEAD
                        # Note: transform_subclass will use __tensor_unflatten__ to generate
                        # a fresh subclass wrapper. We assume that if the inner tensors of
                        # the subclass are given symbolic sizes, their sizes will be used
                        # to construct the (symbolic) sizes of the wrapper tensor.
                        from torch._dynamo.source import AttrSource

                        assert symbolic_context is None or isinstance(
                            symbolic_context, SubclassSymbolicContext
                        )
                        r = transform_subclass(
                            t,
                            lambda attr, inner_t: callback(
                                lambda: empty_create(
                                    inner_t,
                                    AttrSource(source, attr),
                                    symbolic_context=(
                                        None
                                        if symbolic_context is None
                                        else symbolic_context.inner_contexts[attr]
                                    ),
                                ),
                                orig_t=inner_t,
                            ),
                            outer_size=sizes,
                            outer_stride=strides,
=======
                        r = empty_create_subclass(
                            t, outer_size=sizes, outer_stride=strides
>>>>>>> d9cbf5af
                        )
                    else:
                        r = callback(
                            lambda: torch.empty_strided(
                                sizes,
                                strides,
                                dtype=t.dtype,
                                device="meta",
                            )
                        )

                    assert safe_is_leaf(r), "the callback you passed in doesn't detach"
                    if t.requires_grad:
                        r.requires_grad = t.requires_grad
                        if not is_leaf:
                            # Fake up some autograd history.
                            with torch.enable_grad():
                                # preserve_format is the default, but we want to
                                # emphasize how important it is to preserve
                                # format here
                                r = r.clone(memory_format=torch.preserve_format)

                    # Graph-Break for wrapped tensors
                    if not (
                        is_batchedtensor(t) or is_gradtrackingtensor(t)
                    ) and torch._C._functorch.is_functorch_wrapped_tensor(t):
                        return NotImplemented

                    s = t.untyped_storage()
                    swr = StorageWeakRef(s)
                    if swr not in self.storage_memo and (
                        r.is_nested
                        or (
                            r.stride() == strides
                            and r.storage_offset() == storage_offset
                        )
                    ):
                        # You're normal and happy, install the fresh storage into the memo
                        self.storage_memo[swr] = r.untyped_storage()
                    else:
                        # You're in crazy town; somehow you gave us a tensor
                        # that wasn't a view, but had nonzero storage offset,
                        # nontrivial strides (such that clone() couldn't
                        # preserve them), or already aliases with another
                        # tensor's storage.  The most typical way to end
                        # up here is with set_.  So use set_ to bludgeon this
                        # in.
                        r_s = self.meta_storage(s, callback=callback)
                        # NB: In principle, this should always work, but there
                        # is some subtle difference in the autograd metadata
                        # that means we will backprop the set_ call, even if
                        # r is declared as an input to grad.
                        # See https://github.com/pytorch/pytorch/issues/87956
                        # for the reproducer.
                        # NB: The in_kernel_invocation_manager here is necessary
                        # for fake tensor.  If we run the set_ call with fake
                        # tensor on, r will improperly report that it is NOT a
                        # meta tensor but a cpu tensor, and then the set_ call
                        # will fail due to device mismatch.  no_dispatch() is
                        # not enough, because the fake tensor will still claim
                        # to be a CPU tensor and you'll end up in the CPU
                        # kernel.  Arguably this is a hack; a cleaner way to
                        # solve this is to have a FakeStorage concept which
                        # would report it's CPU device--no problem now!  But
                        # this is difficult to do because we don't have storage
                        # subclasses.  Relevant test is
                        # DynamicShapesFunctionTests::test_add_dynamic_shapes in
                        # test/dynamo/test_dynamic_shapes.py
                        maybe_fake_mgr: ContextManager[None] = contextlib.nullcontext()
                        from torch._subclasses.fake_tensor import (
                            in_kernel_invocation_manager,
                            maybe_get_fake_mode,
                        )

                        mb_fake_mode = maybe_get_fake_mode(r)
                        if mb_fake_mode is not None:
                            maybe_fake_mgr = in_kernel_invocation_manager(mb_fake_mode)
                        with maybe_fake_mgr, torch.no_grad():
                            r.set_(r_s, storage_offset, sizes, strides)

                if safe_grad(t) is not None:
                    from torch._dynamo.source import AttrSource

                    # TODO: Use a valid grad-specific symbolic context instead of recycling
                    # the one from t. This isn't correct if e.g. t._is_view() != t.grad._is_view().
                    r.grad = self.meta_tensor(
                        safe_grad(t),
                        shape_env,
                        callback,
                        source=AttrSource(source, "grad"),
                        symbolic_context=symbolic_context,
                    )
                torch._C._set_conj(r, t.is_conj())
                torch._C._set_neg(r, t.is_neg())
            # This can be skipped if necessary for performance reasons
            assert_metadata_eq(assert_eq, t, r, skip_symbolic=True)
            self.set_tensor_memo(t, r)

        return self.get_tensor_memo(t)

    def __call__(
        self,
        t,
        shape_env=None,
        *,
        callback=lambda t: t(),
        source=None,
        symbolic_context=None,
    ):
        # TODO: zero tensors?  We appear to have eliminated them by
        # excluding complex for now

        if isinstance(t, torch.Tensor) or is_traceable_wrapper_subclass(t):
            if t.device.type != "xla" and any(
                [
                    t.is_quantized,
                    t._is_view() and t._base is not None and t._base.is_sparse,
                    torch._is_functional_tensor(t),
                    t.device.type in ("lazy"),
                    # We need a way to test if a tensor is batched but there
                    # is no official APi to do it
                    # torch._C._is_batched(t),
                ]
            ):
                # TODO: sparse should support meta
                # NB technically to('meta') does work but our logging
                # instrumentation will see the meta conversions and the
                # tests all break so we just exclude this.  In any case
                # the to conversion isn't really right anyhow.

                if torch._is_functional_tensor(t) and t.device.type != "lazy":
                    if t._is_view():
                        raise RuntimeError(
                            "Cannot safely fakify a view because this process drops the view information right now."
                        )

                    st = peek_interpreter_stack()
                    assert (
                        st is None or st.key() == TransformType.Functionalize
                    ), "Expect st to be either None or have Functionalize transform key."
                    if st is None:
                        # the case of AOTAutograd
                        torch._sync(t)
                        unwrap_t = torch._from_functional_tensor(t)
                        with torch._dispatch.python.suspend_functionalization():
                            fake_t = self.meta_tensor(
                                unwrap_t,
                                shape_env=shape_env,
                                callback=callback,
                                source=source,
                                symbolic_context=symbolic_context,
                            )
                        out = torch._to_functional_tensor(fake_t)
                        torch._mirror_autograd_meta_to(fake_t, out)
                        return out
                    else:
                        # torch.func.functionalize
                        reapply_views = torch._C._functionalization_reapply_views_tls()
                        unwrap_t = _unwrap_functional_tensor(t, reapply_views)
                        pop_st_ctx = (
                            torch._functorch.pyfunctorch.temporarily_pop_interpreter_stack()
                        )
                        with pop_st_ctx:
                            fake_t = self.meta_tensor(
                                unwrap_t,
                                shape_env=shape_env,
                                callback=callback,
                                source=source,
                                symbolic_context=symbolic_context,
                            )
                        return _wrap_functional_tensor(fake_t, current_level())
                self.miss += 1
                return NotImplemented
            else:
                self.hit += 1

                disable_functorch = torch._C._DisableFuncTorch
                with disable_functorch():
                    r = self.meta_tensor(
                        t,
                        shape_env=shape_env,
                        callback=callback,
                        source=source,
                        symbolic_context=symbolic_context,
                    )
                if type(t) is torch.nn.Parameter:
                    # NB: Cannot directly use Parameter constructor
                    # because that would force a detach, not desirable
                    r._is_param = True
                return r
        elif torch.overrides.is_tensor_like(t):
            self.miss += 1
            return NotImplemented
        else:
            # non-Tensor types don't count as hit or miss
            return t


import torch._prims_common as utils<|MERGE_RESOLUTION|>--- conflicted
+++ resolved
@@ -354,7 +354,8 @@
                             if symbolic_context is None
                             else symbolic_context.inner_contexts[attr]
                         ),
-                    )
+                    ),
+                    orig_t=inner_t,
                 ),
                 outer_size=outer_size,
                 outer_stride=outer_stride,
@@ -816,36 +817,8 @@
                     # If we have a subclass that desugars into dense tensors,
                     # perform our callback on each inner tensor.
                     if is_traceable_wrapper_subclass(t):
-<<<<<<< HEAD
-                        # Note: transform_subclass will use __tensor_unflatten__ to generate
-                        # a fresh subclass wrapper. We assume that if the inner tensors of
-                        # the subclass are given symbolic sizes, their sizes will be used
-                        # to construct the (symbolic) sizes of the wrapper tensor.
-                        from torch._dynamo.source import AttrSource
-
-                        assert symbolic_context is None or isinstance(
-                            symbolic_context, SubclassSymbolicContext
-                        )
-                        r = transform_subclass(
-                            t,
-                            lambda attr, inner_t: callback(
-                                lambda: empty_create(
-                                    inner_t,
-                                    AttrSource(source, attr),
-                                    symbolic_context=(
-                                        None
-                                        if symbolic_context is None
-                                        else symbolic_context.inner_contexts[attr]
-                                    ),
-                                ),
-                                orig_t=inner_t,
-                            ),
-                            outer_size=sizes,
-                            outer_stride=strides,
-=======
                         r = empty_create_subclass(
                             t, outer_size=sizes, outer_stride=strides
->>>>>>> d9cbf5af
                         )
                     else:
                         r = callback(
