# mypy: ignore-errors

import functools
import itertools
import sys
import unittest
from copy import deepcopy
from enum import Enum
from typing import Any, Dict, List, Tuple, Union

import torch
from torch import Tensor
from torch.nn import Parameter
from torch.optim import (
    Adadelta,
    Adagrad,
    Adam,
    Adamax,
    AdamW,
    ASGD,
    LBFGS,
    NAdam,
    Optimizer,
    RAdam,
    RMSprop,
    Rprop,
    SGD,
    SparseAdam,
)
from torch.optim.lr_scheduler import (
    ConstantLR,
    ExponentialLR,
    LinearLR,
    PolynomialLR,
    ReduceLROnPlateau,
    StepLR,
)
from torch.testing._internal.common_device_type import tol, toleranceOverride
from torch.testing._internal.common_methods_invocations import DecorateInfo
from torch.testing._internal.common_utils import (
    _TestParametrizer,
    set_single_threaded_if_parallel_tbb,
    skipIfMps,
    skipIfTorchDynamo,
    TEST_WITH_TORCHDYNAMO,
)
from torch.utils._foreach_utils import (
    _get_foreach_kernels_supported_devices,
    _get_fused_kernels_supported_devices,
)


class OptimizerInput:
    """Contains args / kwargs to be passed to an optimizer constructor."""

    __slots__ = ["params", "kwargs", "desc"]

    def __init__(
        self,
        params: Union[List[Parameter], List[Tensor], Dict[Any, Any]],
        kwargs: Dict[str, Any],
        desc: str = "",
    ):
        # params can be a list of Tensors OR param_groups OR None
        self.params = params
        self.kwargs = kwargs
        self.desc = desc

    def __repr__(self):
        return f"params={self.params}, kwargs={self.kwargs}, desc={self.desc}"


class OptimizerErrorEnum(Enum):
    """Enumerates when an error is raised when testing optimizers."""

    CONSTRUCTION_ERROR = 0
    STEP_ERROR = 1


class ErrorOptimizerInput:
    """
    An OptimizerInput that will cause the optimizer to throw an error when constructed.
    Includes the type and string of the resulting error.
    """

    __slots__ = ["optimizer_error_input", "error_on", "error_type", "error_regex"]

    def __init__(
        self,
        optimizer_error_input,
        *,
        error_on=OptimizerErrorEnum.CONSTRUCTION_ERROR,
        error_type=RuntimeError,
        error_regex="",
    ):
        self.optimizer_error_input = optimizer_error_input
        self.error_on = error_on
        self.error_type = error_type
        self.error_regex = error_regex


class OptimizerInfo:
    """Optimizer information to be used in testing."""

    def __init__(
        self,
        optim_cls: Optimizer,  # Class object for the Optimizer under test
        *,
        # Function to generate optimizer inputs EXCLUDING params. We delegate params responsibility
        # to the test using the OptimizerInfo. OptimizerInput.params is likely None.
        # Can optionally take in device to filter out certain unsupported configs
        optim_inputs_func,
        # Tuple of lambdas to generate LRScheduler instances to run with the optimizer for the
        # LRScheduler tests like test_forloop_goes_right_direction with_lrsched.
        # We DO NOT expect to thoroughly test LRSchedulers through the optimizers, so not every
        # LRScheduler configuration will be included. See test_lrscheduler.py for that instead.
        # A few optimizers like SGD and Adam will test more LRSchedulers.
        scheduler_inputs=(
            [
                lambda opt: StepLR(opt, gamma=0.9, step_size=10),
                lambda opt: ReduceLROnPlateau(opt),
            ],
        ),
        # A subset of the global-cliquey flags (fused, foreach, differentiable) the optimizer
        # supports. See NOTE: [optimizer kwarg categories] for what global-cliquey means.
        supported_impls: Tuple[str] = ("foreach", "differentiable"),
        # the optim supports passing in sparse gradients as well as dense grads
        supports_sparse: bool = False,
        # the optim only supports one config: sparse grads w/ dense params, see SparseAdam
        only_supports_sparse_grads: bool = False,
        # Tuple of (optimizer kwargs, schedulers_constructors) specifically for sparse tests,
        # with especially tuned hyperparameters. These only apply if the optimizer supports
        # sparse parameters or grads.
        metadata_for_sparse=({}, []),
        # the optim supports complex parameters
        supports_complex: bool = True,
        # whether the optimizer.step() function requires a closure to be passed
        step_requires_closure: bool = False,
        # whether the optimizer supports per-param options with parameter groups
        supports_param_groups: bool = True,
        # whether the optimizer supports parameters on multiple devices
        supports_multiple_devices: bool = True,
        skips=(),  # Indicates which tests to skip
        decorators=None,  # Additional decorators to apply to generated tests
        optim_error_inputs_func=None,  # Function to generate optim inputs that error
    ):
        self.optim_cls = optim_cls
        self.optim_inputs_func = optim_inputs_func
        self.scheduler_inputs = scheduler_inputs
        self.supported_impls = supported_impls
        self.supports_sparse = supports_sparse
        self.metadata_for_sparse = metadata_for_sparse
        self.only_supports_sparse_grads = only_supports_sparse_grads
        self.supports_complex = supports_complex
        self.step_requires_closure = step_requires_closure
        self.supports_param_groups = supports_param_groups
        self.supports_multiple_devices = supports_multiple_devices
        self.decorators = (
            *(decorators if decorators else []),
            *(skips if skips else []),
        )
        self.optim_error_inputs_func = optim_error_inputs_func

    def get_decorators(self, test_class, test_name, device, dtype, param_kwargs):
        result = [set_single_threaded_if_parallel_tbb]
        for decorator in self.decorators:
            if isinstance(decorator, DecorateInfo):
                if decorator.is_active(
                    test_class, test_name, device, dtype, param_kwargs
                ):
                    result.extend(decorator.decorators)
            else:
                result.append(decorator)
        return result

    @property
    def name(self):
        return self.optim_cls.__name__


class optims(_TestParametrizer):
    """Decorator for specifying a list of optimizers over which to run a test."""

    def __init__(self, optim_info_iterable, dtypes=None):
        self.optim_info_list = list(optim_info_iterable)

        # optimizers aren't limited to be one dtype as parameters can have different dtypes
        # We default to torch.float32, but dtypes should be specified through passed in
        # parameters.
        self.dtypes = dtypes if dtypes is not None else [torch.float32]

    def _parametrize_test(self, test, generic_cls, device_cls):
        if device_cls is None:
            raise RuntimeError(
                "The @optims decorator is only intended to be used in a device-specific "
                "context; use it with instantiate_device_type_tests() instead of "
                "instantiate_parametrized_tests()"
            )

        for optim_info, dtype in itertools.product(self.optim_info_list, self.dtypes):
            # Construct the test name; device / dtype parts are handled outside.
            # See [Note: device and dtype suffix placement]
            test_name = optim_info.name

            # Construct parameter kwargs to pass to the test.
            param_kwargs = {"optim_info": optim_info, "dtype": dtype}

            try:

                @functools.wraps(test)
                def test_wrapper(*args, **kwargs):
                    return test(*args, **kwargs)

                decorator_fn = functools.partial(
                    optim_info.get_decorators,
                    generic_cls.__name__,
                    test.__name__,
                    device_cls.device_type,
                    dtype,
                )

                yield (test_wrapper, test_name, param_kwargs, decorator_fn)
            except Exception as ex:
                # Provides an error message for debugging before rethrowing the exception
                print(
                    f"Failed to instantiate {test_name} for module {optim_info.name}!"
                )
                raise ex


# Helper function for generating error inputs for all optimizers, used below.
def get_error_inputs_for_all_optims(device, dtype):
    if str(device) == "cpu":
        sample_param = Parameter(torch.randn(1, device=device, dtype=dtype))
        return [
            ErrorOptimizerInput(
                OptimizerInput(
                    params=sample_param,
                    kwargs={},
                    desc="invalid param type",
                ),
                error_type=TypeError,
                error_regex="params argument given to the optimizer should be an iterable of Tensors or dicts",
            ),
            ErrorOptimizerInput(
                OptimizerInput(
                    params=[sample_param, sample_param],
                    kwargs={},
                    desc="a param group cannot have duplicate parameters",
                ),
                error_type=UserWarning,
                error_regex=".*a parameter group with duplicate parameters.*",
            ),
            ErrorOptimizerInput(
                OptimizerInput(
                    params=[{"params": sample_param}, {"params": sample_param}],
                    kwargs={},
                    desc="duplicate parameters should not occur across param groups either",
                ),
                error_type=ValueError,
                error_regex="some parameters appear in more than one parameter group",
            ),
        ]
    else:
        return []


# ------------------------------------------------------------------------------------------
# NOTE: [optimizer kwarg categories]
# We categorize optimizer kwargs as 3 types:
#  1. optimizer-specific flags are like amsgrad or rho or beta, flags that are specific to
#     algorithms and thus only show up for certain optimizers. There are many of these, so I
#     do not bother gathering them all and listing them here. The converse to these would be
#     global flags that every optimizer ideally _should_ support. We break global flags into
#     2 further categories and list them all below.
#  2. global-friendly = ["lr", "weight_decay", "maximize", "capturable"]
#     global-friendly flags are global flags who play nicely with all other global flags,
#     i.e., are mutually exclusive in function. This means that any pair of the following
#     flags can be toggled at once (e.g., maximize and weight_decay). Furthermore, any of the
#     following flags theoretically can be enabled with ANY other global flag, including the
#     cliquey ones (e.g, capturable and foreach).
#  3. global-cliquey = ["foreach", "fused", "differentiable"]
#     global-cliquey flags are global flags that do NOT coexist with other cliquey flags,
#     usually because they contradict each other in function. For example, one should not flip
#     both foreach AND fused to True, because they are two differing performance optimizations
#     in which you can only opt into one.
#
# The following optim_inputs_func_* sampling functions only return constructor combinations of
# optimizer-specific and global-friendly flags. This is because we are confident they would mesh
# well with additional kwargs. On the flip side of the same coin, we reserve setting the
# global-cliquey flags to individual tests and fully expect tests to edit OptimizerInput.kwargs.


def optim_inputs_func_adadelta(device):
    cuda_supported_configs = [
        OptimizerInput(params=None, kwargs={"capturable": True}, desc="capturable"),
        OptimizerInput(
            params=None,
            kwargs={"weight_decay": 0.1, "capturable": True},
            desc="capturable with weight decay",
        ),
        OptimizerInput(
            params=None,
            kwargs={"lr": torch.tensor(0.001), "capturable": True},
            desc="Tensor lr with capturable",
        ),
    ]

    return [
        OptimizerInput(params=None, kwargs={}, desc="default"),
        OptimizerInput(params=None, kwargs={"lr": 0.01}, desc="non-default lr"),
        OptimizerInput(
            params=None, kwargs={"weight_decay": 0.1}, desc="nonzero weight_decay"
        ),
        OptimizerInput(
            params=None,
            kwargs={"weight_decay": 0.1, "maximize": True},
            desc="maximize",
        ),
        OptimizerInput(
            params=None, kwargs={"rho": 0.95, "weight_decay": 0.9}, desc="rho"
        ),
    ] + (cuda_supported_configs if "cuda" in str(device) else [])


def optim_error_inputs_func_adadelta(device, dtype):
    error_inputs = get_error_inputs_for_all_optims(device, dtype)
    if str(device) == "cpu":
        error_inputs += [
            ErrorOptimizerInput(
                OptimizerInput(
                    params=None,
                    kwargs=dict(lr=1e-2, rho=1.1),
                    desc="rho should be between 0 and 1",
                ),
                error_type=ValueError,
                error_regex="Invalid rho value: 1.1",
            ),
        ]
    return error_inputs


def optim_inputs_func_adagrad(device):
    return [
        OptimizerInput(params=None, kwargs={}, desc="default"),
        OptimizerInput(
            params=None, kwargs={"weight_decay": 0.1}, desc="nonzero weight_decay"
        ),
        OptimizerInput(
            params=None,
            kwargs={"weight_decay": 0.1, "maximize": True},
            desc="maximize",
        ),
        OptimizerInput(params=None, kwargs={"lr": 0.1}, desc="non-default lr"),
        OptimizerInput(
            params=None,
            kwargs={"initial_accumulator_value": 0.1, "weight_decay": 0.1},
            desc="initial_accumulator_value",
        ),
        OptimizerInput(
            params=None,
            kwargs={"lr": 0.1, "lr_decay": 0.5, "weight_decay": 0.1},
            desc="lr_decay",
        ),  # TODO: Move out to testing in param_group?
    ]


def optim_error_inputs_func_adagrad(device, dtype):
    error_inputs = get_error_inputs_for_all_optims(device, dtype)
    if str(device) == "cpu":
        error_inputs += [
            ErrorOptimizerInput(
                OptimizerInput(
                    params=None,
                    kwargs=dict(lr=1e-2, lr_decay=-0.5),
                    desc="lr_decay must be bigger than 0",
                ),
                error_type=ValueError,
                error_regex="Invalid lr_decay value: -0.5",
            ),
        ]
    return error_inputs


# TODO: consider tensor LR! See multi_tensor_optimizer_configs in test_optim.py --> tensor LR should work
# with all implementation code paths...
def optim_inputs_func_adam(device):
    cuda_supported_configs = [
        OptimizerInput(params=None, kwargs={"capturable": True}, desc="capturable"),
        OptimizerInput(
            params=None,
            kwargs={"weight_decay": 0.1, "amsgrad": True, "capturable": True},
            desc="capturable, amsgrad",
        ),
        OptimizerInput(
            params=None,
            kwargs={"lr": torch.tensor(0.001), "amsgrad": True, "capturable": True},
            desc="Tensor lr with capturable and amsgrad",
        ),
    ]

    return [
        OptimizerInput(params=None, kwargs={}, desc="default"),
        OptimizerInput(params=None, kwargs={"lr": 0.01}, desc="non-default lr"),
        OptimizerInput(
            params=None, kwargs={"weight_decay": 0.1}, desc="nonzero weight_decay"
        ),
        OptimizerInput(
            params=None,
            kwargs={"weight_decay": 0.1, "maximize": True},
            desc="maximize",
        ),
        OptimizerInput(
            params=None, kwargs={"weight_decay": 0.1, "amsgrad": True}, desc="amsgrad"
        ),
    ] + (cuda_supported_configs if "cuda" in str(device) else [])


def optim_error_inputs_func_adam(device, dtype):
    error_inputs = get_error_inputs_for_all_optims(device, dtype)
    if str(device) == "cpu":
        error_inputs += [
            ErrorOptimizerInput(
                OptimizerInput(
                    params=None,
                    kwargs=dict(lr=1e-2, betas=(1.0, 0.0)),
                    desc="beta1 should be between 0 and 1",
                ),
                error_type=ValueError,
                error_regex="Invalid beta parameter at index 0: 1.0",
            ),
            ErrorOptimizerInput(
                OptimizerInput(
                    params=None,
                    kwargs=dict(lr=1e-2, weight_decay=-1),
                    desc="weight_decay should > 0",
                ),
                error_type=ValueError,
                error_regex="Invalid weight_decay value: -1",
            ),
            ErrorOptimizerInput(
                OptimizerInput(
                    params=None,
                    kwargs=dict(lr=torch.tensor(0.001), foreach=True),
                    desc="lr as Tensor doesn't work with foreach & not capturable",
                ),
                error_type=ValueError,
                error_regex="lr as a Tensor is not supported for capturable=False and foreach=True",
            ),
        ]
    if "cuda" in str(device):
        sample_tensor = torch.empty((), device=device, dtype=dtype)
        error_inputs += [
            ErrorOptimizerInput(
                OptimizerInput(
                    params=[sample_tensor],
                    kwargs={"foreach": True, "fused": True},
                    desc="`fused` and `foreach` cannot be `True` together",
                ),
                error_type=RuntimeError,
                error_regex="`fused` and `foreach` cannot be `True` together",
            ),
            ErrorOptimizerInput(
                OptimizerInput(
                    params=[sample_tensor],
                    kwargs={"fused": True, "differentiable": True},
                    desc="`fused` does not support `differentiable`",
                ),
                error_type=RuntimeError,
                error_regex="`fused` does not support `differentiable`",
            ),
        ]
    return error_inputs


def optim_inputs_func_adamax(device):
    cuda_supported_configs = [
        OptimizerInput(params=None, kwargs={"capturable": True}, desc="capturable"),
        OptimizerInput(
            params=None,
            kwargs={"weight_decay": 0.9, "maximize": True, "capturable": True},
            desc="capturable, maximize, weight_decay",
        ),
        OptimizerInput(
            params=None,
            kwargs={"weight_decay": 0, "maximize": True, "capturable": True},
            desc="capturable, maximize",
        ),
        OptimizerInput(
            params=None,
            kwargs={"weight_decay": 0.9, "maximize": False, "capturable": True},
            desc="capturable, weight_decay",
        ),
    ]

    return [
        OptimizerInput(params=None, kwargs={}, desc="default"),
        OptimizerInput(params=None, kwargs={"lr": 0.1}, desc="non-default lr"),
        OptimizerInput(
            params=None, kwargs={"weight_decay": 0.1}, desc="nonzero weight_decay"
        ),
        OptimizerInput(
            params=None,
            kwargs={"weight_decay": 0.1, "maximize": True},
            desc="maximize",
        ),
    ] + (cuda_supported_configs if "cuda" in str(device) else [])


def optim_error_inputs_func_adamax(device, dtype):
    error_inputs = get_error_inputs_for_all_optims(device, dtype)
    if str(device) == "cpu":
        error_inputs += [
            ErrorOptimizerInput(
                OptimizerInput(
                    params=None,
                    kwargs=dict(lr=1e-2, betas=(0.0, 1.0)),
                    desc="beta2 should be between 0 and 1",
                ),
                error_type=ValueError,
                error_regex="Invalid beta parameter at index 1: 1.0",
            ),
        ]
    return error_inputs


def optim_inputs_func_adamw(device):
    return optim_inputs_func_adam(device)


def optim_error_inputs_func_adamw(device, dtype):
    return optim_error_inputs_func_adam(device, dtype)


def optim_inputs_func_asgd(device):
    cuda_supported_configs = [
        OptimizerInput(params=None, kwargs={"capturable": True}, desc="capturable"),
        OptimizerInput(
            params=None,
            kwargs={"maximize": True, "capturable": True},
            desc="maximize, capturable",
        ),
        OptimizerInput(
            params=None,
            kwargs={"weight_decay": 0.1, "capturable": True},
            desc="weight_decay, capturable",
        ),
        OptimizerInput(
            params=None,
            kwargs={"weight_decay": 0.1, "maximize": True, "capturable": True},
            desc="maximize, weight_decay, capturable",
        ),
    ]
    return [
        OptimizerInput(params=None, kwargs={}, desc="default"),
        OptimizerInput(params=None, kwargs={"lr": 0.02}, desc="non-default lr"),
        OptimizerInput(params=None, kwargs={"t0": 100}, desc="t0"),
        OptimizerInput(params=None, kwargs={"maximize": True}, desc="maximize"),
        OptimizerInput(
            params=None, kwargs={"weight_decay": 0.1}, desc="nonzero weight_decay"
        ),
        OptimizerInput(
            params=None,
            kwargs={"weight_decay": 0.1, "maximize": True},
            desc="maximize, nonzero weight_decay",
        ),
    ] + (cuda_supported_configs if "cuda" in str(device) else [])


def optim_error_inputs_func_asgd(device, dtype):
    error_inputs = get_error_inputs_for_all_optims(device, dtype)
    if str(device) == "cpu":
        error_inputs += [
            ErrorOptimizerInput(
                OptimizerInput(
                    params=None,
                    kwargs=dict(lr=1e-2, weight_decay=-0.5),
                    desc="weight_decay should > 0",
                ),
                error_type=ValueError,
                error_regex="Invalid weight_decay value: -0.5",
            ),
        ]
    return error_inputs


def optim_inputs_func_lbfgs(device):
    return [
        OptimizerInput(params=None, kwargs={}, desc="default"),
        OptimizerInput(params=None, kwargs={"lr": 0.01}, desc="non-default lr"),
        OptimizerInput(
            params=None, kwargs={"tolerance_grad": 1e-6}, desc="tolerance_grad"
        ),
        OptimizerInput(
            params=None,
            kwargs={"line_search_fn": "strong_wolfe"},
            desc="strong_wolfe",
        ),
    ]


def optim_error_inputs_func_lbfgs(device, dtype):
    error_inputs = get_error_inputs_for_all_optims(device, dtype)
    return error_inputs


# Weird story bro, NAdam and RAdam do not have maximize.
def optim_inputs_func_nadam(device):
    cuda_supported_configs = [
        OptimizerInput(params=None, kwargs={"capturable": True}, desc="capturable"),
        OptimizerInput(
            params=None,
            kwargs={"weight_decay": 0.9, "momentum_decay": 6e-3, "capturable": True},
            desc="weight_decay, capturable",
        ),
        OptimizerInput(
            params=None,
            kwargs={
                "weight_decay": 0.9,
                "momentum_decay": 6e-3,
                "decoupled_weight_decay": True,
                "capturable": True,
            },
            desc="decoupled_weight_decay, capturable",
        ),
    ]
    return [
        OptimizerInput(params=None, kwargs={}, desc="default"),
        OptimizerInput(params=None, kwargs={"lr": 1e-3}, desc="non-default lr"),
        OptimizerInput(
            params=None,
            kwargs={"momentum_decay": 6e-3},
            desc="non-zero momentum_decay",
        ),
        OptimizerInput(
            params=None,
            kwargs={"weight_decay": 0.1, "momentum_decay": 6e-3},
            desc="weight_decay",
        ),
        OptimizerInput(
            params=None,
            kwargs={
                "weight_decay": 0.1,
                "momentum_decay": 6e-3,
                "decoupled_weight_decay": True,
            },
            desc="decoupled_weight_decay",
        ),
    ] + (cuda_supported_configs if "cuda" in str(device) else [])


def optim_error_inputs_func_nadam(device, dtype):
    error_inputs = get_error_inputs_for_all_optims(device, dtype)
    if str(device) == "cpu":
        error_inputs += [
            ErrorOptimizerInput(
                OptimizerInput(
                    params=None,
                    kwargs=dict(lr=1e-2, betas=(1.0, 0.0)),
                    desc="beta1 should be between 0 and 1",
                ),
                error_type=ValueError,
                error_regex="Invalid beta parameter at index 0: 1.0",
            ),
            ErrorOptimizerInput(
                OptimizerInput(
                    params=None,
                    kwargs=dict(lr=1e-2, momentum_decay=-0.2),
                    desc="momentum_decay should > 0",
                ),
                error_type=ValueError,
                error_regex="Invalid momentum_decay value: -0.2",
            ),
        ]
    return error_inputs


# Weird story bro, NAdam and RAdam do not have maximize.
def optim_inputs_func_radam(device=None):
    cuda_supported_configs = [
        OptimizerInput(params=None, kwargs={"capturable": True}, desc="capturable"),
        OptimizerInput(
            params=None,
            kwargs={
                "capturable": True,
                "weight_decay": 0.1,
            },
            desc="capturable, weight_decay",
        ),
        OptimizerInput(
            params=None,
            kwargs={
                "capturable": True,
                "weight_decay": 0.1,
                "decoupled_weight_decay": True,
            },
            desc="capturable, weight_decay, decoupled_weight_decay",
        ),
    ]
    return [
        OptimizerInput(params=None, kwargs={}, desc="default"),
        OptimizerInput(params=None, kwargs={"lr": 2e-3}, desc="non-default lr"),
        OptimizerInput(params=None, kwargs={"eps": 1e-6}, desc="non-default eps"),
        OptimizerInput(
            params=None, kwargs={"weight_decay": 0.1}, desc="nonzero weight_decay"
        ),
        OptimizerInput(
            params=None,
            kwargs={"weight_decay": 0.1, "decoupled_weight_decay": True},
            desc="decoupled_weight_decay",
        ),
    ] + (cuda_supported_configs if "cuda" in str(device) else [])


def optim_error_inputs_func_radam(device, dtype):
    error_inputs = get_error_inputs_for_all_optims(device, dtype)
    if str(device) == "cpu":
        error_inputs += [
            ErrorOptimizerInput(
                OptimizerInput(
                    params=None,
                    kwargs=dict(lr=1e-2, betas=(1.0, 0.0)),
                    desc="beta1 should be between 0 and 1",
                ),
                error_type=ValueError,
                error_regex="Invalid beta parameter at index 0: 1.0",
            ),
            ErrorOptimizerInput(
                OptimizerInput(
                    params=None,
                    kwargs=dict(lr=1e-2, weight_decay=-1),
                    desc="weight_decay should > 0",
                ),
                error_type=ValueError,
                error_regex="Invalid weight_decay value: -1",
            ),
        ]
    return error_inputs


def optim_inputs_func_rmsprop(device):
    cuda_supported_configs = [
        OptimizerInput(params=None, kwargs={"capturable": True}, desc="capturable"),
        OptimizerInput(
            params=None,
            kwargs={"weight_decay": 0.1, "maximize": True, "capturable": True},
            desc="capturable, maximize",
        ),
        OptimizerInput(
            params=None,
            kwargs={"lr": torch.tensor(0.001), "capturable": True},
            desc="Tensor lr with capturable",
        ),
    ]

    return [
        OptimizerInput(params=None, kwargs={}, desc="default"),
        OptimizerInput(params=None, kwargs={"lr": 1e-3}, desc="non-default lr"),
        OptimizerInput(
            params=None, kwargs={"weight_decay": 0.1}, desc="nonzero weight_decay"
        ),
        OptimizerInput(
            params=None,
            kwargs={"weight_decay": 0.1, "centered": True},
            desc="centered",
        ),
        OptimizerInput(
            params=None,
            kwargs={"weight_decay": 0.1, "centered": True, "momentum": 0.1},
            desc="momentum",
        ),
        OptimizerInput(
            params=None,
            kwargs={
                "weight_decay": 0.1,
                "centered": True,
                "momentum": 0.1,
                "maximize": True,
            },
            desc="maximize",
        ),
    ] + (cuda_supported_configs if "cuda" in str(device) else [])


def optim_error_inputs_func_rmsprop(device, dtype):
    error_inputs = get_error_inputs_for_all_optims(device, dtype)
    if str(device) == "cpu":
        error_inputs += [
            ErrorOptimizerInput(
                OptimizerInput(
                    params=None,
                    kwargs=dict(lr=1e-2, momentum=-1.0),
                    desc="momentum should be between 0 and 1",
                ),
                error_type=ValueError,
                error_regex="Invalid momentum value: -1.0",
            ),
        ]
    return error_inputs


def optim_inputs_func_rprop(device):
    cuda_supported_configs = [
        OptimizerInput(params=None, kwargs={"capturable": True}, desc="capturable"),
        OptimizerInput(
            params=None,
            kwargs={"lr": torch.tensor(0.001), "capturable": True},
            desc="Tensor lr with capturable",
        ),
    ]

    return [
        OptimizerInput(params=None, kwargs={}, desc="default"),
        OptimizerInput(params=None, kwargs={"lr": 2e-4}, desc="non-default lr"),
        OptimizerInput(
            params=None, kwargs={"etas": (0.5, 1.5)}, desc="non-default etas"
        ),
        OptimizerInput(
            params=None,
            kwargs={"step_sizes": (2e-6, 100)},
            desc="non-default step_sizes",
        ),
        OptimizerInput(params=None, kwargs={"maximize": True}, desc="maximize"),
    ] + (cuda_supported_configs if "cuda" in str(device) else [])


def optim_error_inputs_func_rprop(device, dtype):
    error_inputs = get_error_inputs_for_all_optims(device, dtype)
    if str(device) == "cpu":
        error_inputs += [
            ErrorOptimizerInput(
                OptimizerInput(
                    params=None,
                    kwargs=dict(lr=1e-2, etas=(1.0, 0.5)),
                    desc="0 < eta1 < 1 < eta2",
                ),
                error_type=ValueError,
                error_regex="Invalid eta values: 1.0, 0.5",
            ),
        ]
    return error_inputs


def optim_inputs_func_sgd(device):
    return [
        OptimizerInput(params=None, kwargs={}, desc="default"),
        OptimizerInput(params=None, kwargs={"lr": 1e-2}, desc="non-default lr"),
        OptimizerInput(params=None, kwargs={"momentum": 0.9}, desc="momentum"),
        OptimizerInput(
            params=None,
            kwargs={"momentum": 0.9, "dampening": 0.5},
            desc="dampening",
        ),
        OptimizerInput(
            params=None,
            kwargs={"momentum": 0.9, "weight_decay": 0.1},
            desc="non-zero weight_decay",
        ),
        OptimizerInput(
            params=None,
            kwargs={"momentum": 0.9, "nesterov": True, "weight_decay": 0.1},
            desc="nesterov",
        ),
        OptimizerInput(
            params=None,
            kwargs={"weight_decay": 0.1, "maximize": True},
            desc="maximize",
        ),
    ]


def optim_error_inputs_func_sgd(device, dtype):
    error_inputs = get_error_inputs_for_all_optims(device, dtype)
    if str(device) == "cpu":
        error_inputs += [
            ErrorOptimizerInput(
                OptimizerInput(
                    params=None,
                    kwargs=dict(lr=1e-2, momentum=-0.5),
                    desc="momentum should be between 0 and 1",
                ),
                error_type=ValueError,
                error_regex="Invalid momentum value: -0.5",
            ),
        ]
    return error_inputs


def optim_inputs_func_sparseadam(device):
    return [
        OptimizerInput(params=None, kwargs={}, desc="default"),
        OptimizerInput(
            params=None, kwargs={"lr": 0.01}, desc="non-default lr"
        ),  # TODO: Move out to testing in param_group?
        OptimizerInput(params=None, kwargs={"maximize": True}, desc="maximize"),
    ]


def optim_error_inputs_func_sparseadam(device, dtype):
    error_inputs = get_error_inputs_for_all_optims(device, dtype)

    if str(device) == "cpu":
        # SparseAdam raises a warning and not an error for the first entry. We
        # update it here:
        error_inputs[0].error_type = FutureWarning
        error_inputs[
            0
        ].error_regex = "Passing in a raw Tensor as ``params`` to SparseAdam"

        error_inputs += [
            ErrorOptimizerInput(
                OptimizerInput(
                    params=None,
                    kwargs=dict(lr=1e-2, betas=(1.0, 0.0)),
                    desc="beta1 should be between 0 and 1",
                ),
                error_type=ValueError,
                error_regex="Invalid beta parameter at index 0: 1.0",
            ),
            ErrorOptimizerInput(
                OptimizerInput(
                    params=[
                        torch.zeros(
                            3, layout=torch.sparse_coo, device=device, dtype=dtype
                        )
                    ],
                    kwargs={},
                    desc="dense params required",
                ),
                error_type=ValueError,
                error_regex="SparseAdam requires dense parameter tensors",
            ),
            ErrorOptimizerInput(
                OptimizerInput(
                    params=[
                        {
                            "params": [
                                torch.zeros(
                                    3,
                                    layout=torch.sparse_coo,
                                    device=device,
                                    dtype=dtype,
                                )
                            ]
                        }
                    ],
                    kwargs={},
                    desc="dense params required in param_groups",
                ),
                error_type=ValueError,
                error_regex="SparseAdam requires dense parameter tensors",
            ),
            ErrorOptimizerInput(
                OptimizerInput(
                    params=[torch.rand(2, 3, device=device, dtype=torch.complex64)],
                    kwargs=dict(),
                    desc="complex not supported",
                ),
                error_type=ValueError,
                error_regex="SparseAdam does not support complex parameters",
            ),
        ]
    return error_inputs


def _get_device_type(device: Union[str, torch.device]) -> str:
    # Returns the device type as a string, e.g., "cpu" or "cuda"
    if isinstance(device, torch.device):
        device = str(device.type)
    assert isinstance(device, str)
    return device.split(":")[0]


def _get_optim_inputs_including_global_cliquey_kwargs(
    device, dtype, optim_info, skip=()
) -> List[OptimizerInput]:
    """
    Return a list of all configs for a given optimizer as a list of OptimizerInputs,
    including configs that have supported global cliquey kwargs (foreach, fused,
    differentiable) based on optim_info.supported_impls.

    The configs (optim_inputs) returned by optim_info.optim_inputs_func(...)
    intentionally do NOT include global cliquey kwargs to give flexibility to tests.
    For example, testing correctness between toggling foreach on and off is now
    trivial. That said, we sometimes want to test for all possible configs on an
    optimizer including all supported flags, so this helper returns all optim inputs.
    """
    assert all(
        x in ["foreach", "fused", "differentiable"] for x in skip
    ), "skip must be a subset of ['foreach', 'fused', 'differentiable']"

    optim_inputs = optim_info.optim_inputs_func(device)

    supported_impls = tuple(
        x
        for x in optim_info.supported_impls
        if x not in skip
        and (
            _get_device_type(device) in _get_fused_kernels_supported_devices()
            or x != "fused"
        )
        and (
            _get_device_type(device) in _get_foreach_kernels_supported_devices()
            or x != "foreach"
        )
    )

    all_optim_inputs = []
    for optim_input in optim_inputs:
        # Add the base config where all the flags are False
        base_kwargs = deepcopy(optim_input.kwargs)
        if len(supported_impls) != 0:
            for flag in supported_impls:
                base_kwargs[flag] = False
            all_optim_inputs.append(
                OptimizerInput(params=None, kwargs=base_kwargs, desc=optim_input.desc)
            )
        else:
            all_optim_inputs.append(optim_input)
        # Add a config for when each of the global cliquey kwargs is True
        # Note that in [optimizer kwarg categories], these kwargs are mutually
        # exclusive, so we do not need to product them together.
        for flag in supported_impls:
            new_kwargs = deepcopy(base_kwargs)
            new_kwargs[flag] = True
            all_optim_inputs.append(
                OptimizerInput(
                    params=None, kwargs=new_kwargs, desc=f"{optim_input.desc} & {flag}"
                )
            )
    return all_optim_inputs


# Database of OptimizerInfo entries in alphabetical order.
optim_db: List[OptimizerInfo] = [
    OptimizerInfo(
        Adadelta,
        optim_inputs_func=optim_inputs_func_adadelta,
        optim_error_inputs_func=optim_error_inputs_func_adadelta,
        supported_impls=("foreach", "differentiable"),
        skips=(
            DecorateInfo(
                skipIfTorchDynamo("Fails fix point assertion on 3.8, see #97811"),
                "TestOptimRenewed",
                "test_tensor_lr",
                active_if=sys.version_info < (3, 9) and sys.version_info > (3, 7),
            ),
            DecorateInfo(
                skipIfTorchDynamo(
                    "Dynamo memory usage is flaky, see https://github.com/pytorch/pytorch/issues/116046"
                ),
                "TestOptimRenewed",
                "test_peak_memory_foreach",
            ),
            DecorateInfo(
                skipIfTorchDynamo("See #116028"),
                "TestOptimRenewed",
                "test_set_default_dtype_works_with_foreach",
            ),
            DecorateInfo(
                skipIfTorchDynamo(
                    "Accessing grad.real errors, see https://github.com/pytorch/pytorch/issues/117184"
                ),
                "TestOptimRenewed",
                "test_complex_2d",
            ),
            DecorateInfo(
                skipIfTorchDynamo(
<<<<<<< HEAD
=======
                    "No closure handling, https://github.com/pytorch/pytorch/issues/116494"
                ),
                "TestOptimRenewed",
                "test_state_dict_deterministic",
            ),
            DecorateInfo(
                skipIfTorchDynamo(
>>>>>>> 24f4dcd1
                    "fails, https://github.com/pytorch/pytorch/issues/117165"
                ),
                "TestOptimRenewed",
                "test_deepcopy_copies_all_public_attrs",
            ),
            # Note on tolerances:
            # test_correctness_Adadelta_cuda_float32
            # Mismatched elements: 10 / 100 (10.0%)
            # Greatest absolute difference: 4.838220775127411e-05 at index (7, 4) (up to 1e-05 allowed)
            # Greatest relative difference: 0.007270356640219688 at index (7, 2) (up to 1e-05 allowed)
            # This is due to floating point ordering error + usage of sqrt
            DecorateInfo(
                toleranceOverride(
                    {
                        torch.float32: tol(
                            rtol=5.5e-4,
                            atol=5e-5,
                        )
                    }
                ),
                "CompiledOptimizerParityTests",
                "test_correctness",
            ),
            DecorateInfo(
                skipIfTorchDynamo(
                    "This test uses mocks, which dynamo does not support"
                ),
                "TestOptimRenewed",
                "test_defaults_changed_to_foreach",
            ),
        ),
    ),
    OptimizerInfo(
        Adagrad,
        optim_inputs_func=optim_inputs_func_adagrad,
        optim_error_inputs_func=optim_error_inputs_func_adagrad,
        supported_impls=("foreach", "differentiable"),
        supports_sparse=True,
        metadata_for_sparse=(
            {"lr": 0.1, "weight_decay": 0, "lr_decay": 0},
            [
                lambda opt: StepLR(opt, gamma=1 - 1e-5, step_size=500),
                lambda opt: ReduceLROnPlateau(opt, threshold=1e-4),
            ],
        ),
        skips=(
            DecorateInfo(
                skipIfMps,  # addcdiv doesn't work for non-contiguous, see #118115
                "TestOptimRenewed",
                "test_forloop_goes_right_direction",
                active_if=lambda kwargs: not kwargs["contiguous"],
            ),
            DecorateInfo(
                skipIfTorchDynamo(
                    "No closure handling, https://github.com/pytorch/pytorch/issues/116494"
                ),
                "TestOptimRenewed",
                "test_forloop_goes_right_direction_multigpu",
            ),
            DecorateInfo(
                skipIfTorchDynamo("Fails fix point assertion on 3.8, see #97811"),
                "TestOptimRenewed",
                "test_tensor_lr",
                active_if=sys.version_info < (3, 9) and sys.version_info > (3, 7),
            ),
            DecorateInfo(
                skipIfTorchDynamo(
                    "Dynamo memory usage is flaky, see https://github.com/pytorch/pytorch/issues/116046"
                ),
                "TestOptimRenewed",
                "test_peak_memory_foreach",
            ),
            DecorateInfo(
                skipIfTorchDynamo("See #116028"),
                "TestOptimRenewed",
                "test_set_default_dtype_works_with_foreach",
            ),
            DecorateInfo(
                skipIfTorchDynamo(
                    "Fails assertion of params close to params_c at all, see #123147"
                ),
                "TestOptimRenewed",
                "test_rosenbrock_sparse",
            ),
            DecorateInfo(
                skipIfTorchDynamo(
                    "Accessing grad.real errors, see https://github.com/pytorch/pytorch/issues/117184"
                ),
                "TestOptimRenewed",
                "test_complex_2d",
            ),
            DecorateInfo(
                skipIfTorchDynamo(
                    "fails, https://github.com/pytorch/pytorch/issues/117165"
                ),
                "TestOptimRenewed",
                "test_deepcopy_copies_all_public_attrs",
            ),
            DecorateInfo(
                skipIfTorchDynamo(
                    "This test uses mocks, which dynamo does not support"
                ),
                "TestOptimRenewed",
                "test_defaults_changed_to_foreach",
            ),
        ),
    ),
    OptimizerInfo(
        Adam,
        optim_inputs_func=optim_inputs_func_adam,
        scheduler_inputs=(
            [lambda opt: ExponentialLR(opt, gamma=0.9)],
            [lambda opt: LinearLR(opt, start_factor=0.4, total_iters=4)],
            [
                lambda opt: ConstantLR(opt, factor=0.4, total_iters=4),
                lambda opt: ExponentialLR(opt, gamma=0.9),
            ],
            [
                lambda opt: ExponentialLR(opt, gamma=0.9),
                lambda opt: ReduceLROnPlateau(opt),
            ],
            [lambda opt: ConstantLR(opt, factor=0.4, total_iters=4)],
            [lambda opt: PolynomialLR(opt, power=0.9, total_iters=4)],
            [
                lambda opt: StepLR(opt, gamma=0.9, step_size=10),
                lambda opt: ReduceLROnPlateau(opt),
            ],
        ),
        optim_error_inputs_func=optim_error_inputs_func_adam,
        supported_impls=("foreach", "differentiable", "fused"),
        decorators=(
            # Expected floating point error between fused and compiled forloop
            DecorateInfo(
                toleranceOverride({torch.float64: tol(atol=4.5e-7, rtol=2.2e-6)}),
                "TestOptimRenewed",
                "test_fused_matches_forloop",
                active_if=lambda kwargs: TEST_WITH_TORCHDYNAMO
                and kwargs["dtype"] == torch.float64,
            ),
        ),
        skips=(
            DecorateInfo(
                skipIfMps,  # addcdiv doesn't work for non-contiguous, see #118115
                "TestOptimRenewed",
                "test_forloop_goes_right_direction",
                active_if=lambda kwargs: not kwargs["contiguous"],
            ),
            DecorateInfo(
                skipIfTorchDynamo("initial_value is incorrect in dynamo, see #123202"),
                "TestOptimRenewed",
                "test_param_group_with_lrscheduler_goes_right_direction",
            ),
            DecorateInfo(
                skipIfTorchDynamo(
                    "No closure handling, https://github.com/pytorch/pytorch/issues/116494"
                ),
                "TestOptimRenewed",
                "test_forloop_goes_right_direction_multigpu",
            ),
            DecorateInfo(
                skipIfTorchDynamo("Fails fix point assertion on 3.8, see #97811"),
                "TestOptimRenewed",
                "test_tensor_lr",
                active_if=sys.version_info < (3, 9) and sys.version_info > (3, 7),
            ),
            DecorateInfo(
                skipIfTorchDynamo(
                    "Errors w/ Global state changed, see https://github.com/pytorch/pytorch/issues/116028"
                ),
                "TestOptimRenewed",
                "test_set_default_dtype_works_with_foreach",
            ),
            DecorateInfo(
                skipIfTorchDynamo(
                    "See https://github.com/pytorch/pytorch/issues/116046"
                ),
                "TestOptimRenewed",
                "test_peak_memory_foreach",
            ),
            DecorateInfo(
                skipIfTorchDynamo(
                    "Accessing grad.real errors, see https://github.com/pytorch/pytorch/issues/117184"
                ),
                "TestOptimRenewed",
                "test_complex_2d",
            ),
            DecorateInfo(
                skipIfTorchDynamo(
                    "fails, https://github.com/pytorch/pytorch/issues/117165"
                ),
                "TestOptimRenewed",
                "test_deepcopy_copies_all_public_attrs",
            ),
            DecorateInfo(
                skipIfTorchDynamo(
                    "This test uses mocks, which dynamo does not support"
                ),
                "TestOptimRenewed",
                "test_defaults_changed_to_foreach",
            ),
        ),
    ),
    OptimizerInfo(
        Adamax,
        optim_inputs_func=optim_inputs_func_adamax,
        optim_error_inputs_func=optim_error_inputs_func_adamax,
        supported_impls=("foreach", "differentiable"),
        skips=(
            DecorateInfo(
                skipIfMps,  # addcdiv doesn't work for non-contiguous, see #118115
                "TestOptimRenewed",
                "test_forloop_goes_right_direction",
                active_if=lambda kwargs: not kwargs["contiguous"],
            ),
            DecorateInfo(
                skipIfTorchDynamo(
                    "No closure handling, https://github.com/pytorch/pytorch/issues/116494"
                ),
                "TestOptimRenewed",
                "test_forloop_goes_right_direction_multigpu",
            ),
            DecorateInfo(
                skipIfTorchDynamo("Fails fix point assertion on 3.8, see #97811"),
                "TestOptimRenewed",
                "test_tensor_lr",
                active_if=sys.version_info < (3, 9) and sys.version_info > (3, 7),
            ),
            DecorateInfo(
                skipIfTorchDynamo("Mismatched _foreach_addcdiv_ types, see #118159"),
                "TestOptimRenewed",
                "test_complex",
            ),
            DecorateInfo(
                skipIfTorchDynamo("See #116028"),
                "TestOptimRenewed",
                "test_set_default_dtype_works_with_foreach",
            ),
            DecorateInfo(
                skipIfTorchDynamo(
                    "See https://github.com/pytorch/pytorch/issues/116046"
                ),
                "TestOptimRenewed",
                "test_peak_memory_foreach",
            ),
            DecorateInfo(
                skipIfTorchDynamo(
                    "Accessing grad.real errors, see https://github.com/pytorch/pytorch/issues/117184"
                ),
                "TestOptimRenewed",
                "test_complex_2d",
            ),
            DecorateInfo(
                unittest.skip("Uses too much memory, even for H100, surprisingly."),
                "TestOptimRenewed",
                "test_foreach_large_tensor",
            ),
            DecorateInfo(
                skipIfTorchDynamo(
                    "fails, https://github.com/pytorch/pytorch/issues/117165"
                ),
                "TestOptimRenewed",
                "test_deepcopy_copies_all_public_attrs",
            ),
            DecorateInfo(
                skipIfTorchDynamo(
                    "capturable path no longer called after hitting cache limit, see #121178"
                ),
                "TestOptimRenewed",
                "test_save_load_equality_with_weights_only",
            ),
            DecorateInfo(
                skipIfTorchDynamo(
                    "capturable path no longer called after hitting cache limit, see #121178"
                ),
                "TestOptimRenewed",
                "test_load_nontensor_step",
            ),
            DecorateInfo(
                skipIfTorchDynamo(
                    "capturable path no longer called after hitting cache limit, see #121178"
                ),
                "TestOptimRenewed",
                "test_param_groups_lr",
            ),
            DecorateInfo(
                skipIfTorchDynamo(
                    "This test uses mocks, which dynamo does not support"
                ),
                "TestOptimRenewed",
                "test_defaults_changed_to_foreach",
            ),
        ),
    ),
    OptimizerInfo(
        AdamW,
        optim_inputs_func=optim_inputs_func_adamw,
        optim_error_inputs_func=optim_error_inputs_func_adamw,
        supported_impls=("foreach", "differentiable", "fused"),
        decorators=(
            # Expected error between compiled forloop and fused optimizers
            DecorateInfo(
                toleranceOverride({torch.float64: tol(atol=4.5e-7, rtol=2.2e-6)}),
                "TestOptimRenewed",
                "test_fused_matches_forloop",
                active_if=lambda kwargs: TEST_WITH_TORCHDYNAMO
                and kwargs["dtype"] == torch.float64,
            ),
        ),
        skips=(
            DecorateInfo(
                skipIfMps,  # addcdiv doesn't work for non-contiguous, see #118115
                "TestOptimRenewed",
                "test_forloop_goes_right_direction",
                active_if=lambda kwargs: not kwargs["contiguous"],
            ),
            DecorateInfo(
                skipIfTorchDynamo(
                    "No closure handling, https://github.com/pytorch/pytorch/issues/116494"
                ),
                "TestOptimRenewed",
                "test_forloop_goes_right_direction_multigpu",
            ),
            DecorateInfo(
                skipIfTorchDynamo("Fails fix point assertion on 3.8, see #97811"),
                "TestOptimRenewed",
                "test_tensor_lr",
                active_if=sys.version_info < (3, 9) and sys.version_info > (3, 7),
            ),
            DecorateInfo(
                skipIfTorchDynamo(
                    "Errors w/ Global state changed, see https://github.com/pytorch/pytorch/issues/116028"
                ),
                "TestOptimRenewed",
                "test_set_default_dtype_works_with_foreach",
            ),
            DecorateInfo(
                skipIfTorchDynamo(
                    "See https://github.com/pytorch/pytorch/issues/116046"
                ),
                "TestOptimRenewed",
                "test_peak_memory_foreach",
            ),
            DecorateInfo(
                skipIfTorchDynamo(
                    "Accessing grad.real errors, see https://github.com/pytorch/pytorch/issues/117184"
                ),
                "TestOptimRenewed",
                "test_complex_2d",
            ),
            DecorateInfo(
                skipIfTorchDynamo(
                    "fails, https://github.com/pytorch/pytorch/issues/117165"
                ),
                "TestOptimRenewed",
                "test_deepcopy_copies_all_public_attrs",
            ),
            DecorateInfo(
                skipIfTorchDynamo(
                    "This test uses mocks, which dynamo does not support"
                ),
                "TestOptimRenewed",
                "test_defaults_changed_to_foreach",
            ),
        ),
    ),
    OptimizerInfo(
        ASGD,
        optim_inputs_func=optim_inputs_func_asgd,
        optim_error_inputs_func=optim_error_inputs_func_asgd,
        supported_impls=("foreach", "differentiable"),
        skips=(
            DecorateInfo(
                skipIfTorchDynamo(
                    "No closure handling, https://github.com/pytorch/pytorch/issues/116494"
                ),
                "TestOptimRenewed",
                "test_forloop_goes_right_direction_multigpu",
            ),
            DecorateInfo(
                skipIfTorchDynamo("Fails fix point assertion on 3.8, see #97811"),
                "TestOptimRenewed",
                "test_tensor_lr",
                active_if=sys.version_info < (3, 9) and sys.version_info > (3, 7),
            ),
            DecorateInfo(
                skipIfTorchDynamo(
                    "Dynamo memory usage is flaky, see https://github.com/pytorch/pytorch/issues/116046"
                ),
                "TestOptimRenewed",
                "test_peak_memory_foreach",
            ),
            DecorateInfo(
                skipIfTorchDynamo(
                    "Errors w/ Global state changed, see https://github.com/pytorch/pytorch/issues/116028"
                ),
                "TestOptimRenewed",
                "test_set_default_dtype_works_with_foreach",
            ),
            DecorateInfo(
                skipIfTorchDynamo(
                    "Accessing grad.real errors, see https://github.com/pytorch/pytorch/issues/117184"
                ),
                "TestOptimRenewed",
                "test_complex_2d",
            ),
            DecorateInfo(
                toleranceOverride(
                    {
                        torch.float32: tol(atol=1.5e-5, rtol=1e-5),
                    }
                ),
                "TestOptimRenewed",
                "test_step_is_noop_for_zero_grads",
            ),
            DecorateInfo(
                skipIfTorchDynamo(
                    "fails, https://github.com/pytorch/pytorch/issues/117165"
                ),
                "TestOptimRenewed",
                "test_deepcopy_copies_all_public_attrs",
            ),
            DecorateInfo(
                skipIfTorchDynamo(
                    "This test uses mocks, which dynamo does not support"
                ),
                "TestOptimRenewed",
                "test_defaults_changed_to_foreach",
            ),
        ),
    ),
    OptimizerInfo(
        LBFGS,
        optim_inputs_func=optim_inputs_func_lbfgs,
        optim_error_inputs_func=optim_error_inputs_func_lbfgs,
        supported_impls=(),
        step_requires_closure=True,
        supports_param_groups=False,
        supports_multiple_devices=False,
        skips=(
            # Fails on MacOS 13.2.1 in CI https://github.com/pytorch/pytorch/issues/117094
            DecorateInfo(
                skipIfMps, "TestOptimRenewed", "test_can_load_older_state_dict"
            ),
            DecorateInfo(
                skipIfTorchDynamo(
                    "fails, https://github.com/pytorch/pytorch/issues/117165"
                ),
                "TestOptimRenewed",
                "test_deepcopy_copies_all_public_attrs",
            ),
            DecorateInfo(
                unittest.skip("Does not support param groups"),
                "TestOptimRenewed",
                "test_param_groups_lr",
            ),
            DecorateInfo(
                unittest.skip("Does not support param groups"),
                "TestOptimRenewed",
                "test_param_groups_weight_decay",
            ),
            DecorateInfo(
                unittest.skip("LBFGS doesn't support multidevice"),
                "TestOptimRenewed",
                "test_forloop_goes_right_direction_multigpu",
            ),
            DecorateInfo(
                unittest.skip("Does not support param groups"),
                "TestOptimRenewed",
                "test_param_group_with_lrscheduler_goes_right_direction",
            ),
            DecorateInfo(
                skipIfTorchDynamo("Fails fix point assertion on 3.8, see #97811"),
                "TestOptimRenewed",
                "test_tensor_lr",
                active_if=sys.version_info < (3, 9) and sys.version_info > (3, 7),
            ),
        ),
    ),
    OptimizerInfo(
        NAdam,
        optim_inputs_func=optim_inputs_func_nadam,
        optim_error_inputs_func=optim_error_inputs_func_nadam,
        supported_impls=("foreach", "differentiable"),
        skips=(
            DecorateInfo(
                skipIfMps,  # addcdiv doesn't work for non-contiguous, see #118115
                "TestOptimRenewed",
                "test_forloop_goes_right_direction",
                active_if=lambda kwargs: not kwargs["contiguous"],
            ),
            DecorateInfo(
                skipIfTorchDynamo(
                    "No closure handling, https://github.com/pytorch/pytorch/issues/116494"
                ),
                "TestOptimRenewed",
                "test_forloop_goes_right_direction_multigpu",
            ),
            DecorateInfo(
                skipIfTorchDynamo("Fails fix point assertion on 3.8, see #97811"),
                "TestOptimRenewed",
                "test_tensor_lr",
                active_if=sys.version_info < (3, 9) and sys.version_info > (3, 7),
            ),
            DecorateInfo(
                skipIfTorchDynamo(
                    "Errors w/ Global state changed, see https://github.com/pytorch/pytorch/issues/116028"
                ),
                "TestOptimRenewed",
                "test_set_default_dtype_works_with_foreach",
            ),
            DecorateInfo(
                skipIfTorchDynamo(
                    "See https://github.com/pytorch/pytorch/issues/116046"
                ),
                "TestOptimRenewed",
                "test_peak_memory_foreach",
            ),
            DecorateInfo(
                skipIfTorchDynamo(
                    "Accessing grad.real errors, see https://github.com/pytorch/pytorch/issues/117184"
                ),
                "TestOptimRenewed",
                "test_complex_2d",
            ),
            DecorateInfo(
                skipIfTorchDynamo(
                    "See https://github.com/pytorch/pytorch/issues/116499"
                ),
                "TestOptimRenewed",
                "test_can_load_older_state_dict",
                device_type="cuda",
            ),
            DecorateInfo(
                skipIfTorchDynamo(
                    "Errors, https://github.com/pytorch/pytorch/issues/117150"
                ),
                "TestOptimRenewed",
                "test_load_nontensor_step",
            ),
            DecorateInfo(
                skipIfTorchDynamo(
                    "Errors, see https://github.com/pytorch/pytorch/issues/117150"
                ),
                "TestOptimRenewed",
                "test_state_dict_with_cuda_params",
            ),
            DecorateInfo(
                skipIfTorchDynamo(
                    "fails, https://github.com/pytorch/pytorch/issues/117165"
                ),
                "TestOptimRenewed",
                "test_deepcopy_copies_all_public_attrs",
            ),
            DecorateInfo(
                skipIfTorchDynamo(
                    "This test uses mocks, which dynamo does not support"
                ),
                "TestOptimRenewed",
                "test_defaults_changed_to_foreach",
            ),
        ),
    ),
    OptimizerInfo(
        RAdam,
        optim_inputs_func=optim_inputs_func_radam,
        optim_error_inputs_func=optim_error_inputs_func_radam,
        supported_impls=("foreach", "differentiable"),
        skips=(
            DecorateInfo(
                skipIfTorchDynamo(
                    "No closure handling, https://github.com/pytorch/pytorch/issues/116494"
                ),
                "TestOptimRenewed",
                "test_forloop_goes_right_direction_multigpu",
            ),
            DecorateInfo(
                skipIfTorchDynamo("Fails fix point assertion on 3.8, see #97811"),
                "TestOptimRenewed",
                "test_tensor_lr",
                active_if=sys.version_info < (3, 9) and sys.version_info > (3, 7),
            ),
            DecorateInfo(
                skipIfTorchDynamo(
                    "Dynamo memory usage is flaky, see https://github.com/pytorch/pytorch/issues/116046"
                ),
                "TestOptimRenewed",
                "test_peak_memory_foreach",
            ),
            DecorateInfo(
                skipIfTorchDynamo(
                    "Errors w/ Global state changed, see https://github.com/pytorch/pytorch/issues/116028"
                ),
                "TestOptimRenewed",
                "test_set_default_dtype_works_with_foreach",
            ),
            DecorateInfo(
                skipIfTorchDynamo(
                    "Accessing grad.real errors, see https://github.com/pytorch/pytorch/issues/117184"
                ),
                "TestOptimRenewed",
                "test_complex_2d",
            ),
            DecorateInfo(
                skipIfTorchDynamo(
                    "fails, https://github.com/pytorch/pytorch/issues/117165"
                ),
                "TestOptimRenewed",
                "test_deepcopy_copies_all_public_attrs",
            ),
            DecorateInfo(
                toleranceOverride(
                    {
                        # previously atol=1e-7, rtol=1e-7
                        torch.float64: tol(atol=1.5e-7, rtol=1.1e-7)
                    }
                ),
                "TestOptimRenewed",
                "test_foreach_matches_forloop",
            ),
            DecorateInfo(
                skipIfTorchDynamo(
<<<<<<< HEAD
=======
                    "See https://github.com/pytorch/pytorch/issues/116494"
                ),
                "TestOptimRenewed",
                "test_state_dict_deterministic",
            ),
            DecorateInfo(
                skipIfTorchDynamo(
>>>>>>> 24f4dcd1
                    "This test uses mocks, which dynamo does not support"
                ),
                "TestOptimRenewed",
                "test_defaults_changed_to_foreach",
            ),
        ),
    ),
    OptimizerInfo(
        RMSprop,
        optim_inputs_func=optim_inputs_func_rmsprop,
        optim_error_inputs_func=optim_error_inputs_func_rmsprop,
        supported_impls=("foreach", "differentiable"),
        skips=(
            DecorateInfo(
                skipIfMps,  # addcdiv doesn't work for non-contiguous, see #118115
                "TestOptimRenewed",
                "test_forloop_goes_right_direction",
                active_if=lambda kwargs: not kwargs["contiguous"],
            ),
            DecorateInfo(
                skipIfTorchDynamo(
                    "No closure handling, https://github.com/pytorch/pytorch/issues/116494"
                ),
                "TestOptimRenewed",
                "test_forloop_goes_right_direction_multigpu",
            ),
            DecorateInfo(
                skipIfTorchDynamo("Fails fix point assertion on 3.8, see #97811"),
                "TestOptimRenewed",
                "test_tensor_lr",
                active_if=sys.version_info < (3, 9) and sys.version_info > (3, 7),
            ),
            DecorateInfo(
                skipIfTorchDynamo(
                    "Dynamo memory usage is flaky, see https://github.com/pytorch/pytorch/issues/116046"
                ),
                "TestOptimRenewed",
                "test_peak_memory_foreach",
            ),
            DecorateInfo(
                skipIfTorchDynamo("See #116028"),
                "TestOptimRenewed",
                "test_set_default_dtype_works_with_foreach",
            ),
            DecorateInfo(
                skipIfTorchDynamo(
                    "Accessing grad.real errors, see https://github.com/pytorch/pytorch/issues/117184"
                ),
                "TestOptimRenewed",
                "test_complex_2d",
            ),
            DecorateInfo(
                toleranceOverride(
                    {  # previously atol=5-05, rtol=0.001, https://github.com/pytorch/pytorch/issues/116202
                        torch.float32: tol(atol=5e-04, rtol=0.01),
                    }
                ),
                "TestOptimRenewed",
                "test_mixed_device_dtype",
                active_if=TEST_WITH_TORCHDYNAMO,
            ),
            DecorateInfo(
                skipIfTorchDynamo(
<<<<<<< HEAD
=======
                    "No closure handling, https://github.com/pytorch/pytorch/issues/116494"
                ),
                "TestOptimRenewed",
                "test_state_dict_deterministic",
            ),
            DecorateInfo(
                skipIfTorchDynamo(
>>>>>>> 24f4dcd1
                    "fails, https://github.com/pytorch/pytorch/issues/117165"
                ),
                "TestOptimRenewed",
                "test_deepcopy_copies_all_public_attrs",
            ),
            DecorateInfo(
                skipIfTorchDynamo(
                    "This test uses mocks, which dynamo does not support"
                ),
                "TestOptimRenewed",
                "test_defaults_changed_to_foreach",
            ),
        ),
    ),
    OptimizerInfo(
        Rprop,
        optim_inputs_func=optim_inputs_func_rprop,
        optim_error_inputs_func=optim_error_inputs_func_rprop,
        supported_impls=("foreach", "differentiable"),
        skips=(
            DecorateInfo(
                skipIfMps,  # Rprop doesn't update for non-contiguous, see #118117
                "TestOptimRenewed",
                "test_forloop_goes_right_direction",
                active_if=lambda kwargs: not kwargs["contiguous"],
            ),
            DecorateInfo(
                skipIfTorchDynamo(
                    "No closure handling, https://github.com/pytorch/pytorch/issues/116494"
                ),
                "TestOptimRenewed",
                "test_forloop_goes_right_direction_multigpu",
            ),
            DecorateInfo(
                skipIfTorchDynamo("Fails fix point assertion on 3.8, see #97811"),
                "TestOptimRenewed",
                "test_tensor_lr",
                active_if=sys.version_info < (3, 9) and sys.version_info > (3, 7),
            ),
            DecorateInfo(
                skipIfTorchDynamo(
                    "Dynamo memory usage is flaky, see https://github.com/pytorch/pytorch/issues/116046"
                ),
                "TestOptimRenewed",
                "test_peak_memory_foreach",
            ),
            DecorateInfo(
                skipIfTorchDynamo("See #116028"),
                "TestOptimRenewed",
                "test_set_default_dtype_works_with_foreach",
            ),
            DecorateInfo(
                skipIfTorchDynamo(
                    "Accessing grad.real errors, see https://github.com/pytorch/pytorch/issues/117184"
                ),
                "TestOptimRenewed",
                "test_complex_2d",
            ),
            DecorateInfo(
                skipIfTorchDynamo(
<<<<<<< HEAD
=======
                    "No closure handling, https://github.com/pytorch/pytorch/issues/116494"
                ),
                "TestOptimRenewed",
                "test_state_dict_deterministic",
            ),
            DecorateInfo(
                skipIfTorchDynamo(
>>>>>>> 24f4dcd1
                    "fails, https://github.com/pytorch/pytorch/issues/117165"
                ),
                "TestOptimRenewed",
                "test_deepcopy_copies_all_public_attrs",
            ),
            DecorateInfo(
                skipIfTorchDynamo(
                    "This test uses mocks, which dynamo does not support"
                ),
                "TestOptimRenewed",
                "test_defaults_changed_to_foreach",
            ),
        ),
    ),
    OptimizerInfo(
        SGD,
        optim_inputs_func=optim_inputs_func_sgd,
        scheduler_inputs=(
            [lambda opt: StepLR(opt, gamma=0.9, step_size=10)],
            [
                lambda opt: LinearLR(
                    opt, start_factor=0.4, end_factor=0.8, total_iters=4
                )
            ],
            [
                lambda opt: StepLR(opt, gamma=0.9, step_size=10),
                lambda opt: LinearLR(
                    opt, start_factor=0.4, end_factor=0.6, total_iters=4
                ),
            ],
            [
                lambda opt: StepLR(opt, gamma=0.99, step_size=10),
                lambda opt: ExponentialLR(opt, gamma=0.99),
                lambda opt: ReduceLROnPlateau(opt),
            ],
            [lambda opt: ConstantLR(opt, factor=0.4, total_iters=4)],
            [lambda opt: PolynomialLR(opt, power=0.9, total_iters=4)],
            [
                lambda opt: StepLR(opt, gamma=0.9, step_size=10),
                lambda opt: ReduceLROnPlateau(opt),
            ],
        ),
        optim_error_inputs_func=optim_error_inputs_func_sgd,
        supported_impls=("foreach", "differentiable", "fused"),
        supports_sparse=True,
        metadata_for_sparse=(
            {
                "lr": 4.8e-3,
                "maximize": False,
                "momentum": 0,
                "nesterov": False,
                "weight_decay": 0,
            },
            [lambda opt: StepLR(opt, gamma=0.99999, step_size=300)],
        ),
        skips=(
            DecorateInfo(
                skipIfTorchDynamo(
                    "No closure handling, https://github.com/pytorch/pytorch/issues/116494"
                ),
                "TestOptimRenewed",
                "test_forloop_goes_right_direction_multigpu",
            ),
            DecorateInfo(
                skipIfTorchDynamo("initial_value is incorrect in dynamo, see #123202"),
                "TestOptimRenewed",
                "test_param_group_with_lrscheduler_goes_right_direction",
            ),
            DecorateInfo(
                skipIfTorchDynamo("Fails fix point assertion on 3.8, see #97811"),
                "TestOptimRenewed",
                "test_tensor_lr",
                active_if=sys.version_info < (3, 9) and sys.version_info > (3, 7),
            ),
            DecorateInfo(
                skipIfTorchDynamo(
                    "Dynamo memory usage is flaky, see https://github.com/pytorch/pytorch/issues/116046"
                ),
                "TestOptimRenewed",
                "test_peak_memory_foreach",
            ),
            DecorateInfo(
                skipIfTorchDynamo(
                    "Errors w/ Global state changed, see https://github.com/pytorch/pytorch/issues/116028"
                ),
                "TestOptimRenewed",
                "test_set_default_dtype_works_with_foreach",
            ),
            DecorateInfo(
                skipIfTorchDynamo(
                    "Fails assertion of params close to params_c at all, see #123147"
                ),
                "TestOptimRenewed",
                "test_rosenbrock_sparse",
            ),
            DecorateInfo(
                skipIfTorchDynamo(
                    "Accessing grad.real errors, see https://github.com/pytorch/pytorch/issues/117184"
                ),
                "TestOptimRenewed",
                "test_complex_2d",
            ),
            DecorateInfo(
                toleranceOverride(
                    {  # previously atol=5-05, rtol=0.001, https://github.com/pytorch/pytorch/issues/116202
                        torch.float32: tol(atol=5e-04, rtol=0.007),
                    }
                ),
                "TestOptimRenewed",
                "test_mixed_device_dtype",
                active_if=TEST_WITH_TORCHDYNAMO,
            ),
            DecorateInfo(
                skipIfTorchDynamo(
                    "Errors with list out of range, see https://github.com/pytorch/pytorch/issues/116061"
                ),
                "TestOptimRenewed",
                "test_step_is_noop_for_zero_grads",
                device_type="cpu",
            ),
            DecorateInfo(
                skipIfTorchDynamo(
                    "Errors with list out of range, see https://github.com/pytorch/pytorch/issues/116061"
                ),
                "TestOptimRenewed",
                "test_param_groups_weight_decay",
                device_type="cpu",
            ),
            DecorateInfo(
                skipIfTorchDynamo(
                    "Errors with list out of range, see https://github.com/pytorch/pytorch/issues/116061"
                ),
                "TestOptimRenewed",
                "test_param_groups_lr",
                device_type="cpu",
            ),
            DecorateInfo(
                skipIfTorchDynamo(
                    "Errors with list out of range, see https://github.com/pytorch/pytorch/issues/116061"
                ),
                "TestOptimRenewed",
                "test_load_nontensor_step",
                device_type="cpu",
            ),
            DecorateInfo(
                skipIfTorchDynamo(
                    "momentum_buffer inconsistency, https://github.com/pytorch/pytorch/issues/117147"
                ),
                "TestOptimRenewed",
                "test_state_dict_with_cuda_params",
            ),
            DecorateInfo(
                skipIfTorchDynamo(
                    "fails, https://github.com/pytorch/pytorch/issues/117165"
                ),
                "TestOptimRenewed",
                "test_deepcopy_copies_all_public_attrs",
            ),
            DecorateInfo(
                skipIfTorchDynamo(
                    "This test uses mocks, which dynamo does not support"
                ),
                "TestOptimRenewed",
                "test_defaults_changed_to_foreach",
            ),
        ),
    ),
    OptimizerInfo(
        SparseAdam,
        optim_inputs_func=optim_inputs_func_sparseadam,
        optim_error_inputs_func=optim_error_inputs_func_sparseadam,
        supported_impls=(),
        only_supports_sparse_grads=True,
        metadata_for_sparse=({"lr": 4e-2}, []),
        supports_complex=False,  # Missing complex support, see #118153
        skips=(
            DecorateInfo(
                skipIfMps,  # SparseAdam does not support MPS
                "TestOptimRenewed",
            ),
            DecorateInfo(
                unittest.skip(
                    "SparseAdam does not support dense gradients, see #116507"
                ),
                "TestOptimRenewed",
                "test_state_dict_deterministic",
            ),
            DecorateInfo(
                skipIfTorchDynamo("cannot call to_sparse on p.grad, see #117184"),
                "TestOptimRenewed",
                "test_param_groups_lr",
            ),
            DecorateInfo(
                skipIfTorchDynamo("cannot call to_sparse on p.grad, see #117184"),
                "TestOptimRenewed",
                "test_tensor_lr",
            ),
            DecorateInfo(
                unittest.skip(
                    "SparseAdam does not support dense gradients, see #116507"
                ),
                "TestOptimRenewed",
                "test_can_load_older_state_dict",
            ),
            DecorateInfo(
                skipIfTorchDynamo("cannot call to_sparse on p.grad, see #117184"),
                "TestOptimRenewed",
                "test_load_nontensor_step",
            ),
            DecorateInfo(
                skipIfTorchDynamo("cannot call to_sparse on p.grad, see #117184"),
                "TestOptimRenewed",
                "test_forloop_goes_right_direction",
            ),
            DecorateInfo(
                skipIfTorchDynamo("cannot call to_sparse on p.grad, see #117184"),
                "TestOptimRenewed",
                "test_forloop_goes_right_direction_multigpu",
            ),
            DecorateInfo(
                skipIfTorchDynamo("cannot call to_sparse on p.grad, see #117184"),
                "TestOptimRenewed",
                "test_param_group_with_lrscheduler_goes_right_direction",
            ),
            DecorateInfo(
                skipIfTorchDynamo("cannot call to_sparse on p.grad, see #117184"),
                "TestOptimRenewed",
                "test_state_dict_with_cuda_params",
            ),
            DecorateInfo(
                skipIfTorchDynamo("cannot call to_sparse on p.grad, see #117184"),
                "TestOptimRenewed",
                "test_deepcopy_copies_all_public_attrs",
            ),
        ),
    ),
]


class TensorTracker:
    """
    A utility to track tensor clones in a list, with the expectation of popping them later (in
    order) to make fair comparisons between two multi-step computation. The intended use case is
    usually when comparing two supposed equal computations, such as an optimizer step that each
    individually consists of multiple steps, where numerical deviation could multiply.

    The goal is to be able to compare and align numbers at every milestone so as to minimize
    numerical discrepancies, and so when the test fails, it is likely a real problem.
    """

    def __init__(self):
        self.tensors = []

    def add(self, tensor):
        """
        Add a clone().detach()'d version of the tensor
        """
        self.tensors.append(tensor.clone().detach())

    # pops from beginning, like a queue and not a stack!
    def pop_check_set(self, tensor_to_set, testcase):
        """
        Pop the first element in the tensor tracker, assert equality between the popped tensor and
        the input tensor, and then set the input tensor to have the same values as the popped tensor
        (with copy_).
        """
        testcase.assertGreater(len(self.tensors), 0, "no tensors to pop")
        ref = self.tensors.pop(0)

        testcase.assertTrue(isinstance(ref, Tensor), f"{type(ref)=}")
        testcase.assertEqual(tensor_to_set, ref)

        with torch.no_grad():
            tensor_to_set.copy_(ref)

    def all_popped(self):
        return len(self.tensors) == 0<|MERGE_RESOLUTION|>--- conflicted
+++ resolved
@@ -1066,16 +1066,6 @@
             ),
             DecorateInfo(
                 skipIfTorchDynamo(
-<<<<<<< HEAD
-=======
-                    "No closure handling, https://github.com/pytorch/pytorch/issues/116494"
-                ),
-                "TestOptimRenewed",
-                "test_state_dict_deterministic",
-            ),
-            DecorateInfo(
-                skipIfTorchDynamo(
->>>>>>> 24f4dcd1
                     "fails, https://github.com/pytorch/pytorch/issues/117165"
                 ),
                 "TestOptimRenewed",
@@ -1697,16 +1687,6 @@
             ),
             DecorateInfo(
                 skipIfTorchDynamo(
-<<<<<<< HEAD
-=======
-                    "See https://github.com/pytorch/pytorch/issues/116494"
-                ),
-                "TestOptimRenewed",
-                "test_state_dict_deterministic",
-            ),
-            DecorateInfo(
-                skipIfTorchDynamo(
->>>>>>> 24f4dcd1
                     "This test uses mocks, which dynamo does not support"
                 ),
                 "TestOptimRenewed",
@@ -1770,16 +1750,6 @@
             ),
             DecorateInfo(
                 skipIfTorchDynamo(
-<<<<<<< HEAD
-=======
-                    "No closure handling, https://github.com/pytorch/pytorch/issues/116494"
-                ),
-                "TestOptimRenewed",
-                "test_state_dict_deterministic",
-            ),
-            DecorateInfo(
-                skipIfTorchDynamo(
->>>>>>> 24f4dcd1
                     "fails, https://github.com/pytorch/pytorch/issues/117165"
                 ),
                 "TestOptimRenewed",
@@ -1840,16 +1810,6 @@
             ),
             DecorateInfo(
                 skipIfTorchDynamo(
-<<<<<<< HEAD
-=======
-                    "No closure handling, https://github.com/pytorch/pytorch/issues/116494"
-                ),
-                "TestOptimRenewed",
-                "test_state_dict_deterministic",
-            ),
-            DecorateInfo(
-                skipIfTorchDynamo(
->>>>>>> 24f4dcd1
                     "fails, https://github.com/pytorch/pytorch/issues/117165"
                 ),
                 "TestOptimRenewed",
