--- conflicted
+++ resolved
@@ -251,13 +251,8 @@
         # update step
         step_t += 1
 
-<<<<<<< HEAD
         bias_correction1 = 1 - beta1 ** step_t
         bias_correction2 = 1 - beta2 ** step_t
-=======
-        bias_correction1 = 1 - beta1**step
-        bias_correction2 = 1 - beta2**step
->>>>>>> 92f08f09
 
         if weight_decay != 0:
             grad = grad.add(param, alpha=weight_decay)
@@ -272,11 +267,7 @@
         # maximum length of the approximated SMA
         rho_inf = 2 / (1 - beta2) - 1
         # compute the length of the approximated SMA
-<<<<<<< HEAD
         rho_t = rho_inf - 2 * step_t * (beta2 ** step_t) / bias_correction2
-=======
-        rho_t = rho_inf - 2 * step * (beta2**step) / bias_correction2
->>>>>>> 92f08f09
 
         if rho_t > 5.0:
             # Compute the variance rectification term and update parameters accordingly
@@ -323,14 +314,7 @@
     # maximum length of the approximated SMA
     rho_inf = 2 / (1 - beta2) - 1
     # compute the length of the approximated SMA
-<<<<<<< HEAD
     rho_t_list = [rho_inf - 2 * step * (beta2 ** step) / (1 - beta2 ** step) for step in state_steps]
-=======
-    rho_t_list = [
-        rho_inf - 2 * step.item() * (beta2 ** step.item()) / (1 - beta2 ** step.item())
-        for step in state_steps
-    ]
->>>>>>> 92f08f09
 
     bias_correction1 = [1 - beta1 ** step for step in state_steps]
     bias_correction2 = [1 - beta2 ** step for step in state_steps]
@@ -364,16 +348,6 @@
 
     torch._foreach_addcdiv_(params, exp_avgs, denom, step_size)
 
-<<<<<<< HEAD
     denom = [torch.ones_like(exp_av, memory_format=torch.preserve_format) for exp_av in exp_avgs]
     step_size = torch.tensor([(lr * rect / bc) * -1 for rect, bc in zip(unrectified, bias_correction1)])
-=======
-    denom = [
-        torch.ones_like(exp_av, memory_format=torch.preserve_format)
-        for exp_av in exp_avgs
-    ]
-    step_size = [
-        (lr * rect / bc) * -1 for rect, bc in zip(unrectified, bias_correction1)
-    ]
->>>>>>> 92f08f09
     torch._foreach_addcdiv_(params, exp_avgs, denom, step_size)