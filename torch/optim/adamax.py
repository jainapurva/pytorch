--- conflicted
+++ resolved
@@ -65,14 +65,6 @@
             group.setdefault("capturable", False)
             for p in group["params"]:
                 p_state = self.state.get(p, [])
-<<<<<<< HEAD
-                if len(p_state) != 0 and not torch.is_tensor(p_state['step']):
-                    step_val = float(p_state["step"])
-                    p_state["step"] = (torch.tensor(step_val, dtype=_get_scalar_dtype(), device=p.device) if group['capturable']
-                                       else torch.tensor(step_val, dtype=_get_scalar_dtype()))
-
-    def _init_group(self, group, params_with_grad, grads, exp_avgs, exp_infs, state_steps):
-=======
                 if len(p_state) != 0 and not torch.is_tensor(p_state["step"]):
                     step_val = float(p_state["step"])
                     p_state["step"] = (
@@ -86,7 +78,6 @@
     def _init_group(
         self, group, params_with_grad, grads, exp_avgs, exp_infs, state_steps
     ):
->>>>>>> f34905f6
         has_complex = False
         for p in group["params"]:
             if p.grad is None:
@@ -348,11 +339,7 @@
         if capturable:
             # why jump through extra hoops and negate bias_correction? check out #121238
             # once fixed, we should use bias_correction with addcdiv value=-1 for readability
-<<<<<<< HEAD
-            neg_bias_correction = beta1 ** step_t - 1
-=======
             neg_bias_correction = beta1**step_t - 1
->>>>>>> f34905f6
             neg_bias_correction.div_(lr)
             denom = exp_inf * neg_bias_correction
             param.addcdiv_(exp_avg, denom)
@@ -386,14 +373,6 @@
         return
 
     # If compiling, the compiler will handle cudagraph checks, see note [torch.compile x capturable]
-<<<<<<< HEAD
-    if (not torch._utils.is_compiling() and capturable
-            and not all(p.is_cuda and step.is_cuda for p, step in zip(params, state_steps))):
-        raise RuntimeError("If capturable=True, params and state_steps must be CUDA tensors.")
-
-    grouped_tensors = Optimizer._group_tensors_by_device_and_dtype([params, grads, exp_avgs, exp_infs, state_steps])
-    for ((grouped_params, grouped_grads, grouped_exp_avgs, grouped_exp_infs, grouped_state_steps), _) in grouped_tensors.values():
-=======
     if (
         not torch._utils.is_compiling()
         and capturable
@@ -413,14 +392,10 @@
         grouped_exp_infs,
         grouped_state_steps,
     ), _ in grouped_tensors.values():
->>>>>>> f34905f6
         if has_complex:
             _view_as_real(
                 grouped_params, grouped_grads, grouped_exp_avgs, grouped_exp_infs
             )
-
-        if maximize:
-            grouped_grads = torch._foreach_neg(grouped_grads)
 
         if maximize:
             grouped_grads = torch._foreach_neg(grouped_grads)
