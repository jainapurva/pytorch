from dataclasses import dataclass, field
from enum import auto, Enum
from typing import cast, List, Optional, Tuple

import torch
import torch.nn as nn

from torch._prims_common import make_contiguous_strides_for
from torch.distributed._functional_collectives import AsyncCollectiveTensor
from torch.distributed._tensor import DTensor, Placement, Replicate, Shard
from torch.distributed._tensor.device_mesh import _mesh_resources
from torch.distributed._tensor.placement_types import DTensorSpec
from ._fsdp_api import MixedPrecisionPolicy
from ._fsdp_common import (
    _chunk_with_empty,
    _from_local_no_grad,
    _get_dim0_chunked_size,
    _raise_assert_with_print,
    _to_dtype_if_needed,
    FSDPMeshInfo,
    HSDPMeshInfo,
)

"""
[Note: FSDP tensors]
FSDP considers the following tensors:
- Original parameter: parameter passed to :class:`FSDPParam`, i.e. the one
  on the module when applying FSDP
- Sharded parameter: sharding the original parameter on dim-0 as a DTensor
  over the main mesh
- All-gather inputs: the ``torch.Tensor`` or ``Tensor`` s passed to all-gather,
  derived from the sharded parameter
- All-gather output: the ``torch.Tensor`` or ``Tensor`` s resulting from
  all-gathering the all-gather input
- Unsharded parameter: parameter used for forward/backward computation, derived
  from the all-gather output; autograd leaf

We define these tensors to describe the general framework that can accomodate
extensions, where:
- all-gather-inputs = pre-all-gather-transform(sharded-parameter)
- unsharded-parameter = post-all-gather-transform(all-gather-outputs)

For the default ``torch.Tensor`` case, there is only one all-gather input, and
it shares the same underlying tensor data as the sharded parameter, meaning
that they can be thought of as the same tensors. The same applies for the
all-gather output and unsharded parameter. For non-``torch.Tensor`` extensions,
these equivalences may no longer hold due to the pre/post-all-gather
transforms, and some may have multiple all-gather inputs/outputs (e.g.
quantized data and scales).

[Note: FSDP and autograd]
FSDP dynamically frees and allocates the unsharded parameter. Since autograd
can pack a reference to it or a view to save for backward, we use storage
resizing to implement the freeing/allocation since that preserves the aliasing.
This implies that we construct the unsharded parameter object once and write to
it in-place thereafter. For the default ``torch.Tensor` original parameter
case, the all-gather output and unsharded parameter share the same
data, so we use storage resizing on the all-gather output.
"""


class ShardedState(Enum):
    """
    - ``SHARDED``: The sharded parameter is registered to the module. It is the
      only contributor to parameter memory.
    - ``SHARDED_POST_FORWARD``: The unsharded parameter is resharded to a
      smaller world size. Since this data should not be used for computation,
      we do not register it to the module. Users should reshard the module
      before any in-place modifications. Both it and the sharded parameter
      contribute to parameter memory.
    - ``UNSHARDED``: The unsharded parameter is registered to the module. Both
      it and the sharded parameter contribute to parameter memory.
    """

    SHARDED = auto()
    SHARDED_POST_FORWARD = auto()
    UNSHARDED = auto()


@dataclass
class ParamModuleInfo:
    """
    For a parameter, this stores the module and the parameter name to be able
    to do a parameter swap via ``setattr(module, param_name, ...)`` or to get
    the parameter via ``getattr(module, param_name)``. We additionally save
    shared modules and shared parameter names to update them accordingly.
    """

    # Parameter names are unprefixed, e.g. "weight", not "lin.weight"
    module: nn.Module
    param_name: str
    shared_modules: List[nn.Module] = field(default_factory=list)
    shared_param_names: List[str] = field(default_factory=list)


class FSDPParam:
    """
    This class manages a parameter with FSDP or FSDP variants applied,
    implementing dim-0 per-parameter sharding.
    """

    orig_dtype: torch.dtype
    param_dtype: Optional[torch.dtype]
    reduce_dtype: Optional[torch.dtype]
    _orig_size: torch.Size  # ND
    _contiguous_orig_stride: Tuple[int, ...]
    sharded_size: torch.Size  # ND
    contiguous_sharded_stride: Tuple[int, ...]
    sharded_post_forward_size: torch.Size  # ND
    contiguous_sharded_post_forward_stride: Tuple[int, ...]
    _sharded_param_data: torch.Tensor  # 1D
    sharded_param: nn.Parameter  # ND
    _sharded_post_forward_param_data: Optional[torch.Tensor]  # 1D
    _sharded_post_forward_param: Optional[nn.Parameter]  # ND
    _unsharded_param: nn.Parameter  # ND
    _global_placements: Tuple[Placement, ...]
    _global_size: torch.Size
    _global_stride: Tuple[int, ...]
    # DTensor attributes (only defined for DTensor `param`):
    _tp_spec: DTensorSpec

    def __init__(
        self,
        param: nn.Parameter,
        module_info: ParamModuleInfo,
        mesh_info: FSDPMeshInfo,
        post_forward_mesh_info: Optional[FSDPMeshInfo],
        device: torch.device,
        mp_policy: MixedPrecisionPolicy,
    ):
        self._module_info: ParamModuleInfo = module_info
        self.mesh_info = mesh_info
        self.post_forward_mesh_info = post_forward_mesh_info
        self.device = device
        self._init_dtype_attrs(param, mp_policy)
        self._init_sharded_param(param, device)
        if self.post_forward_mesh_info:
            self._init_sharded_post_forward_param_metadata(param)
<<<<<<< HEAD
        self.all_gather_outputs: List[torch.Tensor] = []
=======
        self.all_gather_output = torch.empty(0)
>>>>>>> 278a0e16
        self._param_fqn: Optional[str] = None  # prefixed from root module

    def _init_dtype_attrs(self, param: nn.Parameter, mp_policy: MixedPrecisionPolicy):
        param_dtype, reduce_dtype = (mp_policy.param_dtype, mp_policy.reduce_dtype)
        self.orig_dtype = param.dtype
        # Each saved dtype attribute should only be not `None` if it affects
        # behavior (e.g. requiring casting); otherwise, clamp to `None`
        if param_dtype is not None and param_dtype == self.orig_dtype:
            # E.g. orig=compute=bf16
            param_dtype = None
        # By default, gradients are computed in the compute dtype
        if reduce_dtype is not None and (
            # E.g. orig=compute=reduce=bf16
            (param_dtype is None and reduce_dtype == self.orig_dtype)
            # E.g. orig=fp32, compute=reduce=bf16
            or (param_dtype is not None and reduce_dtype == param_dtype)
        ):
            reduce_dtype = None
        self.param_dtype = param_dtype
        self.reduce_dtype = reduce_dtype
        # None indicates that the mixed precision is not enabled

    @torch.no_grad()
    def _init_sharded_param(self, param: nn.Parameter, device: torch.device):
        if param.device != device:
            raise AssertionError(
                f"Expects the parameter to already be moved to device {device} but got {param.device}"
            )
        # TODO: Replace the sharded DTensor parameter construction logic with
        # `distribute_tensor` after https://github.com/pytorch/pytorch/issues/116101
        # TODO: Simplify the following sharded parameter padding logic after
        # https://github.com/pytorch/pytorch/issues/113045
        self.is_dtensor = isinstance(param, DTensor)
        if self.is_dtensor:
            self._tp_spec = cast(DTensor, param)._spec
            if (
                self.mesh_info.shard_mesh_dim != 0
                or self.mesh_info.replicate_mesh_dim is not None
            ):
                raise NotImplementedError("Using TP with HSDP is not supported")
            dp_mesh, tp_mesh = (self.mesh_info.mesh, self._tp_spec.mesh)
            dp_global_mesh = _mesh_resources.get_parent_mesh(dp_mesh)
            tp_global_mesh = _mesh_resources.get_parent_mesh(tp_mesh)
            if dp_global_mesh != tp_global_mesh or (
                dp_global_mesh is None or tp_global_mesh is None
            ):
                raise AssertionError(
                    "FSDP requires the DP and TP mesh to have the same parent mesh but got: \n"
                    f"DP's global mesh: {dp_global_mesh}\nTP's global mesh: {tp_global_mesh}"
                )
            self._global_mesh = dp_global_mesh
            if len(self._tp_spec.placements) != 1:
                raise NotImplementedError(
                    f"FSDP only supports 1D TP, not {self._tp_spec.placements}"
                )
            global_placements: List[Placement] = [Replicate(), Replicate()]
            global_dp_mesh_dim = _mesh_resources.get_parent_mesh_dim(dp_mesh)
            global_tp_mesh_dim = _mesh_resources.get_parent_mesh_dim(tp_mesh)
            assert global_dp_mesh_dim is not None  # mypy
            assert global_tp_mesh_dim is not None  # mypy
            # TODO: Hard code FSDP + TP; need to support HSDP + TP
            global_placements[global_dp_mesh_dim] = Shard(0)
            global_placements[global_tp_mesh_dim] = self._tp_spec.placements[0]
            self._global_placements = tuple(global_placements)
            self._global_size = param.size()
            self._global_stride = param.stride()
            param_data = cast(DTensor, param)._local_tensor
        else:
            if _mesh_resources.get_parent_mesh(self.mesh_info.mesh) is not None:
                raise NotImplementedError(
                    "Using a parent mesh with pure FSDP/HSDP is not supported"
                )
            self._global_mesh = self.mesh_info.mesh
            self._global_placements = (Shard(0),)
            self._global_size = param.size()
            self._global_stride = param.stride()
            param_data = param
        self._orig_size = param_data.size()
        self._contiguous_orig_stride = make_contiguous_strides_for(self._orig_size)
        shard_rank = self.mesh_info.shard_mesh_rank
        shard_world_size = self.mesh_info.shard_mesh_size
        chunks = _chunk_with_empty(param_data, shard_world_size, dim=0)
        sharded_param = chunks[shard_rank]
        self.sharded_size = _get_dim0_chunked_size(sharded_param, param_data.size())
        self.contiguous_sharded_stride = make_contiguous_strides_for(self.sharded_size)
        padded_sharded_size = chunks[0].size()  # 0th always padded
        padded_sharded_param = param_data.new_zeros(padded_sharded_size)
        if sharded_param.numel() > 0:
            padded_sharded_param[: sharded_param.size(0)].copy_(sharded_param)
        self._sharded_param_data = padded_sharded_param.view(-1)
        self.sharded_param = nn.Parameter(
            self.to_sharded_dtensor(padded_sharded_param[: sharded_param.size(0)])
        )
        self.sharded_param.requires_grad_(param.requires_grad)
        # Let `param_data` be freed normally when its ref count reaches 0 when
        # the `fully_shard` call returns to allow provided parameters to alias
        self._setattr_on_modules(self.sharded_param)
        self.sharded_state = ShardedState.SHARDED

    def _init_sharded_post_forward_param_metadata(self, param: torch.Tensor) -> None:
        mesh_info = self.post_forward_mesh_info
        assert mesh_info is not None  # mypy
        param_data = param._local_tensor if isinstance(param, DTensor) else param
        chunks = _chunk_with_empty(param_data, mesh_info.shard_mesh_size, dim=0)
        self.sharded_post_forward_size = _get_dim0_chunked_size(
            chunks[mesh_info.shard_mesh_rank], param_data.size()
        )
        self.contiguous_sharded_post_forward_stride = make_contiguous_strides_for(
            self.sharded_post_forward_size
        )

<<<<<<< HEAD
    def init_all_gather_outputs(
=======
    def init_all_gather_output(
>>>>>>> 278a0e16
        self,
        all_gather_input_numels: List[int],
        all_gather_input_dtypes: List[torch.dtype],
        world_size: int,
        device: torch.device,
    ):
        if self.all_gather_outputs:
            return  # already initialized
        self.all_gather_outputs = [
            torch.empty(torch.Size([numel * world_size]), dtype=dtype, device=device)
            for numel, dtype in zip(all_gather_input_numels, all_gather_input_dtypes)
        ]

    @torch.no_grad()
    def init_unsharded_param(self):
        if hasattr(self, "_unsharded_param"):
            return  # already initialized
        # For the default path (no post-all-gather), the all-gather output
        # gives the unsharded parameter data directly
<<<<<<< HEAD
        assert len(self.all_gather_outputs) == 1
        unsharded_param = torch.as_strided(
            self.all_gather_outputs[0],
=======
        unsharded_param = torch.as_strided(
            self.all_gather_output,
>>>>>>> 278a0e16
            self._orig_size,
            self._contiguous_orig_stride,
            storage_offset=0,
        )
        if self.is_dtensor:
            unsharded_param = _from_local_no_grad(
                unsharded_param,
                self._tp_spec.mesh,
                self._tp_spec.placements,
                self._global_size,
                self._global_stride,
            )
        self._unsharded_param = nn.Parameter(unsharded_param)
        self._unsharded_param.requires_grad_(self.sharded_param.requires_grad)

    def to_sharded(self) -> None:
        self._setattr_on_modules(self.sharded_param)
        self.free_all_gather_outputs()
        self.sharded_state = ShardedState.SHARDED

    def to_sharded_post_forward(self) -> None:
        if self.is_dtensor:
            raise NotImplementedError(
                "Resharding to smaller mesh with TP is not supported yet"
            )
        self._assert_in_states(ShardedState.UNSHARDED)
        assert self.post_forward_mesh_info is not None  # mypy
<<<<<<< HEAD
        assert len(self.all_gather_outputs) == 1
        shard_world_size = self.post_forward_mesh_info.shard_mesh_size
        if (numel := self.all_gather_outputs[0].numel()) % shard_world_size != 0:
=======
        shard_world_size = self.post_forward_mesh_info.shard_mesh_size
        if (numel := self.all_gather_output.numel()) % shard_world_size != 0:
>>>>>>> 278a0e16
            _raise_assert_with_print(
                f"All-gather output size ({numel}) must be divisible by the shard "
                f"world size ({shard_world_size})"
            )
        shard_rank = self.post_forward_mesh_info.shard_mesh_rank
        sharded_numel = numel // shard_world_size
        self._sharded_post_forward_param_data = (
<<<<<<< HEAD
            self.all_gather_outputs[0].narrow(
                0, sharded_numel * shard_rank, sharded_numel
            )
=======
            self.all_gather_output.narrow(0, sharded_numel * shard_rank, sharded_numel)
>>>>>>> 278a0e16
        ).clone()  # clone to be able to free all-gather output
        sharded_post_forward_tensor = torch.as_strided(
            self._sharded_post_forward_param_data,
            size=self.sharded_post_forward_size,
            stride=self.contiguous_sharded_post_forward_stride,
            storage_offset=0,
        )
        self._sharded_post_forward_param = nn.Parameter(
            self.to_sharded_post_forward_dtensor(sharded_post_forward_tensor)
        )
        self._setattr_on_modules(self._sharded_post_forward_param)
<<<<<<< HEAD
        self.free_all_gather_outputs()
=======
        self.free_all_gather_output()
>>>>>>> 278a0e16
        self.sharded_state = ShardedState.SHARDED_POST_FORWARD

    def to_unsharded(self) -> None:
        # Assume that the data has been allocated and all-gathered
        set_requires_grad_if_needed(self.sharded_param, self._unsharded_param)
        self._setattr_on_modules(self._unsharded_param)
        if self.sharded_state == ShardedState.SHARDED_POST_FORWARD:
            # The data is allocated in the default stream via the post-forward
            # reshard and must be kept alive for the next all-gather copy-in.
            # Since we call this method after the copy-out, the data's lifetime
            # is ensured without further synchronization.
            self._sharded_post_forward_param = None
            self._sharded_post_forward_param_data = None  # free
        self.sharded_state = ShardedState.UNSHARDED

    def _setattr_on_modules(self, tensor: torch.Tensor) -> None:
        unsafe_setattr_param(
            self._module_info.module, self._module_info.param_name, tensor
        )
        for shared_module, shared_param_name in zip(
            self._module_info.shared_modules, self._module_info.shared_param_names
        ):
            unsafe_setattr_param(shared_module, shared_param_name, tensor)

    def to_sharded_dtensor(self, tensor: torch.Tensor) -> DTensor:
        """
        Converts a local tensor representing either the sharded parameter or
        sharded gradient to DTensor.
        """
        if tensor.shape != self.sharded_size:
            _raise_assert_with_print(
                f"Expects size {self.sharded_size} but got {tensor.shape}"
            )
        return _from_local_no_grad(
            tensor,
            self._global_mesh,
            self._global_placements,
            self._global_size,
            self._global_stride,
        )

    def to_sharded_post_forward_dtensor(self, tensor: torch.Tensor) -> DTensor:
        if tensor.shape != self.sharded_post_forward_size:
            _raise_assert_with_print(
                f"Expects size {self.sharded_post_forward_size} but got {tensor.shape}"
            )
        assert isinstance(self.post_forward_mesh_info, HSDPMeshInfo)
        # TODO: Prefer this DTensor to be read-only and generalize the
        # placement once we support TP.
        return _from_local_no_grad(
            tensor,
            self.post_forward_mesh_info.mesh,
            (Replicate(), Shard(0)),
            self._global_size,
            self._global_stride,
        )

<<<<<<< HEAD
    def alloc_all_gather_outputs(self) -> None:
        unsafe_alloc_storage(self.all_gather_outputs[0])
=======
    def alloc_all_gather_output(self) -> None:
        unsafe_alloc_storage(self.all_gather_output)
>>>>>>> 278a0e16

    def free_all_gather_outputs(self) -> None:
        unsafe_free_storage(self.all_gather_outputs[0])

    @property
<<<<<<< HEAD
    def all_gather_inputs(self) -> List[torch.Tensor]:  # 1D
        self._assert_in_states(ShardedState.SHARDED, ShardedState.SHARDED_POST_FORWARD)
        if self.sharded_state == ShardedState.SHARDED:
            return [_to_dtype_if_needed(self._sharded_param_data, self.param_dtype)]
        elif self.sharded_state == ShardedState.SHARDED_POST_FORWARD:
            all_gather_input = _to_dtype_if_needed(
                cast(torch.Tensor, self._sharded_post_forward_param_data),
                self.param_dtype,
            )
            return [all_gather_input]
        return [torch.empty(0)]  # mypy
=======
    def all_gather_input(self) -> torch.Tensor:  # 1D
        self._assert_in_states(ShardedState.SHARDED, ShardedState.SHARDED_POST_FORWARD)
        if self.sharded_state == ShardedState.SHARDED:
            return self._sharded_param_data
        elif self.sharded_state == ShardedState.SHARDED_POST_FORWARD:
            return cast(torch.Tensor, self._sharded_post_forward_param_data)
        return torch.empty(0)  # mypy
>>>>>>> 278a0e16

    @property
    def unsharded_param(self) -> nn.Parameter:  # ND
        self._assert_in_states(ShardedState.UNSHARDED)
        return self._unsharded_param

    @property
    def unsharded_grad_data(self) -> torch.Tensor:
        grad = self.unsharded_param.grad
        assert grad is not None, "Expects unsharded_param.grad to not be None"
        return self._get_grad_inner_tensor(grad)

    def _get_grad_inner_tensor(self, grad: torch.Tensor) -> torch.Tensor:
        if self.is_dtensor:
            if isinstance(grad, AsyncCollectiveTensor):
                grad = grad.wait()
            grad = cast(DTensor, grad)._local_tensor
        return grad

    def _assert_in_states(self, *states: ShardedState) -> None:
        if self.sharded_state not in states:
            _raise_assert_with_print(
                f"Expects to be in one of {states}, not {self.sharded_state}"
            )


# NOTE: Unsafe here refers to not checking whether the storage is already
# allocated or freed, respectively. We should be safe to use them since we
# explicitly manage the state transition.
def unsafe_alloc_storage(tensor: torch.Tensor) -> None:
    # Skip the already-allocated check and assume that `tensor` is the base
    # tensor to save CPU overhead
    tensor.untyped_storage().resize_(tensor.numel() * tensor.itemsize)


def unsafe_free_storage(tensor: torch.Tensor) -> None:
    # Skip the already-freed check to save CPU overhead
    tensor.untyped_storage().resize_(0)


# NOTE: These bypass `nn.Module.__setattr__` checks, which incur non-trivial
# CPU overhead, if the module did not override it. For FSDP, we know we do not
# need those checks when transitioning between sharded/unsharded parameters.
def unsafe_setattr_param(
    module: nn.Module, param_name: str, param: torch.Tensor
) -> None:
    if getattr(module.__setattr__, "__func__", None) is nn.Module.__setattr__:
        module._parameters[param_name] = cast(nn.Parameter, param)
        super(nn.Module, module).__setattr__(param_name, param)
    else:  # slow path
        setattr(module, param_name, param)


def set_requires_grad_if_needed(
    src_tensor: torch.Tensor, dst_tensor: torch.Tensor
) -> None:
    # Only call `requires_grad_` if needed to avoid the Python <> C++ context
    # switch overhead
    if src_tensor.requires_grad != dst_tensor.requires_grad:
        dst_tensor.requires_grad_(src_tensor.requires_grad)<|MERGE_RESOLUTION|>--- conflicted
+++ resolved
@@ -136,11 +136,7 @@
         self._init_sharded_param(param, device)
         if self.post_forward_mesh_info:
             self._init_sharded_post_forward_param_metadata(param)
-<<<<<<< HEAD
         self.all_gather_outputs: List[torch.Tensor] = []
-=======
-        self.all_gather_output = torch.empty(0)
->>>>>>> 278a0e16
         self._param_fqn: Optional[str] = None  # prefixed from root module
 
     def _init_dtype_attrs(self, param: nn.Parameter, mp_policy: MixedPrecisionPolicy):
@@ -252,11 +248,7 @@
             self.sharded_post_forward_size
         )
 
-<<<<<<< HEAD
     def init_all_gather_outputs(
-=======
-    def init_all_gather_output(
->>>>>>> 278a0e16
         self,
         all_gather_input_numels: List[int],
         all_gather_input_dtypes: List[torch.dtype],
@@ -270,20 +262,14 @@
             for numel, dtype in zip(all_gather_input_numels, all_gather_input_dtypes)
         ]
 
-    @torch.no_grad()
     def init_unsharded_param(self):
         if hasattr(self, "_unsharded_param"):
             return  # already initialized
         # For the default path (no post-all-gather), the all-gather output
         # gives the unsharded parameter data directly
-<<<<<<< HEAD
         assert len(self.all_gather_outputs) == 1
         unsharded_param = torch.as_strided(
             self.all_gather_outputs[0],
-=======
-        unsharded_param = torch.as_strided(
-            self.all_gather_output,
->>>>>>> 278a0e16
             self._orig_size,
             self._contiguous_orig_stride,
             storage_offset=0,
@@ -311,14 +297,9 @@
             )
         self._assert_in_states(ShardedState.UNSHARDED)
         assert self.post_forward_mesh_info is not None  # mypy
-<<<<<<< HEAD
         assert len(self.all_gather_outputs) == 1
         shard_world_size = self.post_forward_mesh_info.shard_mesh_size
         if (numel := self.all_gather_outputs[0].numel()) % shard_world_size != 0:
-=======
-        shard_world_size = self.post_forward_mesh_info.shard_mesh_size
-        if (numel := self.all_gather_output.numel()) % shard_world_size != 0:
->>>>>>> 278a0e16
             _raise_assert_with_print(
                 f"All-gather output size ({numel}) must be divisible by the shard "
                 f"world size ({shard_world_size})"
@@ -326,13 +307,9 @@
         shard_rank = self.post_forward_mesh_info.shard_mesh_rank
         sharded_numel = numel // shard_world_size
         self._sharded_post_forward_param_data = (
-<<<<<<< HEAD
             self.all_gather_outputs[0].narrow(
                 0, sharded_numel * shard_rank, sharded_numel
             )
-=======
-            self.all_gather_output.narrow(0, sharded_numel * shard_rank, sharded_numel)
->>>>>>> 278a0e16
         ).clone()  # clone to be able to free all-gather output
         sharded_post_forward_tensor = torch.as_strided(
             self._sharded_post_forward_param_data,
@@ -344,11 +321,7 @@
             self.to_sharded_post_forward_dtensor(sharded_post_forward_tensor)
         )
         self._setattr_on_modules(self._sharded_post_forward_param)
-<<<<<<< HEAD
         self.free_all_gather_outputs()
-=======
-        self.free_all_gather_output()
->>>>>>> 278a0e16
         self.sharded_state = ShardedState.SHARDED_POST_FORWARD
 
     def to_unsharded(self) -> None:
@@ -406,19 +379,13 @@
             self._global_stride,
         )
 
-<<<<<<< HEAD
     def alloc_all_gather_outputs(self) -> None:
         unsafe_alloc_storage(self.all_gather_outputs[0])
-=======
-    def alloc_all_gather_output(self) -> None:
-        unsafe_alloc_storage(self.all_gather_output)
->>>>>>> 278a0e16
 
     def free_all_gather_outputs(self) -> None:
         unsafe_free_storage(self.all_gather_outputs[0])
 
     @property
-<<<<<<< HEAD
     def all_gather_inputs(self) -> List[torch.Tensor]:  # 1D
         self._assert_in_states(ShardedState.SHARDED, ShardedState.SHARDED_POST_FORWARD)
         if self.sharded_state == ShardedState.SHARDED:
@@ -430,15 +397,6 @@
             )
             return [all_gather_input]
         return [torch.empty(0)]  # mypy
-=======
-    def all_gather_input(self) -> torch.Tensor:  # 1D
-        self._assert_in_states(ShardedState.SHARDED, ShardedState.SHARDED_POST_FORWARD)
-        if self.sharded_state == ShardedState.SHARDED:
-            return self._sharded_param_data
-        elif self.sharded_state == ShardedState.SHARDED_POST_FORWARD:
-            return cast(torch.Tensor, self._sharded_post_forward_param_data)
-        return torch.empty(0)  # mypy
->>>>>>> 278a0e16
 
     @property
     def unsharded_param(self) -> nn.Parameter:  # ND
