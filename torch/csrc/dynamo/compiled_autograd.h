--- conflicted
+++ resolved
@@ -623,26 +623,6 @@
   NO_OP_VISIT(double);
 #undef NO_OP_VISIT
 
-<<<<<<< HEAD
-  // record the need to run `dst.mutable_grad() = src` after the graph
-  // dst is a real tensor, src is a fake tensor
-  void assign_mutable_grad(const at::Tensor& dst, const at::Tensor& src) {
-    const TensorArg& arg = compiler.tensor_args.lookup(dst);
-    TORCH_INTERNAL_ASSERT(arg.defined());
-    TORCH_INTERNAL_ASSERT(
-        state.outputs.size() == state.output_grad_targets.size());
-    state.outputs.emplace_back(src);
-    state.output_grad_targets.emplace_back(arg.index());
-    gradient = src;
-  }
-
-  void record_grad(const at::Tensor& grad) {
-    gradient = grad;
-  }
-
-  at::Tensor& get_grad() {
-    return gradient;
-=======
   SwapSavedVariables(
       AutogradCompilerCall& c,
       TraceState& s,
@@ -652,7 +632,6 @@
 
   PyObject* get_py_compiler() {
     return py_compiler;
->>>>>>> 66efbecf
   }
 
   const NodeCall& get_curr_node_call() {
