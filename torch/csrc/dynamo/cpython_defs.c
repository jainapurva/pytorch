--- conflicted
+++ resolved
@@ -546,8 +546,6 @@
     Py_DECREF(frame->f_code);
 }
 
-<<<<<<< HEAD
-=======
 // https://github.com/python/cpython/blob/fad48ea1816be3125ea51edcdfe2f999d6ade796/Objects/obmalloc.c#L635
 void *
 THP_PyObject_VirtualAlloc(size_t size)
@@ -566,19 +564,12 @@
     return arena.free(arena.ctx, obj, size);
 }
 
->>>>>>> b279034e
 // https://github.com/python/cpython/blob/051b8a2589ff28f0194c3701b21f729444691752/Python/pystate.c#L728
 static _PyStackChunk*
 allocate_chunk(int size_in_bytes, _PyStackChunk* previous)
 {
     CHECK(size_in_bytes % sizeof(PyObject **) == 0);
-<<<<<<< HEAD
-    // DYNAMO: _PyStackChunk is a regular C struct, so
-    // it should be safe to use system malloc over Python malloc, e.g. _PyObject_VirtualAlloc
-    _PyStackChunk *res = malloc(size_in_bytes);
-=======
     _PyStackChunk *res = THP_PyObject_VirtualAlloc(size_in_bytes);
->>>>>>> b279034e
     if (res == NULL) {
         return NULL;
     }
@@ -659,12 +650,7 @@
         CHECK(previous);
         tstate->datastack_top = &previous->data[previous->top];
         tstate->datastack_chunk = previous;
-<<<<<<< HEAD
-        // DYNAMO: free instead of _PyObject_VirtualFree
-        free(chunk);
-=======
         THP_PyObject_VirtualFree(chunk, chunk->size);
->>>>>>> b279034e
         tstate->datastack_limit = (PyObject **)(((char *)previous) + previous->size);
     }
     else {
