--- conflicted
+++ resolved
@@ -177,22 +177,14 @@
 
 std::vector<Shape> compute_shape_bernoulli(
     const at::Tensor& self,
-<<<<<<< HEAD
-    const std::optional<at::Generator>& generator) {
-=======
     ::std::optional<at::Generator> generator) {
->>>>>>> fb90b4d4
   return {Shape(self.scalar_type(), self.sizes().vec())};
 }
 
 std::vector<Shape> compute_shape_bernoulli(
     const at::Tensor& self,
     double p,
-<<<<<<< HEAD
-    const std::optional<at::Generator>& generator) {
-=======
     ::std::optional<at::Generator> generator) {
->>>>>>> fb90b4d4
   return compute_shape_bernoulli(self, generator);
 }
 
@@ -700,35 +692,22 @@
 
 std::vector<Shape> compute_shape_random(
     const at::Tensor& self,
-<<<<<<< HEAD
-    const std::optional<at::Generator>& generator) {
-=======
     ::std::optional<at::Generator> generator) {
->>>>>>> fb90b4d4
   return {Shape(self.scalar_type(), self.sizes().vec())};
 }
 
 std::vector<Shape> compute_shape_random(
     const at::Tensor& self,
     int64_t to,
-<<<<<<< HEAD
-    const std::optional<at::Generator>& generator) {
-=======
     ::std::optional<at::Generator> generator) {
->>>>>>> fb90b4d4
   return compute_shape_random(self, generator);
 }
 
 std::vector<Shape> compute_shape_random(
     const at::Tensor& self,
     int64_t from,
-<<<<<<< HEAD
-    c10::optional<int64_t> to,
-    const std::optional<at::Generator>& generator) {
-=======
     ::std::optional<int64_t> to,
     ::std::optional<at::Generator> generator) {
->>>>>>> fb90b4d4
   return compute_shape_random(self, generator);
 }
 
@@ -1393,11 +1372,7 @@
     const at::Tensor& self,
     double mean,
     double std,
-<<<<<<< HEAD
-    const std::optional<at::Generator>& generator) {
-=======
     ::std::optional<at::Generator> generator) {
->>>>>>> fb90b4d4
   return {Shape(self.scalar_type(), self.sizes().vec())};
 }
 
@@ -1405,11 +1380,7 @@
     const at::Tensor& self,
     double from,
     double to,
-<<<<<<< HEAD
-    const std::optional<at::Generator>& generator) {
-=======
     ::std::optional<at::Generator> generator) {
->>>>>>> fb90b4d4
   return {Shape(self.scalar_type(), self.sizes().vec())};
 }
 
