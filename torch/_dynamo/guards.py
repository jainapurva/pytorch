from __future__ import annotations

import ast
import builtins
import collections
import dataclasses
import enum
import functools
import importlib
import inspect
import itertools
import logging
import math
import os
import re
import sys
import textwrap
import types
import weakref
from inspect import currentframe, getframeinfo
from typing import Any, Callable, Dict, List, Optional, Tuple, Type, Union
from weakref import ReferenceType


try:
    import numpy as np
except ModuleNotFoundError:
    np = None  # type: ignore[assignment]

import torch
import torch.utils._device
from torch._dynamo.source import (
    is_from_local_source,
    TensorProperty,
    TensorPropertySource,
)
from torch._guards import (
    DuplicateInputs,
    Guard,
    GuardBuilderBase,
    GuardEnvExpr,
    GuardSource,
    Source,
)

from torch._logging import structured
from torch.fx.experimental.symbolic_shapes import (
    EqualityConstraint,
    is_symbolic,
    SYMPY_INTERP,
)
from torch.utils._traceback import format_frame, report_compile_source_on_error
from torch.utils.weak import TensorWeakRef

from . import config, convert_frame, exc, mutation_guard
from .eval_frame import set_guard_error_hook

from .source import (
    AttrSource,
    ChainedSource,
    ConstDictKeySource,
    DefaultsSource,
    FSDPNNModuleSource,
    GetItemSource,
    GlobalSource,
    GlobalStateSource,
    GlobalWeakRefSource,
    LocalSource,
    NNModuleSource,
    NotNNModuleSource,
    NumpyTensorSource,
    ODictGetItemSource,
    ShapeEnvSource,
    TupleIteratorGetItemSource,
    TypeSource,
)
from .types import CacheEntry, ExtraState, GuardedCode, GuardFail, GuardFn  # noqa: F401
from .utils import (
    common_constant_types,
    dict_keys_repr,
    guard_failures,
    istype,
    key_is_id,
    key_to_id,
    orig_code_map,
    tensor_always_has_static_shape,
    tuple_iterator_getitem,
    tuple_iterator_len,
)

log = logging.getLogger(__name__)
guards_log = torch._logging.getArtifactLogger(__name__, "guards")
recompiles_log = torch._logging.getArtifactLogger(__name__, "recompiles")
recompiles_verbose_log = torch._logging.getArtifactLogger(
    __name__, "recompiles_verbose"
)
verbose_guards_log = torch._logging.getArtifactLogger(__name__, "verbose_guards")

TensorGuards = torch._C._dynamo.guards.TensorGuards
check_obj_id = torch._C._dynamo.guards.check_obj_id
check_type_id = torch._C._dynamo.guards.check_type_id
dict_version = torch._C._dynamo.guards.dict_version

RootGuardManager = torch._C._dynamo.guards.RootGuardManager
DictGuardManager = torch._C._dynamo.guards.DictGuardManager
install_tensor_aliasing_guard = torch._C._dynamo.guards.install_tensor_aliasing_guard
install_no_tensor_aliasing_guard = (
    torch._C._dynamo.guards.install_no_tensor_aliasing_guard
)


class GuardManager:
    """
    A helper class that contains the root guard manager. An instance of this
    class is stored in the Dynamo cache entry, so that the cache entry can
    access the RootGuardManager stored in the "root" attribute and directly call
    the check_nopybind from C++.
    """

    def __init__(self):
        self.root = RootGuardManager()

        self.closure_vars = None
        self.args = None
        self.code_parts = None
        self.verbose_code_parts = None
        self.global_scope = None
        self.guard_fail_fn = None
        self.cache_entry = None
        self.extra_state = None
        self.id_matched_objs = None

    def get_guard_lines(self, guard):
        guard_name = guard.__class__.__name__
        parts = guard.verbose_code_parts()
        parts = [guard_name + ": " + part for part in parts]
        return parts

    def get_manager_line(self, accessor_str, guard_manager):
        source = guard_manager.get_source()
        t = guard_manager.__class__.__name__
        s = t + "(source = " + source + ", accessor = " + accessor_str + ")"
        return s

    def construct_dict_manager_string(self, mgr, body):
        for idx, (key_mgr, val_mgr) in sorted(mgr.get_key_value_managers().items()):
            if key_mgr:
                accessor = f"KeyManager(index={idx})"
                body.writeline(self.get_manager_line(accessor, key_mgr))
                self.construct_manager_string(key_mgr, body)

            if val_mgr:
                accessor = f"ValueManager(index={idx})"
                body.writeline(self.get_manager_line(accessor, val_mgr))
                self.construct_manager_string(val_mgr, body)

    def construct_manager_string(self, mgr, body):
        with body.indent():
            for guard in mgr.get_leaf_guards():
                body.writelines(self.get_guard_lines(guard))

            if istype(mgr, DictGuardManager):
                self.construct_dict_manager_string(mgr, body)

            # General case of GuardManager/RootGuardManager
            for accessor, child_mgr in zip(
                mgr.get_accessors(), mgr.get_child_managers()
            ):
                body.writeline(self.get_manager_line(accessor.repr(), child_mgr))
                self.construct_manager_string(child_mgr, body)

    def __str__(self):
        from torch._inductor.utils import IndentedBuffer

        class IndentedBufferWithPrefix(IndentedBuffer):
            def prefix(self):
                return "| " * (self._indent * self.tabwidth)

            def writeline(self, line, skip_prefix=False):
                if skip_prefix:
                    super().writeline(line)
                else:
                    super().writeline("+- " + line)

        body = IndentedBufferWithPrefix()
        body.tabwidth = 1
        body.writeline("", skip_prefix=True)
        body.writeline("TREE_GUARD_MANAGER:", skip_prefix=True)
        body.writeline("RootGuardManager")
        self.construct_manager_string(self.root, body)
        for guard in self.root.get_epilogue_lambda_guards():
            body.writelines(self.get_guard_lines(guard))
        return body.getvalue()

    def check(self, x):
        # Only needed for debugging purposes.
        return self.root.check(x)

    def check_verbose(self, x):
        # Only needed for debugging purposes.
        return self.root.check_verbose(x)


def from_numpy(a):
    # If not numpy array, piggy back on e.g. tensor guards to check type
    return torch.as_tensor(a) if isinstance(a, (np.generic, np.ndarray)) else a


# For user stack printing
@functools.lru_cache(None)
def uninteresting_files():
    import torch._dynamo.external_utils

    mods = [
        torch._dynamo.external_utils,
    ]
    return {inspect.getfile(m) for m in mods}


CLOSURE_VARS = {
    "___check_type_id": check_type_id,
    "___check_obj_id": check_obj_id,
    "___odict_getitem": collections.OrderedDict.__getitem__,
    "___key_to_id": key_to_id,
    "___dict_version": dict_version,
    "___dict_contains": lambda a, b: a in b,
    "___tuple_iterator_len": tuple_iterator_len,
    "___tuple_iterator_getitem": tuple_iterator_getitem,
    "__math_isnan": math.isnan,
    "__numpy_isnan": None if np is None else np.isnan,
    "inf": float("inf"),
    "__load_module": importlib.import_module,
    "utils_device": torch.utils._device,
    "device": torch.device,
    "___from_numpy": from_numpy,
    "torch": torch,
    "inspect": inspect,
}

if sys.version_info[:2] <= (3, 8):
    # [Note: Python Version <= 3.8]
    # This branch should be dropped when we drop support for Python 3.8.
    # Reason: 'ast.unparse' function was introduced in Python 3.9.

    try:
        import astunparse  # type: ignore[import]

        def _ast_unparse(node: ast.AST) -> str:
            return astunparse.unparse(node).replace("\n", "")

        HAS_UNPARSE_FUNCTIONS = True
    except ImportError:
        HAS_UNPARSE_FUNCTIONS = False
        pass
else:
    HAS_UNPARSE_FUNCTIONS = True

    def _ast_unparse(node: ast.AST) -> str:
        return ast.unparse(node).replace("\n", "")


def strip_function_call(name):
    """
    "___odict_getitem(a, 1)" => "a"
    "a.layers[slice(2)][0]._xyz" ==> "a"
    "getattr(a.layers[slice(2)][0]._abc, '0')" ==> "a"
    "getattr(getattr(a.x[3], '0'), '3')" ==> "a"
    "a.layers[slice(None, -1, None)][0]._xyz" ==> "a"
    """
    # recursively find valid object name in function
    valid_name = re.compile("[A-Za-z_].*")
    curr = ""
    for char in name:
        if char in " (":
            curr = ""
        elif char in "),[]":
            if curr and curr != "None" and valid_name.match(curr):
                return strip_function_call(curr)
        else:
            curr += char

    return strip_getattr_getitem(name)


def strip_getattr_getitem(name):
    """
    "a[1]" => "a"
    "a.foo" => "a"
    """
    return re.split(r"[.\[]", name)[0]


def get_verbose_code_part(code_part: str, guard: Guard) -> str:
    extra = ""
    if guard.user_stack:
        for fs in reversed(guard.user_stack):
            if fs.filename not in uninteresting_files():
                extra = f"  # {format_frame(fs, line=True)}"
                break
    elif guard.stack:
        extra = f"  # {format_frame(guard.stack.summary()[-1])}"

    return f"{code_part:<60}{extra}"


def get_verbose_code_parts(
    code_parts: Union[str | List[str]], guard: Guard
) -> List[str]:
    if not isinstance(code_parts, list):
        code_parts = [code_parts]
    return [get_verbose_code_part(code_part, guard) for code_part in code_parts]


def convert_to_concrete_values(size_or_stride):
    converted: List[Optional[int]] = []
    for dim in size_or_stride:
        if not is_symbolic(dim):
            converted.append(dim)
        else:
            assert isinstance(dim, torch.SymInt)
            converted.append(dim.node.maybe_as_int())
    return converted


def get_tensor_guard_code_part(value, name, sizes, strides):
    pytype = type(value)
    dispatch_key = (
        torch._C._dispatch_keys(value) | torch._C._dispatch_tls_local_include_set()
    ) - torch._C._dispatch_tls_local_exclude_set()
    dtype = value.dtype
    device_index = value.device.index
    requires_grad = value.requires_grad
    guard_str = (
        f"check_tensor({name}, {pytype.__qualname__}, {dispatch_key}, {dtype}, "
        f"device={device_index}, requires_grad={requires_grad}, size={sizes}, stride={strides})"
    )
    return guard_str


def get_key_index(dct, key):
    return list(dct.keys()).index(key)


def get_key_index_source(source, index):
    return f"{source}.keys()[{index}]"


def getitem_on_dict_manager(
    source, base_guard_manager, base_example_value, example_value
):
    base_source_name = source.base.name()
    source_name = source.name()
    if isinstance(source.index, ConstDictKeySource):
        index = source.index.index
    else:
        assert isinstance(base_example_value, dict)
        index = get_key_index(base_example_value, source.index)

    key_source = get_key_index_source(base_source_name, index)
    value_source = f"{base_source_name}[{key_source}]"
    if not isinstance(source.index, ConstDictKeySource):
        # We have to insert a key manager guard here
        # TODO - source debug string is probably wrong here.
        base_guard_manager.get_key_manager(
            index=index, source=key_source, example_value=source.index
        ).add_equals_match_guard(source.index, [f"{key_source} == {source.index}"])

    return base_guard_manager.get_value_manager(
        index=index, source=value_source, example_value=example_value
    )


def is_grad_source(source):
    if isinstance(source, AttrSource):
        return source.member == "grad"
    return False


def match_on_id_for_tensor(guard):
    return guard.originating_source.is_dict_key() and not is_grad_source(
        guard.originating_source
    )


# The ready to eval generated code (possibly multiple parts) for a guard, plus
# the original guard object that created it for provenance
@dataclasses.dataclass
class GuardCodeList:
    code_list: List[str]
    guard: Guard


class GuardBuilder(GuardBuilderBase):
    def __init__(
        self,
        id_ref: Callable[[Any], str],
        source_ref: Callable[[Source], str],
        lookup_weakrefs: Callable[[object], ReferenceType[object]],
        local_scope: Dict[str, object],
        global_scope: Dict[str, object],
        guard_manager: Optional[GuardManager],
        check_fn_manager: CheckFunctionManager,
    ):
        self.id_ref = id_ref
        self.source_ref = source_ref
        self.lookup_weakrefs = lookup_weakrefs
        self.scope: Dict[str, Dict[str, object]] = {"L": local_scope, "G": global_scope}
        self.scope["__builtins__"] = builtins.__dict__.copy()
        for (
            name,
            package_module,
        ) in torch.package.package_importer._package_imported_modules.items():
            name = name.replace(">", "_").replace("<", "_").replace(".", "_dot_")
            # Write the package module into the scope so that we can import it
            self.scope["__builtins__"][name] = package_module
            # Write the demangled name to the scope so that we can use it
            self.scope[name] = package_module
        self.guard_manager = guard_manager

        self.argnames: List[str] = []
        # Code is python expression strings generated for each guard
        self.code: List[GuardCodeList] = []
        # shape_env_code is only used by builder and is used for
        # shape env code.  This exists only because we need to make sure
        # shape env guards get run after tensor match guards (since the
        # tensor match guards make sure we actually have tensors)
        self.shape_env_code: List[GuardCodeList] = []

        # [Note - On Eager Tensor Guards]
        # Most of the time, we generate Python code in a guard to directly
        # check various properties.  However, tensors are a bit special;
        # it is too slow to check their properties one-by-one in Python.
        # Instead, there is a C++ function TensorGuards.check which takes
        # all of the tensor arguments and checks them all against compile-time
        # examples entirely in C++.  Thus, every time we process a
        # TENSOR_MATCH guard, we just add another entry to
        # tensor_check_names/tensor_check_examples, saying "for this local,
        # check it against this example", and it all ends up getting
        # swept up into a single call to ___check_tensors.  Invariant:
        # len(tensor_check_names) == len(tensor_check_examples).
        # TODO: something here
        self.tensor_check_names: List[str] = []
        self.tensor_check_examples: List[torch.Tensor] = []
        self.tensor_check_guards: List[Guard] = []
        self.tensor_check_guard_managers: List[GuardManager] = []

        self.check_fn_manager: CheckFunctionManager = check_fn_manager
        # Keep track of weak references of objects with ID_MATCH guard. This
        # info is stored alongside optimized_code and check_fn and is used to
        # limit the number of cache entries with same ID_MATCH'd object.
        self.id_matched_objs: Dict[str, ReferenceType[object]] = {}

    def add_dict_keys_guard(self, value, guard):
        # Add key managers for the DictGuardManager. Then add either an
        # ID_MATCH or EQUALS_MATCH guard on the key.
        dict_mgr = self.get_guard_manager(guard)
        assert isinstance(dict_mgr, DictGuardManager)
        for idx, key in enumerate(value.keys()):
            key_source = guard.name + f".keys()[{idx}]"
            key_manager = dict_mgr.get_key_manager(
                index=idx, source=key_source, example_value=key
            )
            if key_is_id(key):
                # Install ID_MATCH guard
                id_val = self.id_ref(key)
                key_manager.add_id_match_guard(
                    id_val,
                    get_verbose_code_parts(
                        f"__check_obj_id({key_source}, {id_val})", guard
                    ),
                )
            else:
                # Install EQUALS_MATCH guard
                key_manager.add_equals_match_guard(
                    key, get_verbose_code_parts(f"{key_source} == {key}", guard)
                )

    def get_global_guard_manager(self):
        assert self.guard_manager  # to make mypy happy
        return self.guard_manager.root.globals_dict_manager(
            f_globals=self.scope["G"], source="G", example_value=None
        )

    def get_guard_manager_from_source(self, source):
        assert self.guard_manager  # to make mypy happy
        root_guard_manager = self.guard_manager.root

        example_value = None
        source_name = source.name()
        if source_name != "":
            example_value = self.get(source_name)

        # Get base manager related information
        base_source_name = None
        base_example_value = None
        base_guard_manager = None
        if isinstance(source, ChainedSource):
            base_source_name = source.base.name()
            base_example_value = self.get(base_source_name)
            base_guard_manager = self.get_guard_manager_from_source(source.base)

        # Use istype instead of isinstance to check for exact type of source.
        if istype(source, LocalSource):
            # RootGuardManager accepts a dict but still its not a
            # DictGuardManager because we will eventually move to
            # fastlocals.
            return root_guard_manager.dict_getitem_manager(
                key=source.local_name,
                source=source_name,
                example_value=example_value,
            )
        elif istype(source, GlobalSource):
            # Global manager accepts a dict but it is not a DictGuardManager
            # because globals dict is big and we typically guard on a very
            # selected items on globals.
            return self.get_global_guard_manager().dict_getitem_manager(
                key=source.global_name,
                source=source_name,
                example_value=example_value,
            )
        elif istype(source, GlobalWeakRefSource):
            return self.get_global_guard_manager().global_weakref_manager(
                global_name=source.global_name,
                source=source_name,
                example_value=example_value,
            )
        elif istype(source, GlobalStateSource):
            # Don't do anything here. We guard on global state completely in
            # C++. So just return the root mgr.
            return root_guard_manager
        elif istype(source, ShapeEnvSource):
            return root_guard_manager
        elif istype(source, TypeSource):
            assert base_guard_manager  # to make mypy happy
            return base_guard_manager.type_manager(
                source=source_name, example_value=example_value
            )
        elif istype(source, (NNModuleSource, NotNNModuleSource, FSDPNNModuleSource)):
            assert base_guard_manager  # to make mypy happy
            return base_guard_manager
        elif istype(source, AttrSource):
            assert base_guard_manager  # to make mypy happy
            return base_guard_manager.getattr_manager(
                attr=source.member, source=source_name, example_value=example_value
            )
        elif istype(source, GetItemSource):
            assert base_guard_manager  # to make mypy happy
            if isinstance(base_guard_manager, DictGuardManager):
                # TODO(anijain2305) - Consider isolating GetItemSource and
                # DictGetItemSource (or maybe use ODictGetItemSource for
                # dicts) so that GetItemSource is only for non dict objects.
                return getitem_on_dict_manager(
                    source,
                    base_guard_manager,
                    base_example_value,
                    example_value,
                )

            # TODO(anijain2305) - Ideally we should have an assert here that
            # base_example_value should not be a dict subclass. It should be
            # a dict manager and should already be handled. Infact PyTorch
            # CI is happy with that assert. But lets wait for a few weeks
            # with some more testing on real models before turning this into
            # an assertion.
            if isinstance(base_example_value, (dict, collections.OrderedDict)):
                guards_log.debug(
                    "%s",
                    (
                        f"Using a generic GuardManager instead of DictGuardManager for {source_name}."
                        " Could give a small perf improvement in guard eval with DictGuardManager.",
                    ),
                )
                return base_guard_manager.dict_getitem_manager(
                    key=source.index,
                    source=source_name,
                    example_value=example_value,
                )
            index = source.index
            if source.index_is_slice:
                index = source.unpack_slice()
            return base_guard_manager.getitem_manager(
                key=index, source=source_name, example_value=example_value
            )
        elif istype(source, ODictGetItemSource):
            assert isinstance(base_guard_manager, DictGuardManager)
            return getitem_on_dict_manager(
                source,
                base_guard_manager,
                base_example_value,
                example_value,
            )
        elif istype(source, DefaultsSource):
            assert base_guard_manager  # to make mypy happy
            assert callable(base_example_value)
            if not source.is_kw:
                return base_guard_manager.func_defaults_manager(
                    source=base_source_name,
                    example_value=base_example_value.__defaults__,
                ).getitem_manager(
                    key=source.idx_key,
                    source=source_name,
                    example_value=example_value,
                )
            else:
                # kwdefauts is a dict, so use a DictGuardManager
                kwdefaults = base_example_value.__kwdefaults__
                assert base_source_name is not None
                kw_source = base_source_name + ".__kwdefaults__"
                dict_mgr = base_guard_manager.func_kwdefaults_manager(
                    source=kw_source,
                    example_value=kwdefaults,
                )
                assert isinstance(dict_mgr, DictGuardManager)
                index = get_key_index(kwdefaults, source.idx_key)
                key_source = get_key_index_source(kw_source, index)

                # Add key manager and equals match guard
                dict_mgr.get_key_manager(
                    index=index, source=key_source, example_value=source.idx_key
                ).add_equals_match_guard(
                    source.idx_key, [f"{key_source} == {source.idx_key}"]
                )

                # Add value manager and return it
                return dict_mgr.get_value_manager(
                    index=index, source=source_name, example_value=example_value
                )
        elif istype(source, NumpyTensorSource):
            assert base_guard_manager  # to make mypy happy
            return base_guard_manager.lambda_manager(
                python_lambda=from_numpy,
                source=source_name,
                example_value=example_value,
            )
        elif istype(source, TupleIteratorGetItemSource):
            assert base_guard_manager  # to make mypy happy
            return base_guard_manager.tuple_iterator_getitem_manager(
                index=source.index, source=source_name, example_value=example_value
            )
        elif isinstance(source, ConstDictKeySource):
            if not isinstance(base_guard_manager, DictGuardManager):
                raise AssertionError(
                    "ConstDictKeySource can only work on DictGuardManager"
                )
            return base_guard_manager.get_key_manager(
                index=source.index, source=source_name, example_value=example_value
            )
        else:
            raise AssertionError(
                f"missing guard manager builder {source} - {source.name()}"
            )

    def get_guard_manager(self, guard: Guard):
        return self.get_guard_manager_from_source(guard.originating_source)

    def add_python_lambda_leaf_guard_to_root(
        self,
        code_parts,
        verbose_code_parts,
        closure_vars=CLOSURE_VARS,
        is_epilogue=True,
    ):
        # Adds a lambda leaf guard to the root guard manager. It wraps the
        # code_parts in a function object which is then passed on to the leaf
        # guard.
        make_guard_fn_args = ", ".join(closure_vars.keys())
        guard_body, pycode = build_guard_function(code_parts, make_guard_fn_args)
        out: Dict[str, Any] = dict()
        globals_for_guard_fn = {"G": self.scope["G"]}
        exec(pycode, globals_for_guard_fn, out)
        guard_fn = out["___make_guard_fn"](*closure_vars.values())
        assert self.guard_manager  # to make mypy happy
        if is_epilogue:
            # Epilogue guards are run after all the other guards have finished.
            # If epilogue guards contain a getattr or getitem access, one of the
            # other guards would fail preventing the epilogue guards to run.
            self.guard_manager.root.add_epilogue_lambda_guard(
                guard_fn, verbose_code_parts
            )
        else:
            self.guard_manager.root.add_lambda_guard(guard_fn, verbose_code_parts)

    # Warning: use this with care!  This lets you access what the current
    # value of the value you are guarding on is.  You probably don't want
    # to actually durably save this value though (because it's specific
    # to this frame!)  Instead, you should be reading out some property
    # (like its type) which is what you permanently install into the
    # guard code.
    def get(self, name: str) -> Any:
        return eval(name, self.scope, CLOSURE_VARS)

    # Registers the usage of the source name referenced by the
    # string (or stored in the Guard) as being guarded upon.  It's important
    # to call this before generating some code that makes use of 'guard',
    # because without this call, we won't actually bind the variable
    # you reference in the actual guard closure (oops!)
    def arg_ref(self, guard: Union[str, Guard]) -> str:
        name: str
        if isinstance(guard, str):
            name = guard
        else:
            name = guard.name
        base = strip_getattr_getitem(strip_function_call(name))
        if base not in self.argnames:
            if re.match(r"[a-zA-Z0-9_]+", base):
                if re.match(r"^\d+$", base):
                    log.warning("invalid var name: %s", guard)
                self.argnames.append(base)

        return name

    def _guard_on_attribute(self, guard: Guard, attr_name: str, guard_fn):
        attr_source = AttrSource(guard.originating_source, attr_name)
        # Copy the stack info
        new_guard = Guard(
            attr_source, guard_fn, stack=guard.stack, user_stack=guard.user_stack
        )
        new_guard.create(self)

    # Note: the order of the guards in this file matters since we sort guards on the same object by lineno
    def HASATTR(self, guard: Guard):
        assert isinstance(
            guard.originating_source, AttrSource
        ), f"invalid source {guard.name}"
        base_source = guard.originating_source.base
        base = base_source.name()
        attr = guard.originating_source.member

        ref = self.arg_ref(base)
        val = hasattr(self.get(base), attr)
        code = None
        if val:
            code = f"hasattr({ref}, {attr!r})"
        else:
            code = f"not hasattr({ref}, {attr!r})"
        self._set_guard_export_info(
            guard, [code], provided_guarded_object=self.get(base)
        )

        if config.enable_cpp_guard_manager:
            base_manager = self.get_guard_manager_from_source(base_source)
            if val:
                # Just install a getattr manager. GetAttrGuardAccessor itself
                # acts as hasattr guard.
<<<<<<< HEAD
                base_manager.getattr_manager(
                    attr=attr, source=guard.name, example_value=val
=======
                example_value = self.get(guard.originating_source.name())
                base_manager.getattr_manager(
                    attr=attr, source=guard.name, example_value=example_value
>>>>>>> fb90b4d4
                )
            else:
                base_manager.add_no_hasattr_guard(
                    attr, get_verbose_code_parts(code, guard)
                )
        else:
            self._produce_guard_code(guard, [code])

    def TYPE_MATCH(self, guard: Guard) -> None:
        # ___check_type_id is same as `id(type(x)) == y`
        t = type(self.get(guard.name))
        obj_id = self.id_ref(t)
        code = f"___check_type_id({self.arg_ref(guard)}, {obj_id})"
        self._set_guard_export_info(guard, [code])

        if config.enable_cpp_guard_manager:
            self.get_guard_manager(guard).add_type_match_guard(
                obj_id, get_verbose_code_parts(code, guard)
            )
        else:
            self._produce_guard_code(guard, [code])

    def DICT_VERSION(self, guard: Guard):
        # ___check_dict_version is same as `dict_version(x) == y`
        ref = self.arg_ref(guard)
        val = self.get(guard.name)
        version = dict_version(self.get(guard.name))
        code = f"___dict_version({ref}) == {version}"
        self._set_guard_export_info(guard, [code])

        if config.enable_cpp_guard_manager:
            # TODO(anijain2305) - Delete this when DictGuardManager uses tags
            # for dicts.
            self.get_guard_manager(guard).add_dict_version_guard(
                val, get_verbose_code_parts(code, guard)
            )
        else:
            self._produce_guard_code(guard, [code])

    def DICT_CONTAINS(self, guard: Guard, key: str, invert: bool):
        dict_ref = self.arg_ref(guard)

        maybe_not = "not " if invert else ""
        code = f"{maybe_not}___dict_contains({key!r}, {dict_ref})"
        self._set_guard_export_info(guard, [code])

        if config.enable_cpp_guard_manager:
            self.get_guard_manager(guard).add_dict_contains_guard(
                not invert, key, get_verbose_code_parts(code, guard)
            )
        else:
            self._produce_guard_code(guard, [code])

    def BOOL_FALSE(self, guard: Guard):
        # Guard on the runtime value being 'False',
        # can be faster than seemingly equivalent checks like DICT_KEYS for empty dict
        #
        # WARNING: this guard is not safe to use generally.  It only works if the runtime
        # value is of a type that supports bool(), and some types e.g. Tensor do not.
        # Only use this guard in cases you can guarantee the runtime type will be friendly.
        # (e.g. Specialized NNModule with mutation protection via setattr)
        #
        # Why not simply check the runtime type inside this guard?  It's slow enough to defeat
        # the purpose of using this guard, which itself is supposed to be a faster alternative
        # to DICT_KEYS.
        ref = self.arg_ref(guard)
        code = f"not {ref}"
        self._set_guard_export_info(guard, [code])

        if config.enable_cpp_guard_manager:
            # BOOL_FALSE is a weird guard. It is used to effectively check
            # len(dict) == 0. Since it is used only and only for dicts, we don't
            # have to anything here. DictGuardManager internally stores the size
            # of the dict, and checks its size on every invocation. PyDict_Size
            # is very fast, so we don't need BOOL_FALSE optimization. Just
            # construct the dict guard manager to install a DictGuardManager.
            self.get_guard_manager(guard)
        else:
            self._produce_guard_code(guard, [code])

    def ID_MATCH(self, guard: Guard):
        # ___check_obj_id is same as `id(x) == y`
        if isinstance(guard.originating_source, TypeSource):
            # optional optimization to produce cleaner/faster guard code
            return self.TYPE_MATCH(
                Guard(guard.originating_source.base, GuardBuilder.TYPE_MATCH)  # type: ignore[arg-type]
            )

        ref = self.arg_ref(guard)
        val = self.get(guard.name)
        id_val = self.id_ref(val)
        code = f"___check_obj_id({ref}, {id_val})"
        self._set_guard_export_info(guard, [code])

        if config.enable_cpp_guard_manager:
            self.get_guard_manager(guard).add_id_match_guard(
                id_val, get_verbose_code_parts(code, guard)
            )
        else:
            self._produce_guard_code(guard, [code])

        # Keep track of ID_MATCH'd objects. This will be used to modify the
        # cache size logic
        if isinstance(guard.originating_source, LocalSource):
            # TODO(anijain2305) - This is currently restricted to nn.Module objects
            # because many other ID_MATCH'd objects fail - like DeviceMesh.
            # Increase the scope of ID_MATCH'd objects.
            if isinstance(val, torch.nn.Module):
                local_name = guard.originating_source.local_name
                weak_id = self.lookup_weakrefs(val)
                if weak_id is not None:
                    self.id_matched_objs[local_name] = weak_id

    def NAME_MATCH(self, guard: Guard):
        self._guard_on_attribute(guard, "__name__", GuardBuilder.EQUALS_MATCH)

    def DATA_PTR_MATCH(self, guard: Guard):
        obj = self.get(guard.name)
        code = f"{self.arg_ref(guard)}.data_ptr() == {obj.data_ptr()}"
        self._set_guard_export_info(guard, [code])

        if config.enable_cpp_guard_manager:
            self.get_guard_manager(guard).add_data_ptr_guard(
                obj, get_verbose_code_parts(code, guard)
            )
        else:
            self._produce_guard_code(guard, [code])

    def DUAL_LEVEL(self, guard: Guard):
        # Invalidate dual level if current dual level is different than the one
        # in the fx graph
        dual_level = torch.autograd.forward_ad._current_level
        code = [f"torch.autograd.forward_ad._current_level == {dual_level}"]
        self._produce_guard_code(guard, code)

    def FUNCTORCH_STACK_MATCH(self, guard: Guard):
        # Invalidate functorch code if current level is different than
        # the one when FX graph was generated
        cis = torch._functorch.pyfunctorch.retrieve_all_functorch_interpreters()
        states = [ci.get_state() for ci in cis]
        code = [f"torch._functorch.pyfunctorch.compare_functorch_state({states})"]
        self._set_guard_export_info(guard, code)

        if config.enable_cpp_guard_manager:
            # TODO(anijain2305) - Consider this moving this guard to C++
            compare_fn = torch._functorch.pyfunctorch.compare_functorch_state

            def fn(x):
                return compare_fn(states)

            assert self.guard_manager  # to make mypy happy
            self.guard_manager.root.add_lambda_guard(
                fn, get_verbose_code_parts(code, guard)
            )
        else:
            self._produce_guard_code(guard, code)

    def EQUALS_MATCH(self, guard: Guard):
        ref = self.arg_ref(guard)
        val = self.get(guard.name)
        t = type(val)
        if np:
            np_types: Tuple[Type[Any], ...] = (
                np.int8,
                np.int16,
                np.int32,
                np.int64,
                np.uint8,
                np.uint16,
                np.uint32,
                np.uint64,
                np.float16,
                np.float32,
                np.float64,
            )
        else:
            np_types = ()
        ok_types = tuple(
            common_constant_types
            | {
                type,
                list,
                tuple,
                set,
                frozenset,
                slice,
                range,
                torch.Size,
                *np_types,
            }
        )
        if istype(val, dict):
            assert all(
                istype(x, ok_types) for x in itertools.chain(val.keys(), val.values())
            )
        else:
            assert istype(
                val,
                ok_types,
            ), f"Unexpected type {type(val)}, not in {ok_types}"

        # Special case for nan because float("nan") == float("nan") evaluates to False
        if istype(val, float) and math.isnan(val):
            self.TYPE_MATCH(guard)
            code = list()
            code.append(f"__math_isnan({ref})")
            self._set_guard_export_info(guard, code)

            if config.enable_cpp_guard_manager:
                self.get_guard_manager(guard).add_lambda_guard(
                    CLOSURE_VARS["__math_isnan"], get_verbose_code_parts(code, guard)
                )
            else:
                self._produce_guard_code(guard, code)
            return

        # Python math library doesn't support complex nan, so we need to use numpy
        if istype(val, complex) and np.isnan(val):
            self.TYPE_MATCH(guard)
            code = list()
            code.append(f"__numpy_isnan({ref})")
            self._set_guard_export_info(guard, code)

            if config.enable_cpp_guard_manager:
                self.get_guard_manager(guard).add_lambda_guard(
                    CLOSURE_VARS["__numpy_isnan"], get_verbose_code_parts(code, guard)
                )
            else:
                self._produce_guard_code(guard, code)
            return

        if config.enable_cpp_guard_manager:
            # Construct a debug string to put into the c++ equals match guard.
            code = [f"{ref} == {val!r}"]
            self.get_guard_manager(guard).add_equals_match_guard(
                val, get_verbose_code_parts(code, guard)
            )
            self._set_guard_export_info(guard, code)
            return

        code = list()

        # If matching equality against list/tuple, we must also check that
        # the internal types match.  (TODO: what about nested lists?)
        if istype(val, (list, tuple)):
            # NB: SEQUENCE_LENGTH takes care of the outer __check_type_id test
            self.SEQUENCE_LENGTH(guard)

            for idx, elem in enumerate(val):
                code.append(
                    f"___check_type_id({ref}[{idx}], {self.id_ref(type(elem))})"
                )
        else:
            # Add type check to prevent equality check between tensor and non-tensor.
            self.TYPE_MATCH(guard)

        if istype(val, torch.Size):
            val = tuple(val)

        # Code object can not be compared against their string representation
        # I.e `eval(f"{compile('2+2','','exec')!r}")` raises SyntaxError
        assert not istype(val, types.CodeType)

        # TODO: It feels like it would be better to just implement our own
        # equality test in C that handles all of the necessary type checking
        # and NaN tests
        code.append(f"{ref} == {val!r}")
        self._produce_guard_code(guard, code)
        self._set_guard_export_info(guard, code)

    def CONSTANT_MATCH(self, guard: Guard):
        val = self.get(guard.name)
        if istype(val, (bool, type(None), types.CodeType)):
            self.ID_MATCH(guard)
        else:
            self.EQUALS_MATCH(guard)

    def NN_MODULE(self, guard: Guard):
        self.ID_MATCH(guard)
        ref = self.arg_ref(guard)
        val = self.get(guard.name)

        def setup_guard():
            assert istype(val.training, bool)
            self._guard_on_attribute(guard, "training", GuardBuilder.CONSTANT_MATCH)

        if hasattr(val, "training"):
            # There are cases where a monkeypatched object has a guard made between __new__ and __init__
            setup_guard()
        else:
            exc.unimplemented(f"Guard setup for uninitialized class {type(val)}")

    def FUNCTION_MATCH(self, guard: Guard):
        """things like torch.add and user defined functions"""
        if guard.is_local():
            return self.ID_MATCH(guard)

    def CLOSURE_MATCH(self, guard: Guard):
        """matches a closure by __code__ id."""
        if guard.is_local():
            val = self.get(guard.name)
            # Strictly only want user-defined functions
            if type(val) == types.FunctionType and hasattr(val, "__code__"):
                self._guard_on_attribute(guard, "__code__", GuardBuilder.HASATTR)
                self._guard_on_attribute(guard, "__code__", GuardBuilder.FUNCTION_MATCH)
            else:
                self.FUNCTION_MATCH(guard)

    def BUILTIN_MATCH(self, guard: Guard):
        return self.FUNCTION_MATCH(guard)

    def PYMODULE_MATCH(self, guard: Guard):
        return self.FUNCTION_MATCH(guard)

    def SEQUENCE_LENGTH(self, guard):
        # This guard is used to check lenght of PySequence objects like list,
        # tuple, collections.deque etc
        ref = self.arg_ref(guard)
        value = self.get(guard.name)
        t = type(value)

        self.TYPE_MATCH(guard)
        code = list()
        if len(value) == 0:
            code.append(f"not {ref}")
        else:
            code.append(f"len({ref}) == {len(value)}")

        self._set_guard_export_info(guard, code)
        if config.enable_cpp_guard_manager:
            self.get_guard_manager(guard).add_length_check_guard(
                len(value), get_verbose_code_parts(code, guard)
            )
        else:
            self._produce_guard_code(guard, code)

    def DICT_LENGTH(self, guard):
        self.SEQUENCE_LENGTH(guard)

    def TUPLE_ITERATOR_LEN(self, guard):
        ref = self.arg_ref(guard)
        value = self.get(guard.name)
        t = type(value)

        if not config.enable_cpp_guard_manager:
            # C++ guard already checks the type
            self.TYPE_MATCH(guard)

        code = list()
        code.append(f"___tuple_iterator_len({ref}) == {tuple_iterator_len(value)}")
        self._set_guard_export_info(guard, code)

        if config.enable_cpp_guard_manager:
            t = type(value)
            obj_id = self.id_ref(t)

            self.get_guard_manager(guard).add_tuple_iterator_length_guard(
                tuple_iterator_len(value), obj_id, get_verbose_code_parts(code, guard)
            )
        else:
            self._produce_guard_code(guard, code)

    # TODO(voz): Deduplicate w/ AOTAutograd dupe input guards
    def DUPLICATE_INPUT(self, guard, source_b):
        ref_a = self.arg_ref(guard)
        ref_b = self.arg_ref(source_b.name())

        code = [f"{ref_b} is {ref_a}"]
        self._set_guard_export_info(guard, code)

        if config.enable_cpp_guard_manager:
            install_tensor_aliasing_guard(
                self.get_guard_manager(guard),
                self.get_guard_manager_from_source(source_b),
                get_verbose_code_parts(code, guard),
            )
        else:
            self._produce_guard_code(guard, code)

    def DICT_KEYS(self, guard):
        # Guard on the keys and their order
        ref = self.arg_ref(guard)
        value = self.get(guard.name)
        t = type(value)

        self.TYPE_MATCH(guard)
        code = list()
        any_key_is_id = any(key_is_id(k) for k in value.keys())
        const_keys_repr = dict_keys_repr(
            key_to_id(value),
            local=is_from_local_source(guard.originating_source),
        )
        if any_key_is_id:
            code.append(f"___key_to_id({ref}) == {const_keys_repr}")
        else:
            code.append(f"list({ref}.keys()) == {const_keys_repr}")

        self._set_guard_export_info(guard, code)
        if config.enable_cpp_guard_manager:
            self.add_dict_keys_guard(value, guard)
        else:
            self._produce_guard_code(guard, code)

    def WEAKREF_ALIVE(self, guard):
        code = [f"{self.arg_ref(guard)} is not None"]

        self._set_guard_export_info(guard, code)
        if config.enable_cpp_guard_manager:
            self.get_guard_manager(guard).add_weakref_alive_guard(
                get_verbose_code_parts(code, guard)
            )
        else:
            self._produce_guard_code(guard, code)

    def NN_MODULE_PARAM_NAMES(self, guard):
        ref = self.arg_ref(guard)
        value = self.get(guard.name)
        t = type(value)
        keys = {k for k, v in value.named_parameters()}

        self.TYPE_MATCH(guard)
        code = list()
        code.append(f"{{k for k, v in {ref}.named_parameters()}} == {keys!r}")

        self._set_guard_export_info(guard, code)
        if config.enable_cpp_guard_manager:
            # TODO(anijain2305) - Consider moving this guard to C++. anijain2305
            # tried but unable to come up with a testcase that installs this
            # guard.
            def fn(x):
                return {k for k, v in x.named_parameters()} == keys

            self.get_guard_manager(guard).add_lambda_guard(
                fn, get_verbose_code_parts(code, guard)
            )
        else:
            self._produce_guard_code(guard, code)

    def DICT_CONST_KEYS(self, guard):
        """Constant keys match"""
        ref = self.arg_ref(guard)
        value = self.get(guard.name)
        t = type(value)

        if not config.enable_cpp_guard_manager:
            # DictGuardManager supports TYPE_MATCH internally
            self.TYPE_MATCH(guard)

        code = list()
        code.append(f"list({ref}.keys()) == {list(value.keys())!r}")
        self._set_guard_export_info(guard, code)

        if config.enable_cpp_guard_manager:
            self.add_dict_keys_guard(value, guard)
        else:
            self._produce_guard_code(guard, code)

    def OBJECT_MUTATION(self, guard: Guard):
        mutation_guard.watch(self.get(guard.name), self.check_fn_manager)

    def GRAD_MODE(self, guard: Guard):
        pass  # we always guard on this via GlobalStateGuard()

    def DETERMINISTIC_ALGORITHMS(self, guard: Guard):
        pass  # we always guard on this via GlobalStateGuard()

    def TORCH_FUNCTION_STATE(self, guard: Guard):
        pass  # we always guard on this via GlobalStateGuard()

    def DEFAULT_DEVICE(self, guard: Guard):
        """Guard on CURRENT_DEVICE per torch.utils._device"""
        assert guard.source is GuardSource.GLOBAL
        import torch.utils._device as m

        code = [f"utils_device.CURRENT_DEVICE == {m.CURRENT_DEVICE!r}"]
        self._set_guard_export_info(guard, code)

        if config.enable_cpp_guard_manager:
            self.get_guard_manager(guard).add_default_device_guard(
                get_verbose_code_parts(code, guard)
            )
        else:
            self._produce_guard_code(guard, code)

    def SHAPE_ENV(self, guard: Guard):
        # Let's handle ShapeEnv guards.  To do this, we will resolve
        # shape variables to sources from tracked_fakes.  This must happen after
        # tensor checks.
        assert guard.name == ""
        output_graph = self.check_fn_manager.output_graph
        # NB: self.output_graph can be None in the debug_nops tests
        fs = output_graph.tracked_fakes
        input_contexts = [a.symbolic_context for a in fs]

        def get_sources(t_id, dim):
            # Looks up base sources mapped to a tensor id and uses them to create
            # sources for the corresponding tensor dimension.
            return [
                TensorPropertySource(source, TensorProperty.SIZE, dim)
                for source in output_graph.tracked_fakes_id_to_source[t_id]
            ]

        if output_graph.export_constraints:
            from sympy import Symbol

            source_pairs: List[Tuple[Source, Source]] = []
            derived_equalities: List[  # type: ignore[type-arg]
                Tuple[Source, Union[Source, Symbol], Callable]
            ] = []
            phantom_symbols: Dict[str, Symbol] = {}
            for constraint in output_graph.export_constraints:
                if constraint.t_id in output_graph.tracked_fakes_id_to_source:
                    torch.export.dynamic_shapes._process_equalities(
                        constraint,
                        get_sources,
                        output_graph.shape_env,
                        source_pairs,
                        derived_equalities,
                        phantom_symbols,
                    )
                else:
                    log.warning("Untracked tensor used in export constraints")
            equalities_inputs = EqualityConstraint(
                source_pairs=source_pairs,
                derived_equalities=derived_equalities,
                phantom_symbols=list(phantom_symbols.values()),
                warn_only=False,
            )
        else:
            equalities_inputs = None
        guards = output_graph.shape_env.produce_guards(
            [a.fake for a in fs],
            [a.source for a in fs],
            input_contexts=input_contexts,
            equalities_inputs=equalities_inputs,
            source_ref=self.source_ref,
            # Export keeps static.
            ignore_static=(not self.check_fn_manager.output_graph.export),
        )
        # When exporting, we may work with the shape constraints some more in
        # postprocessing, so don't freeze yet
        if not self.check_fn_manager.output_graph.export:
            output_graph.shape_env.freeze()

        for shape_guard in guards:
            self._set_guard_export_info(guard, [shape_guard])

        if config.enable_cpp_guard_manager:
            # Install all the symbolic guards in one lambda guard. These are run
            # at the very end of the RootGuardManager via epilogue guards.
            # TODO(anijain2305,williamwen42) - Consider moving this to C++.
            code_parts = guards
            self.add_python_lambda_leaf_guard_to_root(
                code_parts,
                get_verbose_code_parts(code_parts, guard),
                closure_vars={**SYMPY_INTERP, **CLOSURE_VARS},
            )
        else:
            for shape_guard in guards:
                self._produce_guard_code(guard, [shape_guard], shape_env=True)

    def TENSOR_MATCH(self, guard: Guard, value=None):
        if guard.is_nn_module() or match_on_id_for_tensor(guard):
            self.ID_MATCH(guard)
        else:
            if isinstance(value, TensorWeakRef):
                value = value()

            value = value if value is not None else self.get(guard.name)
            assert isinstance(value, torch.Tensor)

            tensor_name = self.arg_ref(guard)
            # [Note - On Export Tensor Guards]
            #
            # In eager mode, tensor guards are evaluated through C++, in guards.cpp
            # see [Note - On Eager Tensor Guards] for more info.
            #
            # In export mode, we instead maintain parallel logic between C++ and python
            # here, with an exception of checking the dispatch key - with the idea that a dispatch key
            # is an entirely runtime notion that would make no sense to keep in an exported graph.
            #
            # Now, this idea is okay, but to paraphrase @ezyang, this mental model is sufficient for now, although
            # not entirely true.
            # For example, suppose one of the input tensors had the negative dispatch key.
            # You should end up with a graph that is specialized for tensors that have a negative dispatch key.
            # If you allow a Tensor that does NOT have this bit set, you will accidentally run it "as if" it were negated.
            # Now, negative key only shows up for complex numbers, and most likely, the exported to target doesn't
            # support this feature at all, but the point stands that :some: tensor state only shows up on dispatch key.
            # TODO(voz): Either populate a dispatch_key check into the guards, or error on users passing in an unsupported
            # subset of keys during export.
            #
            # The list of tensor fields and calls we care about can be found in `terms` below.
            # TODO(voz): We are missing storage offset in all our tensor guards?
            code: List[str] = list()
            if self.check_fn_manager.output_graph.export:
                self.TYPE_MATCH(guard)
                terms = [
                    "dtype",
                    "device",
                    "requires_grad",
                    "ndimension()",
                ]

                for term in terms:
                    real_value = self.get(tensor_name + "." + term)
                    if istype(real_value, (torch.device, torch.dtype)):
                        # copy pasted from EQUALS_MATCH
                        code.append(f"str({tensor_name}.{term}) == {str(real_value)!r}")
                    else:
                        code.append(f"{tensor_name}.{term} == {real_value}")
            else:
                self.tensor_check_names.append(tensor_name)
                self.tensor_check_examples.append(value)
                self.tensor_check_guards.append(guard)

                if config.enable_cpp_guard_manager:
                    guard_manager = self.get_guard_manager(guard)
                    # Keep track of all the tensor guard managers to insert
                    # NoAliasing check at the end.
                    self.tensor_check_guard_managers.append(guard_manager)

                    output_graph = self.check_fn_manager.output_graph
                    metadata = output_graph.input_source_to_sizes_strides[
                        guard.originating_source
                    ]
                    size = convert_to_concrete_values(metadata["size"])
                    stride = convert_to_concrete_values(metadata["stride"])

                    verbose_code_parts = get_verbose_code_parts(
                        get_tensor_guard_code_part(value, tensor_name, size, stride),
                        guard,
                    )
                    guard_manager.add_tensor_match_guard(
                        value,
                        size,
                        stride,
                        tensor_name,
                        verbose_code_parts,
                    )

            # A frame is valid for reuse with dynamic dimensions if the new
            # (user-requested) dynamic dimensions are a subset of the old
            # (already compiled) dynamic dimensions.
            #
            # It's a little non-obvious why you'd want this: in particular,
            # if an already compiled frame matches all of the guards, why
            # not just use it, why force a recompile?
            #
            # We force it for two reasons:
            #
            #   - The user *required* us to compile with a new dynamic dimension,
            #     we should not ignore that and serve up the old, specialized
            #     frame.  Listen to the user!
            #
            #   - In fact, we are obligated to *raise an error* if we fail to
            #     make the requested dimension dynamic.  If we don't
            #     recompile, we can't tell if that dimension can actually be
            #     made dynamic.
            #
            # If the new dynamic dims are a subset of the old, we already know
            # we can make them dynamic (since we made them dynamic in old).
            # This is slightly unsound, because maybe your input size is
            # [s0, s0, s1] and so you can do it dynamic if you say dynamic
            # dims {0, 1, 2} but you can't if you only do {0, 2} (because now
            # the second s0 is specialized).  But we're not entirely sure if
            # this is a good idea anyway lol... (if you want to try removing
            # this logic, be my guest!  -- ezyang 2024)
            #
            assert guard.source is not None
            static, reason = tensor_always_has_static_shape(
                value, is_tensor=True, guard_source=guard.source
            )

            if not static:
                if hasattr(value, "_dynamo_dynamic_indices"):
                    dynamic_indices = value._dynamo_dynamic_indices
                    code_part = f"(({tensor_name}._dynamo_dynamic_indices.issubset({dynamic_indices})) if hasattr({tensor_name}, '_dynamo_dynamic_indices') else True)"  # noqa: B950
                    code.append(code_part)
                    if config.enable_cpp_guard_manager:
                        self.get_guard_manager(guard).add_dynamic_indices_guard(
                            dynamic_indices, get_verbose_code_parts(code_part, guard)
                        )
                # In the case of us not having any dynamic dimension indices, we compiled the frame with no chance of
                # raising for this specific tensor - and any inputs with more dynamic user directives specified must be recompiled.
                else:
                    code_part = (
                        f"hasattr({tensor_name}, '_dynamo_dynamic_indices') == False"
                    )
                    code.append(code_part)
                    if config.enable_cpp_guard_manager:
                        self.get_guard_manager(guard).add_no_hasattr_guard(
                            "_dynamo_dynamic_indices",
                            get_verbose_code_parts(code_part, guard),
                        )
            if len(code) > 0:
                self._set_guard_export_info(guard, code)
                if not config.enable_cpp_guard_manager:
                    self._produce_guard_code(guard, code)

    # A util that appends guarded code
    def _produce_guard_code(self, guard, code_list, shape_env=False):
        assert not config.enable_cpp_guard_manager
        if shape_env:
            self.shape_env_code.append(GuardCodeList(code_list, guard))
        else:
            self.code.append(GuardCodeList(code_list, guard))

    # A util that in the case of export, adds data onto guards
    def _set_guard_export_info(self, guard, code_list, provided_guarded_object=None):
        # WARNING: It is important that cur_frame/caller do NOT stay in
        # the current frame, because they will keep things live longer
        # than they should.  See TestMisc.test_release_module_memory
        cur_frame = currentframe()
        assert cur_frame is not None
        caller = cur_frame.f_back
        del cur_frame
        assert caller is not None
        func_name = getframeinfo(caller)[2]
        del caller
        # We use func_name for export, so might as well get a nice defensive check out of it
        assert func_name in dir(
            self.__class__
        ), f"_produce_guard_code must be called from inside GuardedCode. Called from {func_name}"

        # Not all guards have names, some can be installed globally (see asserts on HAS_GRAD)
        if provided_guarded_object is None:
            name_valid = guard.name is not None and guard.name != ""

            guarded_object = self.get(guard.name) if name_valid else None
        else:
            guarded_object = provided_guarded_object

        guarded_object_type = (
            weakref.ref(type(guarded_object)) if guarded_object is not None else None
        )
        obj_ref = None
        # Not necessary to have weakref for Enum type, but there is a bug that
        # makes hasattr(guarded_object.__class__, "__weakref__") return True.
        if hasattr(guarded_object.__class__, "__weakref__") and not isinstance(
            guarded_object, enum.Enum
        ):
            obj_ref = weakref.ref(guarded_object)

        guard.set_export_info(
            func_name,
            guarded_object_type,
            code_list,
            obj_ref,
        )


# Common Sub-Expression Elimination for Python expressions.
#
# There are 2 steps to this pass:
#     1. Count the frequency of each sub-expression (i.e. inner
#        node in the AST tree)
#
#     2. Replace those that occur more than once by a fresh variable 'v'.
#        'v' will be defined in the 'preface' list (output argument to
#        'NodeTransformer')
#
# NB: the use of 'ast.unparse' while visiting the nodes makes this pass
# quadratic on the depth of the tree.
#
# NB: this pass creates a new variable for each AST node that is repeated
# more than 'USE_THRESHOLD'. e.g. if 'a.b.c.d' is used 10 times, 'a.b.c'
# and 'a.b' are also used 10 times. So, there will be a new variable for
# each of them.
class PyExprCSEPass:
    # Maximum number of times a given expression can be used without being
    # replaced by a fresh variable.
    USE_THRESHOLD = 1

    # Ad-Hoc: AST nodes this pass focuses on.
    ALLOWED_NODE_TYPES = (ast.Attribute, ast.Call, ast.Subscript)

    @dataclasses.dataclass
    class Config:
        expr_count: Dict[str, int]
        expr_to_name: Dict[str, str]

    class ExprCounter(ast.NodeVisitor):
        def __init__(self, config: PyExprCSEPass.Config) -> None:
            self._config = config

        def visit(self, node: ast.AST) -> Any:
            if isinstance(node, PyExprCSEPass.ALLOWED_NODE_TYPES):
                self._config.expr_count[_ast_unparse(node)] += 1
            super().visit(node)

    class Replacer(ast.NodeTransformer):
        def __init__(
            self,
            config: PyExprCSEPass.Config,
            gen_name: Callable[[], str],
        ) -> None:
            super().__init__()
            self._config = config
            self._gen_name = gen_name
            self.preface: List[str] = []

        def visit(self, node: ast.AST) -> Any:
            if isinstance(node, PyExprCSEPass.ALLOWED_NODE_TYPES):
                expr = _ast_unparse(node)

                # Replacement only occurs if a given expression is used more
                # than once.
                if self._config.expr_count[expr] > PyExprCSEPass.USE_THRESHOLD:
                    if expr not in self._config.expr_to_name:
                        # Parent 'visit' is called so that we CSE the inner expressions first.
                        #
                        # The resulting expression is used as right-hand-side of the variable
                        # assignment. i.e. we are CSE-ing the children before the parents.
                        #
                        # Indexing still uses the old 'node', since that's what was counted
                        # by the 'NodeVisitor'.
                        node_ = super().visit(node)
                        expr_ = _ast_unparse(node_)
                        var_name = self._gen_name()
                        self.preface.append(f"{var_name} = {expr_}")
                        self._config.expr_to_name[expr] = var_name
                    else:
                        var_name = self._config.expr_to_name[expr]
                    return ast.Name(var_name, ast.Load())

            return super().visit(node)

    def __init__(self) -> None:
        self._counter = 0
        self._config = self.Config(
            expr_count=collections.defaultdict(lambda: 0), expr_to_name={}
        )

    def _new_var(self, prefix: str = "_var") -> str:
        name = f"{prefix}{self._counter}"
        self._counter += 1
        return name

    def count(self, exprs: List[str]) -> None:
        counter = self.ExprCounter(self._config)
        for e in exprs:
            try:
                counter.visit(ast.parse(e))
            except SyntaxError as ex:
                log.exception("Failed to visit expr at line %s.\n%s", ex.lineno, e)
                raise

    def replace(self, expr: str) -> Tuple[List[str], str]:
        replacer = self.Replacer(self._config, self._new_var)
        new_node = replacer.visit(ast.parse(expr))
        return replacer.preface, _ast_unparse(new_node)


def must_add_nn_module_guards(guard):
    # For config.guard_nn_modules=False, we can skip all the guards that
    # originate from inside of nn module except for a few categories.
    return (
        # Guard for defaults
        isinstance(guard.originating_source, DefaultsSource)
        # Guard using dict tags if the config flag is set
        or (
            config.guard_nn_modules_using_dict_tags
            and guard.create_fn is GuardBuilder.NN_MODULE
        )
    )


class DeletedGuardFn:
    pass


# NB: Naively, you'd expect this to only be a function that produces
# the callable that constitutes the guard.  However, there is some
# delicate handling for invalidating this check function when the
# locals/globals get invalidated, so there's some extra state
# we have to hold in this manager class.
class CheckFunctionManager:
    def __init__(
        self,
        output_graph=None,
        guard_fail_fn: Optional[Callable[[GuardFail], None]] = None,
    ):
        guards = output_graph.guards if output_graph else None
        self._weakrefs: Dict[int, ReferenceType[object]] = {}
        self.guard_manager = None
        if config.enable_cpp_guard_manager:
            self.guard_manager = GuardManager()
        self.output_graph = output_graph
        w_builder = None

        def source_ref(source):
            guard_source = source.guard_source()
            if guard_source is GuardSource.CONSTANT:
                # No need to track constants
                return source.name()
            assert w_builder
            r_builder = w_builder()
            assert r_builder is not None
            return r_builder.arg_ref(source.name())

        builder = GuardBuilder(
            self.id_ref,
            source_ref,
            self.lookup_weakrefs,
            output_graph.local_scope,
            output_graph.global_scope,
            self.guard_manager,
            self,
        )

        # Break retain cycle. See test_release_scope_memory
        def cleanup_builder(weak_b):
            b = weak_b()
            if b:
                b.scope = None

        # Break retain cycle. See test_release_input_memory
        w_builder = weakref.ref(builder, cleanup_builder)

        for guard in sorted(guards or [], key=Guard.sort_key):
            if (
                not config.guard_nn_modules
                and guard.is_nn_module()
                # Default func args must be guarded on.
                # TODO: we could make use of 'DefaultsSource' and offer a .guard.is_defaults() API
                and "__defaults__" not in guard.name
                and "__kwdefaults__" not in guard.name
                and (config.skip_nnmodule_hook_guards or "hooks" not in guard.name)
            ):
                continue

            guard.create(builder)
        self.check_fn = self.compile_check_fn(builder, guards, guard_fail_fn)
        # Keep track of weak references of objects with ID_MATCH guard. This
        # info is stored alongside optimized_code and check_fn and is used to
        # limit the number of cache entries with same ID_MATCH'd object.
        # TODO(anijain2305) - Currently this information is stored as an attr on
        # the check_fn itself to avoid changing CacehEntry datastructure in
        # eval_frame.c. In future, we should probably replace check_fn with a
        # queryable data structure such that this information is already present
        # in some form.
        self.check_fn.id_matched_objs = builder.id_matched_objs

        if config.enable_cpp_guard_manager:
            if guards_log.isEnabledFor(logging.DEBUG):
                guards_log.debug("%s", self.guard_manager)
                # print(self.guard_manager)
            # breakpoint()
            assert self.guard_manager  # to make mypy happy
            self.guard_manager.id_matched_objs = builder.id_matched_objs
            self.check_fn = self.guard_manager

        # NB - We have to very careful of cleaning up here. Because of the
        # invalidate function, we can create a weakref finalizer that keeps
        # `self` alive for very long. Sometimes by mistake, we can run
        # invalidate for a type/object (check id_ref method) that Python can
        # leak by design, preventing us from calling the finalizer. In that
        # case, the `self` will be alive even though the cache entry will be
        # deleted (check invalidate method), which can cause a memory leak,
        # e.g., not setting output_graph = None can keep hold of nn_modules.
        self._weakrefs.clear()
        self.output_graph = None

    def compile_check_fn(self, builder, guards_out, guard_fail_fn):
        # see parallel handling of ".0" / "___implicit0" in _eval_frame.c
        largs = builder.argnames
        largs += ["**___kwargs_ignored"]

        guards_log.debug("GUARDS:")

        code_parts = []
        verbose_code_parts = []
        structured_guard_fns = []

        if config.enable_cpp_guard_manager:
            # Insert the global_state guard
            assert self.guard_manager  # to make mypy happy
            self.guard_manager.root.add_global_state_guard(["___check_global_state()"])
        else:
            # Don't report this guard, it's always the same, useless!
            global_guard = "___check_global_state()"
            code_parts.append(global_guard)
            verbose_code_parts.append(global_guard)

        def add_code_part(code_part, guard, log_only=False):
            verbose_code_part = get_verbose_code_part(code_part, guard)
            guards_log.debug("%s", verbose_code_part)

            structured_guard_fns.append(
                lambda: {
                    "code": code_part,
                    "stack": structured.from_traceback(guard.stack.summary())
                    if guard.stack
                    else None,
                    "user_stack": structured.from_traceback(guard.user_stack)
                    if guard.user_stack
                    else None,
                }
            )

            if verbose_guards_log.isEnabledFor(logging.DEBUG):
                maybe_stack = ""
                maybe_user_stack = ""
                if guard is not None:
                    if guard.stack:
                        maybe_stack = f"\nStack:\n{''.join(guard.stack.format())}"
                    if guard.user_stack:
                        maybe_user_stack = (
                            f"\nUser stack:\n{''.join(guard.user_stack.format())}"
                        )
                verbose_guards_log.debug(
                    "Guard: %s%s%s",
                    code_part,
                    maybe_stack,
                    maybe_user_stack,
                )

            if not log_only:
                code_parts.append(code_part)
                verbose_code_parts.append(verbose_code_part)

        seen = set()
        for gcl in builder.code:
            for code in gcl.code_list:
                if code not in seen:
                    # If Cpp guard manager is enabled, we don't need to add to
                    # code_parts.
                    add_code_part(code, gcl.guard, config.enable_cpp_guard_manager)
                    seen.add(code)

        tensor_check_names = builder.tensor_check_names
        check_tensors_fn = None
        check_tensors_verbose_fn = None
        if tensor_check_names and not config.enable_cpp_guard_manager:
            tensor_check_guards = builder.tensor_check_guards
            assert (
                not self.output_graph.export
            ), "Illegal to set tensor_check_names in export."
            tensor_check_examples = builder.tensor_check_examples

            dynamic_dims_sizes = []
            dynamic_dims_strides = []
            for t, g in zip(tensor_check_examples, tensor_check_guards):
                metadata = self.output_graph.input_source_to_sizes_strides[
                    g.originating_source
                ]
                dynamic_dims_sizes.append(convert_to_concrete_values(metadata["size"]))
                dynamic_dims_strides.append(
                    convert_to_concrete_values(metadata["stride"])
                )

            tensor_guards = TensorGuards(
                *tensor_check_examples,
                dynamic_dims_sizes=dynamic_dims_sizes,
                dynamic_dims_strides=dynamic_dims_strides,
            )
            check_tensors_fn = tensor_guards.check
            check_tensors_verbose_fn = tensor_guards.check_verbose
            tensor_check_args = ", ".join(
                tensor_check_names + ["tensor_check_names=tensor_check_names"]
            )
            # Do this manually, to un-stagger the guards in log message
            code_parts.append(f"___check_tensors({tensor_check_args})")
            verbose_code_parts.append(f"___check_tensors({tensor_check_args})")

            for i, name in enumerate(tensor_check_names):
                # This is a copy of what guards.cpp checks against
                # Keep this in sync with TensorCheck constructor
                t = tensor_check_examples[i]
                sizes = dynamic_dims_sizes[i]
                strides = dynamic_dims_strides[i]
                code_part = get_tensor_guard_code_part(t, name, sizes, strides)
                add_code_part(code_part, tensor_check_guards[i], log_only=True)

        if len(tensor_check_names) > 1 and config.enable_cpp_guard_manager:
            # Install tensor aliasing guard. TENSOR_MATCH guards are already
            # installed for cpp guard manager.
            install_no_tensor_aliasing_guard(
                builder.tensor_check_guard_managers,
                tensor_check_names,
                ["check_no_aliasing(" + ", ".join(tensor_check_names) + ")"],
            )

        aotautograd_guards: List[GuardEnvExpr] = (
            self.output_graph.tracing_context.guards_context.aotautograd_guards
            if self.output_graph
            else []
        )

        # TODO(anijain2305) - There is a duplicate logic in Dynamo to find
        # aliased input tensors. So most probably we don't need this here.
        # Revisit.
        for guard in aotautograd_guards:
            if isinstance(guard, DuplicateInputs):
                source_a = guard.input_source_a
                source_b = guard.input_source_b
                code_part = f"{source_a.name()} is {source_b.name()}"
                if config.enable_cpp_guard_manager:
                    install_tensor_aliasing_guard(
                        builder.get_guard_manager_from_source(source_a),
                        builder.get_guard_manager_from_source(source_b),
                        [code_part],
                    )
                add_code_part(code_part, None, config.enable_cpp_guard_manager)
            else:
                raise RuntimeError(f"Unknown GuardEnvExpr: {guard}")

        # TODO: the "guard" here is actually just the top level SHAPE_ENV
        # which is useless.  Get ShapeEnv to pass in more provenance.
        for gcl in builder.shape_env_code:
            for code in gcl.code_list:
                # Shape env guards are already added for CPP guard manager in
                # SHAPE_ENV implementation.
                add_code_part(code, gcl.guard, config.enable_cpp_guard_manager)

        # OK, all done generating guards
        torch._logging.trace_structured(
            "dynamo_guards", payload_fn=lambda: [f() for f in structured_guard_fns]
        )

        global_state = convert_frame.initial_global_state
        if global_state is None:
            # we should only hit this case in NopTests()
            global_state = convert_frame.GlobalStateGuard()
        closure_vars = {
            "___check_tensors": check_tensors_fn,
            "___check_tensors_verbose": check_tensors_verbose_fn,
            "___check_global_state": global_state.check,
            "tensor_check_names": tensor_check_names,
            **SYMPY_INTERP,
            **CLOSURE_VARS,
        }

        globals_for_guard_fn = {"G": builder.scope["G"]}
        if config.enable_cpp_guard_manager:
            # Guard manager construction is complete
            assert self.guard_manager  # to make mypy happy
            # TODO (anijain2305) - When enable_cpp_guard_manager is ON by
            # default, change the guard_fn name to be guard_manager everywhere
            # to avoid confusion.
            guard_fn = self.guard_manager
            # Ensure we did not miss to insert a guard in cpp guard manager.
            assert len(code_parts) == 0
        else:
            unique_code_parts = list(unique(code_parts))
            make_guard_fn_args = ", ".join(closure_vars.keys())
            guard_body, pycode = build_guard_function(
                unique_code_parts, make_guard_fn_args
            )

            if os.environ.get("TORCHDYNAMO_PRINT_GUARDS", None) == "1":
                print("GUARDS\n", guard_body)

            out: Dict[str, Any] = dict()

            # We don't put builder.scope as the globals in exec call because
            # guard_fn.__globals__ becomes equal to builder.scope. This causes
            # guard_fn to hold a referece to f_locals sitting in builder.scope["L"]
            try:
                exec(pycode, globals_for_guard_fn, out)
            except SyntaxError as ex:
                log.exception("Failed to exec guard at line %s.\n%s", ex.lineno, pycode)
                raise
            guard_fn = out["___make_guard_fn"](*closure_vars.values())

        guard_fn.closure_vars = closure_vars
        # TODO(whc) maybe '.code_parts' was only kept around for the guard callback? so we don't need both
        guard_fn.args = largs
        guard_fn.code_parts = code_parts
        guard_fn.verbose_code_parts = verbose_code_parts
        # Grab only G, but preserve "G" because guards access it as "G"
        guard_fn.global_scope = globals_for_guard_fn
        guard_fn.guard_fail_fn = guard_fail_fn
        # will be populated by a non-owning reference to CacheEntry/ExtraState
        # when the CacheEntry is constructed
        guard_fn.cache_entry = None
        guard_fn.extra_state = None
        return guard_fn

    def invalidate(self):
        # Some tests reveal that CheckFunctionManager has no attribute
        # check_fn, but this case should not be of any concern.
        # This case doesn't seem easy to repro.
        if (
            hasattr(self, "check_fn")
            and self.check_fn is not DeletedGuardFn
            and (cache_entry := self.check_fn.cache_entry) is not None
            and (extra_state := self.check_fn.extra_state) is not None
        ):
            assert isinstance(cache_entry, CacheEntry)
            assert isinstance(extra_state, ExtraState)
            extra_state.invalidate(cache_entry)
            self.check_fn.cache_entry = None
            self.check_fn.extra_state = None
            self.check_fn = DeletedGuardFn

    def id_ref(self, obj):
        """add a weakref, return the id"""
        try:
            if id(obj) not in self._weakrefs:
                # We will clear the _weakrefs dict at the end of __init__
                # function, which will delete the callbacks as well. Therefore,
                # we are using a finalizer which is kept alive.
                self._weakrefs[id(obj)] = weakref.ref(obj)
                weakref.finalize(obj, self.invalidate)
        except TypeError:
            pass  # cannot weakref bool object
        return id(obj)

    def lookup_weakrefs(self, obj):
        """Lookup the _weakrefs created in id_ref function for ID_MATCH'd objects"""
        if id(obj) in self._weakrefs:
            return self._weakrefs[id(obj)]
        return None


def build_guard_function(code_parts, closure_args) -> Tuple[str, str]:
    from torch._inductor.utils import IndentedBuffer

    if HAS_UNPARSE_FUNCTIONS:
        csepass = PyExprCSEPass()
        csepass.count(code_parts)

        def replace(expr: str) -> Tuple[List[str], str]:
            return csepass.replace(expr)

    else:

        def replace(expr: str) -> Tuple[List[str], str]:
            return [], expr

    # Generate the inner body of the guard function.
    # i.e. if-chain of the guard expressions.
    guard_body = IndentedBuffer()
    for expr in code_parts:
        preface, expr = replace(expr)
        guard_body.writelines(preface)
        guard_body.writeline(f"if not ({expr}):")
        with guard_body.indent():
            guard_body.writeline("return False")

    # Wrap the inner body into the actual guard function.
    guard = IndentedBuffer()
    guard.writeline("def guard(L):")
    with guard.indent():
        guard.splice(guard_body)
        guard.writeline("return True")

    # Wrap the whole guard function into another function
    # with the closure variables.
    make_guard_fn = IndentedBuffer()
    make_guard_fn.writeline(f"def ___make_guard_fn({closure_args}):")
    with make_guard_fn.indent():
        make_guard_fn.splice(guard)
        make_guard_fn.writeline("return guard")

    return guard_body.getvalue(), make_guard_fn.getvalue()


def is_recompiles_enabled():
    return torch._logging._internal.log_state.is_artifact_enabled("recompiles")


def is_recompiles_verbose_enabled():
    return torch._logging._internal.log_state.is_artifact_enabled("recompiles_verbose")


def get_guard_fail_reason(
    guard_fn: GuardFn,
    code: types.CodeType,
    f_locals: Dict[str, object],
) -> str:
    """
    Return the reason why `guard_fn` failed.
    Updates `guard_failures` with the generated reason.
    Only the first failed check of guard_fn is reported.
    """
    scope = {"L": f_locals, "G": guard_fn.global_scope["G"]}
    scope.update(guard_fn.closure_vars)
    reasons: List[str] = []

    verbose_code_parts: List[str] = []
    if config.enable_cpp_guard_manager:
        guard_manager = guard_fn
        guard_debug_info = guard_manager.check_verbose(f_locals)  # type: ignore[attr-defined]
        # For test_export_with_map_cond, the check_verbose fail even without the
        # C++ guard manager. We need to fix the issue to remove the comment.
        # assert not guard_debug_info.result
        if not guard_debug_info.result:
            verbose_code_parts = guard_debug_info.verbose_code_parts
            # verbose_code_parts is either the actual reason (e.g. in case of
            # TENSOR_MATCH) or it could be a list of verbose_code_part that we
            # passed to the leaf guard at construction time. If its a list, we
            # walk through this list and find the guard that failed. This is
            # very important for symbolic shape guards which are currently
            # installed as a lambda guard and can encompass a long list of code_parts.
            if len(verbose_code_parts) == 1:
                reasons = verbose_code_parts
                verbose_code_parts = []
    else:
        verbose_code_parts = guard_fn.verbose_code_parts
        # This is not needed for CPP guard because the verbose check is already
        # run in C++.
        scope["___check_tensors"] = scope["___check_tensors_verbose"]

    for part in verbose_code_parts:
        global_scope = dict(guard_fn.global_scope)
        global_scope["__compile_source__"] = part
        with report_compile_source_on_error():
            try:
                fail_reason = eval(part, global_scope, scope)
            except Exception as e:
                if is_recompiles_verbose_enabled():
                    continue
                else:
                    raise
        # Only ___check_tensors knows how to return a fancy fail reason;
        # for everything else we just report the code that failed

        if isinstance(fail_reason, bool) and not fail_reason:
            fail_reason = part
        if isinstance(fail_reason, str):
            reasons.append(fail_reason)
            if not is_recompiles_verbose_enabled():
                break

    reason_str = "\n".join(reasons)
    guard_failures[orig_code_map[code]].append(reason_str)

    try:
        if guard_fn.guard_fail_fn is not None:
            guard_fn.guard_fail_fn(
                GuardFail(reason_str or "unknown reason", orig_code_map[code])
            )
    except Exception as e:
        log.exception(
            "Failure in guard_fail_fn callback - raising here will cause a NULL Error on guard eval",
        )

    return reason_str


def get_and_maybe_log_recompilation_reason(
    cache_entry, frame: types.FrameType
) -> List[str]:
    """
    Return the list of guard failure reasons using cache_entry.
    Logs the recompilation reason if `recompiles` logging is enabled.
    Raises a RecompileError if `config.error_on_recompile` is enabled.
    """
    reasons = []
    while cache_entry is not None:
        reason = get_guard_fail_reason(
            cache_entry.check_fn, cache_entry.code, frame.f_locals
        )
        if reason:
            reasons.append(reason)
        cache_entry = cache_entry.next

    code = frame.f_code

    # at least one of "recompiles" or "recompiles_verbose" is enabled
    do_recompiles_log = is_recompiles_enabled() or is_recompiles_verbose_enabled()

    if do_recompiles_log or config.error_on_recompile:
        if is_recompiles_verbose_enabled():
            failures = "\n\n".join(
                f"guard {i} failures:\n" + textwrap.indent(reason, "- ")
                for i, reason in enumerate(reasons)
            )
        else:
            failures = textwrap.indent("\n".join(reasons), "- ")
        guard_failure_details = (
            f"triggered by the following guard failure(s):\n{failures}"
        )
        message = (
            f"Recompiling function {code.co_name} in {code.co_filename}:{code.co_firstlineno}\n"
            f"{textwrap.indent(guard_failure_details, '    ')}"
        )
        if do_recompiles_log:
            if is_recompiles_verbose_enabled():
                recompiles_verbose_log.debug(message)
            else:
                recompiles_log.debug(message)
        if config.error_on_recompile:
            raise exc.RecompileError(message)

    return reasons


def guard_error_hook(
    guard_fn: GuardFn,
    code: types.CodeType,
    f_locals: Dict[str, object],
    index: int,
    last: bool,
):
    print(
        f"ERROR RUNNING GUARDS {code.co_name} {code.co_filename}:{code.co_firstlineno}"
    )
    print("lambda " + ", ".join(guard_fn.args) + ":")
    print(" ", " and\n  ".join(guard_fn.code_parts))

    if config.enable_cpp_guard_manager:
        print(guard_fn)

    local_scope = {"L": f_locals, **guard_fn.closure_vars}
    for guard in guard_fn.code_parts:
        try:
            eval(guard, guard_fn.global_scope, local_scope)
        except:  # noqa: B001,E722
            print(f"Malformed guard:\n{guard}")


set_guard_error_hook(guard_error_hook)


def unique(seq):
    seen = set()
    for x in seq:
        if x not in seen:
            yield x
            seen.add(x)


def make_dupe_guard(obj_source, dupe_source):
    # Note - we may end up in a situation where we invoke something like
    # def fn(x, y)
    # with fn(x, x)
    # Prior to the addition of tracking to all relevant objects, we would handle this just fine by
    # eagerly re-entering VB and rewrapping inputs, correctly creating graphargs and placeholders. However,
    # with tracking on inputs, duplicate inputs or aliased relationships may end up getting erased here -
    # In the fn(x, x) example call above look like a graph with a single input.
    # In order to ensure that we do not reuse fn(x, x) for fn(x, y), we create a duplicate input guard.

    # Note - we may not have a source, that is fine, it just means we had an object that is safe to have
    # leave unsourced - like a local list created and discharged entirely within a local scope.
    if dupe_source and dupe_source != obj_source:
        ser_source_is_local = is_from_local_source(dupe_source)
        source_is_local = is_from_local_source(obj_source)
        # Note - both must be local, or global, or we will run afoul of a lack of merging in how we currently
        # reconcile guards builder scopes in compile_check_fn. This technically means we miss a guard here,
        # so maybe we should do this refactor before we land this...
        # TODO(voz): Combine local and global guard builders.
        if ser_source_is_local == source_is_local:
            # Note - this is a little aggressive - these being duplicate input does not always matter.
            # However, this should always be a sound guard to add here.
            return functools.partial(GuardBuilder.DUPLICATE_INPUT, source_b=dupe_source)
    return None


def install_guard(*guards, skip=0):
    """
    Add dynamo guards to the current tracing context.

    Args:
        guards: guard(s) to add
        skip: number of stack frames to ignore for debug stack trace
    """
    from torch._guards import TracingContext

    collect_debug_stack = guards_log.isEnabledFor(
        logging.DEBUG
    ) or verbose_guards_log.isEnabledFor(logging.DEBUG)
    add = TracingContext.get().guards_context.dynamo_guards.add
    for guard in guards:
        assert isinstance(guard, Guard)
        add(guard, collect_debug_stack=collect_debug_stack, skip=skip + 1)<|MERGE_RESOLUTION|>--- conflicted
+++ resolved
@@ -742,14 +742,9 @@
             if val:
                 # Just install a getattr manager. GetAttrGuardAccessor itself
                 # acts as hasattr guard.
-<<<<<<< HEAD
-                base_manager.getattr_manager(
-                    attr=attr, source=guard.name, example_value=val
-=======
                 example_value = self.get(guard.originating_source.name())
                 base_manager.getattr_manager(
                     attr=attr, source=guard.name, example_value=example_value
->>>>>>> fb90b4d4
                 )
             else:
                 base_manager.add_no_hasattr_guard(
