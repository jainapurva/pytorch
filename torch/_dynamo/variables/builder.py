# mypy: ignore-errors

import abc
import collections
import contextlib
import dataclasses
import enum
import functools
import inspect
import itertools
import logging
import operator
import re
import sys
import types
from typing import List, NamedTuple, Optional, Union

from torch.utils._sympy.value_ranges import ValueRanges

try:
    import numpy as np
except ModuleNotFoundError:
    np = None

import torch

from torch import SymInt
from torch._guards import GuardSource, TracingContext
from torch._ops import HigherOrderOperator
from torch._streambase import _EventBase, _StreamBase
from torch._subclasses.fake_tensor import FakeTensor, is_fake, maybe_get_fake_mode
from torch._subclasses.meta_utils import is_sparse_any
from torch.fx.experimental._backward_state import BackwardState
from torch.fx.experimental.symbolic_shapes import (
    _constrain_range_for_size,
    DimDynamic,
    RelaxedUnspecConstraint,
    StatefulSymbolicContext,
    SubclassSymbolicContext,
    SymbolicContext,
)
from torch.fx.immutable_collections import immutable_list
from torch.nested._internal.nested_tensor import NestedTensor
from torch.utils._python_dispatch import is_traceable_wrapper_subclass
from torch.utils.weak import TensorWeakRef
from .. import config, mutation_guard, replay_record, trace_rules

from ..device_interface import get_registered_device_interfaces
from ..exc import InternalTorchDynamoError, unimplemented
from ..guards import GuardBuilder, install_guard, make_dupe_guard
from ..side_effects import SideEffects
from ..source import (
    AttrSource,
    ConstantSource,
    ConstDictKeySource,
    ConvertIntSource,
    GetItemSource,
    is_constant_source,
    is_from_defaults,
    LocalSource,
    NumpyTensorSource,
    RandomValueSource,
    Source,
    TupleIteratorGetItemSource,
)
from ..trace_rules import is_callable_allowed, is_numpy
from ..utils import (
    build_checkpoint_variable,
    clone_input,
    common_constant_types,
    get_fake_value,
    get_static_address_type,
    is_function_or_wrapper,
    is_namedtuple,
    is_typing,
    is_utils_checkpoint,
    istype,
    odict_values,
    preserve_rng_state,
    tensor_always_has_static_shape,
    tuple_iterator,
    tuple_iterator_getitem,
    tuple_iterator_len,
    unwrap_with_attr_name_if_wrapper,
    wrap_fake_exception,
)

from .base import MutableLocal, typestr, VariableTracker
from .constant import ConstantVariable, EnumVariable
from .ctx_manager import (
    AutocastModeVariable,
    EventVariable,
    NullContextVariable,
    PreserveVersionContextVariable,
    StreamContextVariable,
    StreamVariable,
)
from .dicts import (
    ConstDictVariable,
    DataClassVariable,
    DefaultDictVariable,
    HFPretrainedConfigVariable,
    PythonSysModulesVariable,
    SetVariable,
)
from .distributed import (
    DeviceMeshVariable,
    PlacementClassVariable,
    PlacementVariable,
    ProcessGroupVariable,
)
from .functions import (
    CollectiveFunctionRewriteVariable,
    FunctoolsPartialVariable,
    TritonKernelVariable,
    UserMethodVariable,
)
from .higher_order_ops import TorchHigherOrderOperatorVariable
from .iter import ItertoolsVariable
from .lazy import LazyVariableTracker
from .lists import (
    BaseListVariable,
    ListVariable,
    NamedTupleVariable,
    RangeVariable,
    RestrictedListSubclassVariable,
    SizeVariable,
    SliceVariable,
    TupleIteratorVariable,
    TupleVariable,
)
from .misc import (
    AutogradFunctionContextVariable,
    AutogradFunctionVariable,
    ComptimeVariable,
    DebuggingVariable,
    GetAttrVariable,
    GetSetDescriptorVariable,
    InspectSignatureVariable,
    LambdaVariable,
    MethodWrapperVariable,
    NumpyVariable,
    PythonModuleVariable,
    SavedTensorBox,
    TypingVariable,
)
from .nn_module import FSDPManagedNNModuleVariable, UnspecializedNNModuleVariable
from .optimizer import OptimizerVariable

from .sdpa import SDPAParamsVariable
from .tensor import (
    NumpyNdarrayVariable,
    SymNodeVariable,
    TensorSubclassVariable,
    TensorVariable,
    UnspecializedPythonVariable,
)
from .torch import TorchCtxManagerClassVariable, TorchInGraphFunctionVariable
from .torch_function import build_torch_function_fn, TensorWithTFOverrideVariable
from .user_defined import (
    KeyedJaggedTensorVariable,
    UserDefinedClassVariable,
    UserDefinedObjectVariable,
)


log = logging.getLogger(__name__)


DimList = List


class _missing:
    pass


@dataclasses.dataclass
class GraphArg:
    source: Source
    # TODO: storing a SymInt here but not a FakeTensor is a pretty strange
    # thing to do.  Probably should have example (which stores an int) and
    # fake_example
    _example: Union[TensorWeakRef, torch.SymInt]
    is_unspecialized: bool
    fake_tensor: Optional[torch._subclasses.fake_tensor.FakeTensor]
    # UnspecializedPythonVariable often masquerades as a tensor.
    # We MUST NOT generate shape guard code
    # that actually tries to access tensor properties on these values.
    # is_tensor lets us tell if this graph arg actually is a tensor
    # or not.
    is_tensor: bool = True
    # Sometimes, the Tensor we pass to example is freshly allocated (smh).
    # Then we cannot only keep a weak reference to it.  This lets you
    # stash a strong reference too.
    example_strong_ref: Optional[torch.Tensor] = None

    @property
    def example(self):
        if isinstance(self._example, TensorWeakRef):
            r = self._example()
            assert r is not None
            return r
        else:
            return self._example

    def __post_init__(self):
        if isinstance(self._example, torch.Tensor):
            self._example = TensorWeakRef(self._example)
            assert is_fake(self.fake_tensor)

    def reconstruct(self, codegen):
        self.source.reconstruct(codegen)

    def erase(self):
        self._example = None
        self.example_strong_ref = None

    def __eq__(self, other):
        return self.source.name() == other.source.name()


class BackwardStateGraphArg(GraphArg):
    def __init__(self):
        super().__init__(
            source=None,
            _example=BackwardState(),
            is_unspecialized=False,
            fake_tensor=None,
            is_tensor=False,
        )

    def reconstruct(self, codegen):
        assert codegen.tx.output.backward_state_var
        codegen.load_import_from(BackwardState.__module__, "BackwardState")
        codegen.call_function(0, True)
        codegen.dup_top()
        codegen.store(codegen.tx.output.backward_state_var)


@dataclasses.dataclass
class FrameStateSizeEntry:
    scalar: Optional[int]
    size: Optional[List[int]]


class VariableBuilder:
    """Wrap a python value in a VariableTracker() instance"""

    def __init__(
        self,
        tx,
        source: Source,
    ):
        assert (
            source is not None
        ), "Consider SourcelessBuilder for ephemeral objects, usually objects created locally."
        assert TracingContext.try_get() is not None, "Expected active TracingContext"
        super().__init__()
        self.tx = tx
        self.source = source
        self.name = source.name()

    def __call__(self, value):
        if value in self.tx.output.side_effects:
            side_effect_result = self.tx.output.side_effects[value]
            dup_guard = make_dupe_guard(self.source, side_effect_result.source)
            if dup_guard:
                self.install_guards(dup_guard)
            return side_effect_result

        cached_vt = self.tx.output.variable_tracker_cache.lookup(value, self.source)
        if cached_vt:
            return cached_vt

        vt = self._wrap(value)
        vt.source = self.source
        if self._can_lift_attrs_to_inputs(vt):
            vt = self.tx.output.side_effects.track_object_existing(value, vt)

        self.tx.output.variable_tracker_cache.add(value, self.source, vt)
        return vt

    def _can_lift_attrs_to_inputs(self, vt):
        if type(vt) in [
            TensorVariable,
            TensorWithTFOverrideVariable,
            UserDefinedObjectVariable,
            NumpyNdarrayVariable,
        ]:
            return True
        return False

    @staticmethod
    @functools.lru_cache(None)
    def _common_constants():
        return {
            # We zero-one specialize shapes, so specialize these constants
            # too
            0,
            1,
            # NB: There used to be more constants here, but honestly it was
            # pretty confusing.  Note we specialize floats by default, and
            # DON'T specialize ints by default.  This all only matters with
            # dynamic_shapes
        }

    def get_source(self):
        return self.source

    def install_guards(self, *guards):
        source = self.get_source()
        if (
            isinstance(source, ConstantSource)
            or source.guard_source() == GuardSource.CONSTANT
        ):
            return None
        install_guard(*[source.make_guard(guard) for guard in guards], skip=1)
        return {}

    def set_source_and_track_mutable(self, value, var):
        assert isinstance(var, VariableTracker)
        var.source = self.source
        return self.tx.output.side_effects.track_mutable(value, var)

    @classmethod
    @functools.lru_cache(None)
    def _type_dispatch(cls):
        # NB: Careful not to close over self to avoid ref cycle from lru_cache
        entries = [
            (
                (
                    torch.Tensor,
                    torch.nn.Parameter,
                    torch._subclasses.FakeTensor,
                    torch._subclasses.functional_tensor.FunctionalTensor,
                ),
                cls.wrap_tensor,
            ),
            (
                (tuple, list, odict_values, collections.deque, torch.Size),
                cls.wrap_listlike,
            ),
            (tuple_iterator, cls.wrap_tuple_iterator),
            ((slice, range), cls.wrap_slice_range),
            (tuple(common_constant_types), cls.wrap_literal),
        ]

        if config.trace_numpy and np:
            entries.append((np.ndarray, cls.wrap_numpy_ndarray))

        result = {}
        for ts, fn in entries:
            for t in ts if isinstance(ts, tuple) else (ts,):
                assert t not in result
                result[t] = fn

        return result

    @classmethod
    @functools.lru_cache(None)
    def _id_dispatch(cls):
        from ..comptime import comptime

        entries = [
            (
                inspect.signature,
                lambda self, value: LambdaVariable(
                    InspectSignatureVariable.create,
                    source=self.source,
                    **self.install_guards(GuardBuilder.CLOSURE_MATCH),
                ),
            ),
            (comptime, lambda self, value: ComptimeVariable()),
            (
                dataclasses.fields,
                lambda self, value: LambdaVariable(
                    _dataclasses_fields_lambda,
                    source=self.source,
                    **self.install_guards(GuardBuilder.FUNCTION_MATCH),
                ),
            ),
        ]

        result = {}
        for ts, fn in entries:
            for t in ts if isinstance(ts, (tuple, list)) else (ts,):
                assert t not in result
                result[id(t)] = fn

        return result

    def _wrap(self, value):
        # import here to avoid circular dependencies
        from torch.utils._triton import has_triton

        if has_triton():
            from triton.runtime.autotuner import Autotuner
            from triton.runtime.jit import JITFunction
        else:

            class JITFunction:
                pass

            class Autotuner:
                pass

        # Handle exact type() match
        type_dispatch = self._type_dispatch().get(type(value))
        if type_dispatch is not None:
            return type_dispatch(self, value)

        # Handle exact id() match
        id_dispatch = self._id_dispatch().get(id(value))
        if id_dispatch is not None:
            return id_dispatch(self, value)

        # Note - There are some nested values where types mismatch!
        # We want to get those out and wrap those.
        value = inspect.getattr_static(value, "_torchdynamo_inline", value)

        # Everything else (NB: order matters!)
        if is_traceable_wrapper_subclass(value) or istype(
            value, config.traceable_tensor_subclasses
        ):
            return self.wrap_tensor(value)
        elif is_namedtuple(value):
            return self.wrap_listlike(value)

        elif value is torch.utils._pytree.SUPPORTED_NODES:
            # For SUPPORTED_NODES, we guard on the dictionary version (PEP509)
            # under the assumption that the values themselves don't change.
            self.install_guards(GuardBuilder.DICT_VERSION)
            result = {
                ConstantVariable.create(k): UserDefinedObjectVariable(
                    v,
                    source=GetItemSource(
                        self.get_source(), ConstDictKeySource(self.get_source(), i)
                    ),
                )
                for i, (k, v) in enumerate(value.items())
            }
            return ConstDictVariable(result, type(value))
        elif value is sys.modules:
            self.install_guards(GuardBuilder.FUNCTION_MATCH)
            return PythonSysModulesVariable(source=self.source)
        elif istype(value, (dict, collections.defaultdict, collections.OrderedDict)):
            if not value and self.get_source().is_nn_module():
                # It is faster to guard on 'false' property than to guard
                # on actual dict keys, but we can't do this fast guard in general because
                # it omits a crucial type check that ensures the value is actually still a dict at runtime.

                # Why is this OK for (specialized) nnmodules? We set up a setattr hook
                # to check for module property mutations, which does a reasonable,
                # but not completely secure job ensuring a property wasn't changed.
                self.install_guards(GuardBuilder.BOOL_FALSE)
            else:
                self.install_guards(GuardBuilder.DICT_LENGTH)

            # Optimisation for the common case strings, ints, etc
            all_const = all(ConstantVariable.is_literal(k) for k in value.keys())
            if all_const:
                self.install_guards(GuardBuilder.DICT_CONST_KEYS)

            # We need all the keys to be hashable. We do this within the
            # _HashableTracker class in dicts.py
            def build_key_value(i, k, v):
                if all_const:
                    key = ConstantVariable.create(k)
                    source_key = k
                else:
                    source_key = ConstDictKeySource(self.get_source(), i)
                    key = LazyVariableTracker.create(k, source_key)

                source_value = GetItemSource(self.get_source(), source_key)
                value = LazyVariableTracker.create(v, source_value)

                return key, value

            result = dict(
                build_key_value(i, k, v) for i, (k, v) in enumerate(value.items())
            )

            if istype(value, collections.defaultdict):
                factory_source = AttrSource(self.source, "default_factory")
                result = DefaultDictVariable(
                    result,
                    type(value),
                    default_factory=VariableBuilder(self.tx, factory_source)(
                        value.default_factory
                    ),
                    source=self.source,
                )
            else:
                result = ConstDictVariable(result, type(value), source=self.source)

            return self.set_source_and_track_mutable(value, result)
        elif isinstance(value, torch.nn.Module):
            return self.wrap_module(value)
        elif ConstantVariable.is_literal(value):  # non-atomic literals
            return self.wrap_literal(value)
        elif istype(value, frozenset) and (
            ConstantVariable.is_literal(x) for x in value
        ):
            # For frozenset, we can guard by object ID instead of value
            # equality, this allows us to handle non-literal values
            self.install_guards(GuardBuilder.ID_MATCH)
            return ConstantVariable.create(value=value, source=self.source)
        elif isinstance(value, enum.Enum):
            self.install_guards(GuardBuilder.ID_MATCH)
            return EnumVariable(value=value, source=self.source)
        elif DebuggingVariable.is_reorderable_logging_function(value):
            # Put this above builtin_callable so that print() can be handled
            # along with other builtin debugging functions
            self.install_guards(GuardBuilder.BUILTIN_MATCH)
            return DebuggingVariable(value, source=self.source)
        elif is_utils_checkpoint(value):
            return build_checkpoint_variable(source=self.source)
        elif isinstance(value, functools.partial):
            func_src = AttrSource(self.get_source(), "func")
            func_obj = VariableBuilder(self.tx, func_src)(value.func)

            args = []
            args_source = AttrSource(self.get_source(), "args")
            for i, arg in enumerate(value.args):
                args.append(
                    VariableBuilder(self.tx, GetItemSource(args_source, i))(arg)
                )

            keywords = {}
            keywords_source = AttrSource(self.get_source(), "keywords")
            for k, v in value.keywords.items():
                if not ConstantVariable.is_literal(k):
                    unimplemented("functools.partial with non-literal keyword")
                keywords[k] = VariableBuilder(
                    self.tx, GetItemSource(keywords_source, k)
                )(v)

            install_guard(
                self.get_source().make_guard(GuardBuilder.TYPE_MATCH),
                keywords_source.make_guard(GuardBuilder.DICT_KEYS),
                args_source.make_guard(GuardBuilder.SEQUENCE_LENGTH),
            )
            return FunctoolsPartialVariable(func_obj, args, keywords)
        elif is_typing(value):
            # typing.List, typing.Mapping, etc.
            self.install_guards(GuardBuilder.ID_MATCH)
            return TypingVariable(
                value,
                source=self.source,
            )
        elif np is not None and isinstance(value, np.generic):
            # numpy array scalars: convert to 0D arrays
            return self.wrap_numpy_ndarray(np.asarray(value))
        elif is_numpy(value):
            assert np
            self.install_guards(
                GuardBuilder.FUNCTION_MATCH
                if callable(value)
                else GuardBuilder.TYPE_MATCH
            )
            return NumpyVariable(value, source=self.source)
        # NB: These can't be put in type_dispatch, they have to run later
        elif CollectiveFunctionRewriteVariable.can_rewrite(value):
            self.install_guards(GuardBuilder.FUNCTION_MATCH)
            return CollectiveFunctionRewriteVariable.create(
                self.tx,
                value,
                source=self.source,
            )
        elif istype(value, torch.autograd.function.FunctionMeta):
            self.install_guards(GuardBuilder.FUNCTION_MATCH)
            return AutogradFunctionVariable(
                value,
                source=self.source,
            )
        elif isinstance(value, torch.autograd.function.FunctionCtx):
            saved_tensors_source = AttrSource(self.source, "saved_tensors")
            install_guard(
                self.source.make_guard(GuardBuilder.TYPE_MATCH),
                saved_tensors_source.make_guard(GuardBuilder.SEQUENCE_LENGTH),
            )
            saved_tensors = [
                VariableBuilder(self.tx, GetItemSource(saved_tensors_source, n))(v)
                for n, v in enumerate(value.saved_tensors)
            ]
            return self.tx.output.side_effects.track_object_existing(
                value,
                AutogradFunctionContextVariable(
                    value,
                    source=self.source,
                    saved_tensors=SavedTensorBox(saved_tensors),
                ),
            )
        elif (
            isinstance(value, types.MethodType)
            and istype(
                getattr(value, "__self__", None), torch.autograd.function.FunctionMeta
            )
            and getattr(value, "__name__", "") == "apply"
            and value == getattr(value.__self__, "apply", None)
        ):
            # handle aliased autograd function `apply` calls
            self.install_guards(GuardBuilder.FUNCTION_MATCH)
            return GetAttrVariable(
                AutogradFunctionVariable(
                    value.__self__, source=AttrSource(self.source, member="__self__")
                ),
                "apply",
            )
        elif callable(value) and trace_rules.lookup_callable(value) is not None:
            if is_callable_allowed(value):
                self.tx.output.has_user_defined_allowed_in_graph = True
            return trace_rules.lookup_callable(value).create_with_source(
                value, source=self.source
            )
        elif np and isinstance(value, np.number):
            return self.wrap_unspecialized_primitive(value)
        elif DataClassVariable.is_matching_object(value):
            self.install_guards(GuardBuilder.TYPE_MATCH)
            return DataClassVariable.wrap(self, value)
        elif HFPretrainedConfigVariable.is_matching_object(value):
            self.install_guards(GuardBuilder.TYPE_MATCH)
            return HFPretrainedConfigVariable(value)
        elif isinstance(value, HigherOrderOperator):
            self.install_guards(GuardBuilder.TYPE_MATCH, GuardBuilder.NAME_MATCH)
            return TorchHigherOrderOperatorVariable.make(value, source=self.source)
        elif isinstance(value, torch.cuda.StreamContext):
            self.install_guards(GuardBuilder.ID_MATCH)
            stream_source = AttrSource(self.source, "stream")
            stream_var = VariableBuilder(self.tx, stream_source)(value.stream)
            return StreamContextVariable.create(self.tx, stream_var)
        elif isinstance(value, _StreamBase):
            self.install_guards(GuardBuilder.ID_MATCH)
            return StreamVariable(
                None,
                value,
                value.device,
                source=self.source,
            )
        elif isinstance(value, (torch._C._SDPAParams)):
            self.install_guards(GuardBuilder.TYPE_MATCH)
            return SDPAParamsVariable.create(self.tx, value, self.source)
        elif isinstance(value, _EventBase):
            self.install_guards(GuardBuilder.ID_MATCH)
            return EventVariable(
                None,
                value,
                source=self.source,
            )
        elif (
            isinstance(value, torch._C._TensorMeta)
            and value in config.traceable_tensor_subclasses
        ):
            return TensorSubclassVariable(value, source=self.source)
        elif (
            istype(value, contextlib.nullcontext)
            and inspect.getattr_static(value, "enter_result", None) is None
        ):
            self.install_guards(GuardBuilder.TYPE_MATCH)
            return NullContextVariable(source=self.source)
        elif KeyedJaggedTensorVariable.is_matching_object(value):
            self.install_guards(GuardBuilder.TYPE_MATCH)
            result = KeyedJaggedTensorVariable(value, source=self.source)
            # TODO: this doing it manually is bad
            return self.tx.output.side_effects.track_object_existing(value, result)
        elif isinstance(value, torch.optim.Optimizer):
            self.install_guards(GuardBuilder.TYPE_MATCH)
            return OptimizerVariable(value, source=self.source)
        elif ProcessGroupVariable.is_process_group(value):
            self.install_guards(GuardBuilder.ID_MATCH)
            return ProcessGroupVariable(value, source=self.source)
        elif DeviceMeshVariable.is_device_mesh(value):
            # TODO: see if we need to add custom guard instead of a simple ID_MATCH
            self.install_guards(GuardBuilder.ID_MATCH)
            return DeviceMeshVariable(value, source=self.source)
        elif PlacementClassVariable.is_placement_type(value):
            # TODO: see if we need to add custom guard instead of a simple ID_MATCH
            self.install_guards(GuardBuilder.ID_MATCH)
            return PlacementClassVariable(value, source=self.source)
        elif PlacementVariable.is_placement(value):
            # TODO: see if we need to add custom guard instead of a simple ID_MATCH
            self.install_guards(GuardBuilder.ID_MATCH)
            return PlacementVariable(
                value,
                source=self.source,
            )
        elif istype(value, type) and value in itertools.__dict__.values():
            self.install_guards(GuardBuilder.FUNCTION_MATCH)
            return ItertoolsVariable(value, source=self.source)
        elif isinstance(value, torch.SymBool):
            # Note: the idea here is to re-use the infra we've built for SymInt by simulating the
            # user provided SymBool with a SymInt in dynamo.

            # Concretely,
            # 1. We create a SymInt in dynamo's shape_env, whose source is constructed as ConvertIntSource(self.source).
            # so that guards on the SymInts can be effectively applied on the original SymBool in user program.
            # 2. We create a SymBool based on the SymInt in dynamo's ShapeEnv. Because the original user program
            # depends on the value being a SymBool. This allows dynamo to interpret the user's program correctly.

            value_hint = value.node.require_hint()
            new_source = ConvertIntSource(self.source)

            new_symint = self.tx.output.shape_env.create_unspecified_symint_and_symbol(
                int(value_hint),
                new_source,
                dynamic_dim=DimDynamic.DYNAMIC,
            )

            sym_node_proxy = self.tx.output.root_tracer.create_graph_input(
                re.sub(r"[^a-zA-Z0-9]+", "_", self.name),
                type(new_symint),
                source=new_source,
            )

            sym_node_proxy.node.meta["grapharg"] = GraphArg(
                new_source,
                new_symint,
                False,
                None,
                is_tensor=False,
                example_strong_ref=new_symint,
            )
            self.tx.output.bound_symbols.add(new_symint.node.expr)
            self.tx.output.tracked_fakes.append(
                TrackedFake(new_symint, new_source, None)
            )
            return SymNodeVariable(
                sym_node_proxy,
                new_symint == 1,
            )
        elif isinstance(value, (JITFunction, Autotuner)):
            self.install_guards(GuardBuilder.ID_MATCH)
            return TritonKernelVariable(
                value,
                None,  # No kernel idx provided
                None,  # No grid provided
                source=self.source,
            )
        elif isinstance(value, torch.amp.autocast_mode.autocast):
            self.install_guards(GuardBuilder.ID_MATCH)
            return AutocastModeVariable(
                target_values=[
                    value.device,
                    value.fast_dtype,
                    value._enabled,
                    value._cache_enabled,
                ],
                source=self.source,
            )
        elif TorchCtxManagerClassVariable.is_matching_cls(value):
            self.install_guards(GuardBuilder.FUNCTION_MATCH)
            return TorchCtxManagerClassVariable(value, source=self.source)
        elif is_function_or_wrapper(value):
            value, attr_name = unwrap_with_attr_name_if_wrapper(value)
            # For these wrappers, Dynamo points to the wrapped function,
            # so source needs to be updated as well.
            if attr_name is not None:
                self.source = AttrSource(self.source, attr_name)
            return trace_rules.lookup(value).create_with_source(
                value, source=self.source
            )
        # Don't use istype, since some python modules are not subclasses of types.ModuleType directly.
        # E.g, type(torch.ops) -> <class 'torch._ops._Ops'>,
        # type(torch.backends.cudnn) -> <class 'torch.backends.cudnn.CudnnModule'>
        elif isinstance(value, (types.ModuleType, replay_record.DummyModule)):
            self.install_guards(GuardBuilder.FUNCTION_MATCH)
            return PythonModuleVariable(
                value,
                source=self.source,
            )
        elif isinstance(value, types.MethodType) and isinstance(
            value.__self__, (torch.nn.Module, torch.utils._pytree.TreeSpec)
        ):
            # don't let MethodTypes fall through to UserDefinedObject,
            # which doesn't support 'CALL_FUNCTION'

            # TODO(whc): Why do we limit this to methods on NNModules?
            # I don't have a good reason for this, but it preserves the existing behavior
            # for MBartForConditionalGeneration, which generates many graph breaks and OOMs otherwise.
            # I suspect we probably want to relax this check and dig deeper there.

            # In order to construct a MethodVariable in Dynamo, we start with an actual method obj from python,
            # but need to separately wrap its underlying `__func__` and its `self` argument.  We wrap `self` here
            # and then `__func__` gets wrapped inside UserMethodVariable.
            self_obj = VariableBuilder(
                self.tx, source=AttrSource(self.source, "__self__")
            )(value.__self__)
            assert self_obj and isinstance(
                self_obj, VariableTracker
            ), "Failed to produce a valid self obj"
            self.install_guards(GuardBuilder.FUNCTION_MATCH)
            return UserMethodVariable(
                value.__func__,
                self_obj,
                source=self.source,
            )
        elif isinstance(value, types.GetSetDescriptorType):
            self.install_guards(GuardBuilder.FUNCTION_MATCH)
            return GetSetDescriptorVariable(value)
        elif isinstance(value, types.MethodWrapperType):
            self.install_guards(GuardBuilder.FUNCTION_MATCH)
            return MethodWrapperVariable(value)
        elif issubclass(type(value), type):
<<<<<<< HEAD
            if value in (torch.utils.hooks.BackwardHook,):
=======
            if value in (torch.utils.hooks.BackwardHook, torch.nn.Parameter):
>>>>>>> 5b900745
                # TODO(jansel): combine this case with the one above
                return trace_rules.lookup(value).create_with_source(
                    value, source=self.source
                )
<<<<<<< HEAD
=======
            if value is torch.autograd._unsafe_preserve_version_counter:
                self.install_guards(GuardBuilder.FUNCTION_MATCH)
                return PreserveVersionContextVariable.constructor(self.tx)
>>>>>>> 5b900745
            # This is a userdefined class, so install an ID_MATCH even if its a
            # global variable.
            self.install_guards(GuardBuilder.ID_MATCH)
            return UserDefinedClassVariable(
                value,
                source=self.source,
            )
        elif RestrictedListSubclassVariable.is_matching_cls(type(value)):
            self.install_guards(GuardBuilder.SEQUENCE_LENGTH)
            return self.set_source_and_track_mutable(
                value,
                RestrictedListSubclassVariable(
                    [
                        LazyVariableTracker.create(
                            value=value[i], source=GetItemSource(self.source, i)
                        )
                        for i in range(len(value))
                    ],
                    user_cls=type(value),
                    user_cls_source=AttrSource(self.source, "__class__"),
                ),
            )
        else:
            self.install_guards(GuardBuilder.TYPE_MATCH)
            result = UserDefinedObjectVariable(value, source=self.source)
            if not SideEffects.cls_supports_mutation_side_effects(type(value)):
                # don't allow STORE_ATTR mutation with custom __setattr__
                return result
            return self.tx.output.side_effects.track_object_existing(value, result)

    def wrap_listlike(self, value: Union[tuple, list, odict_values, NamedTuple]):
        if config.specialize_int and type(value) is torch.Size:
            self.install_guards(GuardBuilder.CONSTANT_MATCH)
            return ConstantVariable.create(value=value)
        # One can index a tensor with a list/tuple. Therefore, we need to
        # have a stricter match.
        self.install_guards(GuardBuilder.SEQUENCE_LENGTH)

        for item in value:
            if item is value:
                unimplemented("list elements are pointing to the list itself")

        output = [
            LazyVariableTracker.create(item, source=GetItemSource(self.get_source(), i))
            for i, item in enumerate(value)
        ]

        result = BaseListVariable.cls_for_instance(value)(
            output, mutable_local=MutableLocal()
        )
        if istype(value, list):
            return self.set_source_and_track_mutable(value, result)
        return result

    def wrap_tuple_iterator(self, value: tuple_iterator):
        self.install_guards(GuardBuilder.TUPLE_ITERATOR_LEN)
        output = [
            VariableBuilder(self.tx, TupleIteratorGetItemSource(self.get_source(), i))(
                tuple_iterator_getitem(value, i)
            )
            for i in range(tuple_iterator_len(value))
        ]
        result = TupleIteratorVariable(
            output, mutable_local=MutableLocal(), source=self.source
        )

        return self.set_source_and_track_mutable(value, result)

    def wrap_slice_range(self, value: Union[slice, range]):
        items = [
            VariableBuilder(self.tx, AttrSource(self.get_source(), k))(
                getattr(value, k)
            )
            for k in ("start", "stop", "step")
        ]
        self.install_guards(GuardBuilder.TYPE_MATCH)
        if isinstance(value, slice):
            return SliceVariable(items, source=self.source)
        else:
            return RangeVariable(items, source=self.source)

    def wrap_module(self, value: torch.nn.Module):
        from ..eval_frame import OptimizedModule

        if istype(value, OptimizedModule):
            self.install_guards(GuardBuilder.TYPE_MATCH)
            self.source = AttrSource(self.source, "_orig_mod")
            return self.wrap_module(value._orig_mod)

        if (
            isinstance(value, (torch.nn.RNN, torch.nn.GRU, torch.nn.LSTM))
            and not config.allow_rnn
        ):
            unimplemented("TorchDynamo purposely graph breaks on RNN, GRU, LSTMs")
        if mutation_guard.is_dynamic_nn_module(value):
            # created dynamically, don't specialize on it
            self.install_guards(GuardBuilder.TYPE_MATCH)
            result = UnspecializedNNModuleVariable(value, source=self.source)
            if not SideEffects.cls_supports_mutation_side_effects(type(value)):
                # don't allow STORE_ATTR mutation with custom __setattr__
                return result
            return self.tx.output.side_effects.track_object_existing(value, result)
        elif issubclass(
            value.__class__, torch.nn.parallel.distributed.DistributedDataParallel
        ):
            self.install_guards(GuardBuilder.TYPE_MATCH)
            return UnspecializedNNModuleVariable(value)
        elif getattr(value, "_is_fsdp_managed_module", False):
            # See note [Dynamo treats FSDP wrapped modules as UnspecializedNNModule]
            # in fully_sharded_data_parallel.py for more information

            # we can't do this assert inside FSDP constructor,
            # since we don't know yet whether dynamo will be used
            assert getattr(
                value, "_fsdp_use_orig_params", False
            ), "Dynamo only supports FSDP with use_orig_params=True"

            # Note on FSDP guarding
            # 1. We expect FSDP wrapping mutates an nn module irreversably (no way to de-wrap).
            # 2. Eager FSDP already assumes (requires, but without enforcement) that users don't mutate their
            #    model parameters/structure after FSDP wrapping, because FSDP wouldn't notice or update its FlatParams.
            #
            # Due to (1), once we enter this path we expect not to go back nor have to guard on type
            # or _is_fsdp_managed_module.
            #
            # TODO(whc) We could add a guard on the opposite case, where a user compiled/ran
            # pre-FSDP-wrapped model, then wrapped, to ensure that we recompile with the FSDP handling.
            #
            # Due to (2), we skip guards on inner contents of fsdp_managed modules, by using FSDPNNModuleSource as the
            # guard source.  This behavior is gated on config.skip_fsdp_guards.
            #
            # ID_MATCH is required to disambiguate cases as simple as a unit test that constructs 2 models and wraps
            # them differently with different FSDP configs.  (test_dynamo_distributed.py -k test_fsdp_aot_eager)
            self.install_guards(GuardBuilder.TYPE_MATCH, GuardBuilder.ID_MATCH)
            return FSDPManagedNNModuleVariable(value, source=self.get_source())
        else:
            return self.tx.output.register_attr_or_module(
                value,
                self.name,
                source=self.get_source(),
                # Guards are added inside register_attr_or_module
            )

    def wrap_literal(self, value):
        unspec = not config.specialize_int
        if unspec and type(value) is int:
            # unspecializing int by default, but still
            # specialize for the following conditions
            if not TracingContext.get().force_unspec_int_unbacked_size_like and (
                value in self._common_constants()
                # Assume integers from global variables want to be specialized
                or not self.source.guard_source().is_local()
                # Assume that integers that came from NN modules want to be
                # specialized (as we don't expect users to be changing the
                # NN modules on the fly)
                or self.source.guard_source().is_nn_module()
                or is_from_defaults(self.source)
            ):
                self.install_guards(GuardBuilder.CONSTANT_MATCH)
                return ConstantVariable.create(value=value, source=self.source)
            else:
                return self.wrap_unspecialized_primitive(value)
        else:
            self.install_guards(GuardBuilder.CONSTANT_MATCH)
            return ConstantVariable.create(value=value)

    def assert_not_wrapped_by_this_graph(self, value: torch.Tensor):
        if is_fake(value) and maybe_get_fake_mode(value) is self.tx.fake_mode:
            raise InternalTorchDynamoError(
                "Cannot wrap a Tensor that has already been",
                "wrapped by this instance of Dynamo",
            )

    def wrap_tensor(self, value: torch.Tensor):
        source = self.get_source()

        # We cannot already be tracking the tensor, which implies
        # it would have already been wrapped
        assert value not in self.tx.output.side_effects

        if (
            source.guard_source().is_nn_module()
            or get_static_address_type(value) is not None
        ) and not source.guard_source().is_fsdp_module():
            self.assert_not_wrapped_by_this_graph(value)
            return self.tx.output.register_attr_or_module(
                value, self.name, source=source
            )

        if is_constant_source(source):
            self.assert_not_wrapped_by_this_graph(value)
            return self.tx.output.register_attr_or_module(
                value,
                re.sub(r"[^a-zA-Z0-9]+", "_", self.name),
                source=source,
                # Guards are added inside register_attr_or_module
            )

        if type(value) in config.traceable_tensor_subclasses:
            # Ordinarily, we would fakeify a tensor so that it can get dynamic
            # shapes and be computed on without triggering actual operations.
            # However, how can we fakeify a tensor subclass?  Ordinary
            # inheritance (nor multiple inheritance) won't work work.
            #
            # Instead, our plan is to *manually simulate* the tensor subclass
            # inheriting from a fake tensor with dynamo.  This means our
            # data representation for a tensor subclass will be a fake tensor
            # + tensor subclass type + any extra data the subclass may have
            # been storing on the tensor.  Because all Python accesses are
            # mediated through TensorWithTFOverrideVariable, we can ensure
            # that we dispatch differently, e.g., according to
            # __torch_function__
            #
            # To simplify things for now, the __dict__ tracking bits haven't
            # been implemented yet, but they can be added into this design at
            # a later point in time.
            subclass_type = type(value)
        else:
            assert type(value) in (
                torch.Tensor,
                torch.nn.Parameter,
                torch._subclasses.fake_tensor.FakeTensor,
                torch._subclasses.functional_tensor.FunctionalTensor,
            ) or is_traceable_wrapper_subclass(value), type(value)
            subclass_type = None

        # NB: this just says we accessed a tensor from the same source again
        # (e.g., a tensor lives in a global foo, and we LOAD_GLOBAL it twice).
        # This is distinct from two distinct sources mapping to the same
        # Tensor (per id())!  No guard is necessary here.  See below for the
        # other case.
        is_duplicate_tensor = source in self.tx.output.input_source_to_var
        if is_duplicate_tensor:
            return self.tx.output.input_source_to_var[source]

        # By this point, we should have deduplicated all tensors
        self.assert_not_wrapped_by_this_graph(value)

        # tx.output has multiple tracers if we're introspecting HigherOrderOperator.
        # When we've discovered an untracked tensor, then we actually need
        # to get Dynamo to track the tensor (which is what this function does)
        # and put it as a graph input on the root tracer. Later on,
        # if the input is actually used in the body of the HigherOrderOperator,
        # then the relevant SubgraphTracer will lift it to being an input of
        # the subgraph.
        # See NOTE [HigherOrderOperator tracing design] for more details.

        tensor_proxy = self.tx.output.root_tracer.create_graph_input(
            re.sub(r"[^a-zA-Z0-9]+", "_", self.name), type(value), source=source
        )
        options = {}
        if type(value) in config.traceable_tensor_subclasses:
            options["torch_function_fn"] = build_torch_function_fn(
                self.tx, value, self.source
            )
            self.install_guards(GuardBuilder.TYPE_MATCH)

        if (
            isinstance(value, torch.Tensor)
            and value.is_nested
            and not isinstance(value, NestedTensor)
        ):
            unimplemented("torch.compile does not support strided NestedTensor")

        if is_sparse_any(value):
            unimplemented(
                f"torch.compile does not support sparse Tensor with {value.layout} layout"
            )

        tensor_variable = wrap_fx_proxy(
            tx=self.tx,
            proxy=tensor_proxy,
            example_value=value,
            subclass_type=subclass_type,
            source=source,
            **options,
        )

        self.install_guards(
            functools.partial(
                GuardBuilder.TENSOR_MATCH,
                value=value
                if isinstance(source, NumpyTensorSource)
                else TensorWeakRef(value),
            )
        )

        # We install TYPE_MATCH guards for traceable wrapper subclass object,
        # and recursively install corresponding guard for each inner attribute.
        if is_traceable_wrapper_subclass(value):
            self.install_guards(GuardBuilder.TYPE_MATCH)
            attrs, _ = value.__tensor_flatten__()
            for attr in attrs:
                inner_value = getattr(value, attr)
                inner_source = AttrSource(self.source, attr)
                VariableBuilder(self.tx, inner_source)(inner_value).recursive_realize()

        self.tx.output.input_source_to_var[source] = tensor_variable
        assert "tensor_dict" not in tensor_proxy.node.meta
        tensor_proxy.node.meta["tensor_dict"] = value.__dict__.copy()

        # Note: this information is conveyed via subclass_type now
        fake_tensor_value = tensor_variable.proxy.node.meta["example_value"]
        if maybe_get_fake_mode(fake_tensor_value) is not self.tx.fake_mode:
            raise InternalTorchDynamoError("Wrapped Tensor must be this graph's fake")

        grapharg = GraphArg(source, value, False, fake_tensor_value)
        tensor_proxy.node.meta["grapharg"] = grapharg
        self.tx.output.add_symbol_bindings(grapharg)
        return tensor_variable

    def wrap_numpy_ndarray(self, value):
        assert np is not None
        assert isinstance(value, np.ndarray)

        source = NumpyTensorSource(self.get_source())

        from torch._numpy import _util

        readonly = not value.flags.writeable
        if readonly:
            try:
                value.flags.writeable = True
            except ValueError:
                # One can not easily make nditer elements writable,
                # but warning is not the end of the world
                assert isinstance(value.base, np.nditer)
                pass

        try:
            tensor_value = _util._try_convert_to_tensor(value)
            if readonly:
                from torch._prims_common import clone_preserve_strides

                tensor_value = clone_preserve_strides(tensor_value)
        except NotImplementedError as e:
            # failed to convert to tensor, graph break
            unimplemented(str(e))

        # We do this because we want the full behavior of guarding the numpy ndarray as if it were
        # a tensor. It's a little annoying to make a VT to throw out, but there's so many side effects here
        # that there's not another great way to do this atm.
        # This creates the right graphargs, as well as registration for guards in tensor names and shape env.
        VariableBuilder(self.tx, source)(tensor_value).recursive_realize()
        proxy = self.tx.output.root_tracer.create_graph_input(
            re.sub(r"[^a-zA-Z0-9]+", "_", self.name), type(tensor_value), source=source
        )
        options = {"source": source}
        numpy_ndarray_variable = wrap_fx_proxy_cls(
            target_cls=NumpyNdarrayVariable,
            tx=self.tx,
            proxy=proxy,
            example_value=tensor_value,
            **options,
        )

        self.tx.output.input_source_to_var[source] = numpy_ndarray_variable
        example_value = numpy_ndarray_variable.proxy.node.meta["example_value"]

        # is_unspecialized should be true because we are wrapping a np.ndarray as argument input, and it needs to be
        # converted to a tensor.
        grapharg = GraphArg(
            source,
            tensor_value,
            is_unspecialized=True,
            fake_tensor=example_value,
            is_tensor=True,
            example_strong_ref=tensor_value,
        )
        proxy.node.meta["grapharg"] = grapharg

        return numpy_ndarray_variable

    def wrap_unspecialized_primitive(self, value):
        if self.name in self.tx.output.unspec_variable_map:
            return self.tx.output.unspec_variable_map[self.name]
        else:
            shape_env = self.tx.output.shape_env
            if TracingContext.get().force_unspec_int_unbacked_size_like and isinstance(
                value, int
            ):
                wrapped_value = shape_env.create_unbacked_symint()
                _constrain_range_for_size(wrapped_value)
                self.tx.output.bound_symbols.add(wrapped_value.node.expr)
                self.tx.output.tracked_fakes.append(
                    TrackedFake(wrapped_value, self.source, None)
                )

            # NB: We do not do float.  For motivation, see
            # https://docs.google.com/document/d/1INSCdYu1PxXcr43HrD82OudeEuS-qxQe1yZmLg2wy6A/edit
            # but the general idea is that we generate kernels that can
            # take unspecialized floats and use them in sizevar computation
            elif (
                isinstance(value, int)
                and not is_constant_source(self.get_source())
                and not isinstance(self.get_source(), RandomValueSource)
            ):
                if torch._dynamo.config.specialize_int:
                    # If specialize_int is False, also return
                    # a constant (but this should have been handled
                    # in the caller, TBH)
                    self.install_guards(GuardBuilder.CONSTANT_MATCH)
                    return ConstantVariable.create(value=value, source=self.source)

                name = self.source.name()
                if name not in self.tx.output.frame_state:
                    # Note - this essentially means that if this name gets reused as a tensor,
                    # it will start fully dynamic. That should always be a safe option, and not awfully inefficient.
                    # Alternatively, if we want to improve pef here, we can add a third state of unset, but I am not
                    # sure that is necessary for now.
                    frame_state_entry = FrameStateSizeEntry(scalar=value, size=None)
                else:
                    frame_state_entry = self.tx.output.frame_state[name]
                    if frame_state_entry.scalar != value:
                        log.debug(
                            "automatic dynamic int %s val %s != %s",
                            name,
                            value,
                            frame_state_entry.scalar,
                        )
                        frame_state_entry.scalar = None
                self.tx.output.frame_state[name] = frame_state_entry

                # TODO: This should be dynamic, as we in general do not
                # know if bare integers are actually going to be sizevars
                # and it is inappropriate to eagerly duck size them with
                # real sizevars
                if (
                    config.automatic_dynamic_shapes and frame_state_entry.scalar is None
                ) or not config.assume_static_by_default:
                    dynamic_dim = DimDynamic.DYNAMIC
                else:  # assume_static_by_default
                    # TODO: dynamic_dim = DimDynamic.STATIC should work but
                    # for some reason it doesn't
                    self.install_guards(GuardBuilder.CONSTANT_MATCH)
                    return ConstantVariable.create(value=value)

                wrapped_value = shape_env.create_unspecified_symint_and_symbol(
                    value,
                    source=self.source,
                    dynamic_dim=dynamic_dim,
                )
                self.tx.output.bound_symbols.add(wrapped_value.node.expr)

                self.tx.output.tracked_fakes.append(
                    TrackedFake(wrapped_value, self.source, None)
                )
            else:
                wrapped_value = torch.tensor(value)
            if not isinstance(self.get_source(), RandomValueSource):
                install_guard(self.get_source().make_guard(GuardBuilder.TYPE_MATCH))
            options = {"source": self.get_source()}
            if isinstance(wrapped_value, torch.Tensor):
                options.update({"raw_value": value})

            proxy = self.tx.output.root_tracer.create_graph_input(
                re.sub(r"[^a-zA-Z0-9]+", "_", self.name),
                type(wrapped_value),
                source=self.get_source(),
            )

            unspec_var = wrap_fx_proxy_cls(
                UnspecializedPythonVariable,
                tx=self.tx,
                proxy=proxy,
                example_value=wrapped_value,
                **options,
            )
            self.tx.output.unspec_variable_map[self.name] = unspec_var
            if not is_constant_source(self.get_source()):
                if self.tx.export and not isinstance(self.get_source(), LocalSource):
                    raise AssertionError(
                        "Dynamo attempts to add additional input during export: value={}, source={}".format(
                            wrapped_value, self.get_source()
                        )
                    )
                fake_tensor_value = None
                if isinstance(unspec_var, ConstantVariable):
                    example_value = unspec_var.value
                else:
                    example_value = unspec_var.proxy.node.meta["example_value"]
                if is_fake(example_value):
                    fake_tensor_value = example_value
                    assert fake_tensor_value.fake_mode is self.tx.fake_mode, (
                        f"fake mode ({fake_tensor_value.fake_mode}) from fake tensor metadata doesn't match mode"
                        "({self.tx.fake_mode}) from InstructionTranslator"
                    )

                proxy.node.meta["grapharg"] = GraphArg(
                    self.get_source(),
                    wrapped_value,
                    isinstance(wrapped_value, torch.Tensor),
                    fake_tensor_value,
                    is_tensor=False,
                    example_strong_ref=wrapped_value,
                )
            return unspec_var


def _dataclasses_fields_lambda(obj):
    if isinstance(obj, UserDefinedObjectVariable):
        value = obj.value
    elif isinstance(obj, DataClassVariable):
        value = obj.user_cls
    else:
        unimplemented(f"Dataclass fields handling fails for type {obj}")
    items = []
    for field in dataclasses.fields(value):
        source = None
        if obj.source:
            source = GetItemSource(
                AttrSource(obj.source, "__dataclass_fields__"), field.name
            )
        items.append(UserDefinedObjectVariable(field, source=source))
    return TupleVariable(items)


def wrap_fx_proxy(tx, proxy, example_value=None, subclass_type=None, **options):
    kwargs = {
        "tx": tx,
        "proxy": proxy,
        "example_value": example_value,
        "subclass_type": subclass_type,
        **options,
    }
    if subclass_type is None:
        return wrap_fx_proxy_cls(target_cls=TensorVariable, **kwargs)
    else:
        result = wrap_fx_proxy_cls(target_cls=TensorWithTFOverrideVariable, **kwargs)
        result.install_global(tx)
        return result


# Note: Unfortunate split due to some gross classes existing that subclass TensorVariable
# Should be compositional instead
#
# This is a horribly complicated function that does too many things, to
# explain what it does, let's first talk about the classic usage wrap_fx_proxy
# for a TensorVariable.  There are two primary modes of use:
#
#   1. Wrapping a pre-existing Tensor.  In this case, example_value is set
#      to the pre-existing Tensor.  (Note that this example_value will NOT
#      be the final example_value we put into node.meta['example_value'],
#      instead it is converted into a fake tensor using
#      wrap_to_fake_tensor_and_record and registered as a graph input.)
#
#   2. "Wrapping" the result of some Tensor operation Dynamo traced over. In
#      this case, example_value is None (and we are going to figure it out
#      ourselves using FakeTensors, via get_fake_value, which will run
#      the operation represented by the (singular!) FX node referenced by
#      the passed in proxy.)
#
# The expectation is you end up with a Tensor output, and everything is
# straightforwardly traced into the graph.
#
# In all cases, the returned `TensorVariable` subclass will have an `example_value`
# and that `example_value` must be a `FakeTensor` produced by the currently running
# instance of Dynamo.
#
# Upon closer inspection, you may notice that there are a slurry of non-Tensor
# output cases.  What gives?  Well, we sometimes trace operations into the
# graph that don't involve tensors.
#
#   * Some operators return tuples; we need to recursively handle their
#     contents
#
#   * Some operators have side effects that will affect subsequent AOTAutograd
#     tracing but don't otherwise return anything.
#
#   * Some operators return symbolic ints/floats/bools which can go in the
#     graph and be traced (but only if they're actually symbolic!  If they're
#     static you don't want to put them in the graph, which means you
#     shouldn't call this function.)
#
# The common theme is that you only use this function WHEN YOU ARE TRACING
# SOMETHING INTO THE GRAPH.  This is sort of obvious, because you can't call
# this function without a proxy.
def wrap_fx_proxy_cls(
    target_cls, tx, proxy, example_value=None, subclass_type=None, **options
):
    from ..symbolic_convert import InstructionTranslatorBase

    assert isinstance(tx, InstructionTranslatorBase)
    if "guards" in options and options["guards"] is not None:
        tx.output.guards.update(options["guards"])

    assert "example_value" not in proxy.node.meta, f"{proxy.node.meta['example_value']}"

    initial_example_value = example_value

    def _clone_input(value):
        if isinstance(value, torch.Tensor):
            # tensor subclasses will not be converted to FakeTensors and need to be cloned
            if not (
                isinstance(value, FakeTensor)
                or (
                    # Is functional tensor fakeified by this instance of Dynamo
                    torch._is_functional_tensor(value)
                    and maybe_get_fake_mode(value) is tx.fake_mode
                )
                or value.is_nested
            ):
                # NB: ensure strides are preserved
                value = clone_input(value)

        return value

    with preserve_rng_state():
        if example_value is None:
            # only allow_non_graph_fake in this instance because we handle the non-fake
            # cases properly below.
            example_value = get_fake_value(proxy.node, tx, allow_non_graph_fake=True)

        # Handle recursive calls here
        elif maybe_get_fake_mode(example_value) is tx.fake_mode:
            pass

        elif isinstance(example_value, torch.Tensor):
            if tx.export:
                # The legacy behavior for real value cache with subclasses was
                # to perform a clone WITHOUT preserving the subclass.  It's
                # not entirely clear this is what you actually want though.
                with torch._C.DisableTorchFunctionSubclass():
                    proxy.tracer.real_value_cache[proxy.node] = _clone_input(
                        example_value
                    )
            # NB: If we're ignoring subclass, then the expectation is you will
            # take the returned TensorVariable and wrap it into a more
            # accurate TensorVariable that is able to track subclass-ness;
            # otherwise this is wrong!
            kwargs = {
                "is_tensor": target_cls
                in (TensorVariable, TensorWithTFOverrideVariable),
            }
            assert "source" in options and options["source"] is not None
            kwargs["source"] = options["source"]
            example_value = wrap_to_fake_tensor_and_record(
                example_value, tx=tx, **kwargs
            )
        if isinstance(example_value, torch.Tensor) and (
            maybe_get_fake_mode(example_value) is not tx.fake_mode
        ):
            raise InternalTorchDynamoError(
                "`example_value` needs to be a `FakeTensor`"
                f"wrapped by this instance of Dynamo. Found: {example_value}"
            )

    if isinstance(example_value, torch.Tensor):
        is_parameter = isinstance(example_value, torch.nn.Parameter)

        # NB: In most (all?) cases, this does not actually do a clone.
        # (WARNING: this means that if we mutate metadata on the fake
        # tensor, the stored example value will update too!)
        example_value = _clone_input(example_value)
        proxy.node.meta["example_value"] = example_value
        specialized_props = target_cls.specialize(example_value)
        # TODO: not sure about this fake mode test
        if (
            isinstance(example_value, torch._subclasses.fake_tensor.FakeTensor)
            and example_value.fake_mode is tx.fake_mode
        ):
            tensor_type = subclass_type if subclass_type else torch.Tensor
            specialized_props["class_type"] = (
                torch.nn.Parameter if is_parameter else tensor_type
            )

        options.update(specialized_props)
        return target_cls(proxy, **options)
    elif (
        hasattr(proxy.node.target, "__name__")
        and proxy.node.target.__name__ == "set_state"
        and isinstance(proxy.node.target.__self__, torch._C.Generator)
        or proxy.node.target == torch.random.set_rng_state
    ):
        return TorchInGraphFunctionVariable(proxy.node.target)
    elif (
        proxy.node.target == torch._C._DisableFuncTorch
        or proxy.node.target == torch.cuda._is_in_bad_fork
    ):
        return UserDefinedObjectVariable(example_value)
    elif istype(example_value, torch.Size) and all(
        isinstance(x, int) for x in example_value
    ):
        sizes = [ConstantVariable.create(x) for x in example_value]
        return SizeVariable(sizes, **options)
    elif isinstance(example_value, (tuple, list)):
        proxy.node.meta["example_value"] = example_value
        unpacked = []
        for i, val in enumerate(example_value):
            if val is None:
                # nn.MultiheadAttention() can return None, see issue #175
                unpacked.append(
                    ConstantVariable.create(None, **options),
                )
            else:
                unpacked.append(
                    wrap_fx_proxy_cls(
                        target_cls,
                        tx,
                        proxy.tracer.create_proxy(
                            "call_function", operator.getitem, (proxy, i), {}
                        ),
                        example_value=val,
                        **options,
                    )
                )
        if isinstance(example_value, torch.Size):
            # NB: Keep the old proxy around.  See SizeVariable for an
            # explanation why
            return SizeVariable(unpacked, proxy, **options)
        elif istype(example_value, tuple):
            return TupleVariable(unpacked, **options)
        elif istype(example_value, (list, immutable_list)):
            return ListVariable(unpacked, mutable_local=MutableLocal(), **options)
        else:
            assert example_value.__class__.__module__ == "torch.return_types" or hasattr(
                example_value, "_fields"
            ), f"expected {example_value.__class__.__module__} == torch.return_types or named tuple but got {type(example_value)}"
            return NamedTupleVariable(unpacked, example_value.__class__, **options)
    elif example_value is None or proxy.node.target is torch.manual_seed:
        return ConstantVariable.create(None, **options)
    elif isinstance(example_value, (torch.SymInt, torch.SymFloat, torch.SymBool)):
        proxy.node.meta["example_value"] = example_value
        return SymNodeVariable(proxy, example_value, **options)
    elif (
        inspect.isclass(proxy.node.target)
        and issubclass(proxy.node.target, _StreamBase)
    ) or proxy.node.target in [
        device_interface.current_stream
        for _, device_interface in get_registered_device_interfaces()
    ]:
        proxy.node.meta["example_value"] = example_value
        return StreamVariable(proxy, example_value, example_value.device, **options)
    elif (
        inspect.isclass(proxy.node.target) and issubclass(proxy.node.target, _EventBase)
    ) or proxy.node.target in [
        device_interface.Event
        for _, device_interface in get_registered_device_interfaces()
    ]:
        proxy.node.meta["example_value"] = example_value
        return EventVariable(proxy, example_value, **options)
    elif proxy.node.target == "query" and proxy.node.op == "call_method":
        proxy.node.meta["example_value"] = example_value
        return ConstantVariable(example_value, **options)
    elif (
        example_value is not None
        and isinstance(example_value, _EventBase)
        and proxy.node.target == "record_event"
        and proxy.node.op == "call_method"
    ):
        proxy.node.meta["example_value"] = example_value
        return EventVariable(proxy, example_value, **options)
    elif isinstance(example_value, int) and proxy.node.target in [
        torch.sym_int,
        getattr,
        operator.getitem,
        torch._utils._element_size,
        torch.seed,
        operator.mod,
        torch._C._functorch._vmap_increment_nesting,
        torch._C._functorch._vmap_decrement_nesting,
        torch._functorch.vmap._validate_and_get_batch_size,
        torch._C._functorch._grad_increment_nesting,
        torch._C._functorch._grad_decrement_nesting,
        # some mac builds are missing torch.distributed.get_rank()
        getattr(torch.distributed, "get_rank", _missing),
        getattr(torch.distributed, "get_world_size", _missing),
        # This always wants to be in the graph, even if the constraint
        # results in a constant int
        torch._constrain_as_value,
        torch._constrain_as_size,
    ]:
        proxy.node.meta["example_value"] = example_value
        return ConstantVariable.create(example_value, **options)
    elif isinstance(example_value, torch.backends.cuda.SDPAParams):
        from .sdpa import SDPAParamsVariable

        proxy.node.meta["example_value"] = example_value
        return SDPAParamsVariable(proxy, **options)
    elif isinstance(example_value, bool) and proxy.node.target in [
        torch.backends.cuda.can_use_flash_attention,
        torch.backends.cuda.can_use_efficient_attention,
    ]:
        proxy.node.meta["example_value"] = example_value
        return ConstantVariable.create(example_value, **options)
    else:
        unimplemented(
            "torch.* op returned non-Tensor "
            + f"{typestr(example_value)} {proxy.node.op} {proxy.node.target}"
        )


# Tracks the sources of all fake tensors we wrap in Dynamo.
# Used by shape guard computation.
@dataclasses.dataclass
class TrackedFake:
    fake: Union[FakeTensor, SymInt]
    source: Source
    # Is None when fake is SymInt
    symbolic_context: Optional[SymbolicContext]

    def __hash__(self) -> int:
        return hash((self.fake, self.source.name()))

    def __eq__(self, other: object) -> bool:
        if isinstance(other, TrackedFake):
            return self.fake is other.fake and self.source.name() == other.source.name()
        return False


# Performs automatic dynamic dim determination.
# Returns a SymbolicContext
def _automatic_dynamic(
    e, tx, source, static_shapes, outer_only=False
) -> SymbolicContext:
    # strided NT not supported
    if e.is_nested and not isinstance(
        e, torch.nested._internal.nested_tensor.NestedTensor
    ):
        unimplemented("torch.compile does not support strided NestedTensor")

    name = source.name()
    prior_policy = tx.output.tracing_context.tensor_to_context.get(e, None)
    shape_env_to_source_to_symbol_cache = (
        prior_policy.shape_env_to_source_to_symbol_cache if prior_policy else None
    )

    # Get base context if the tensor is a view
    view_base_context: Optional[SymbolicContext] = None
    if e._is_view():
        base_source = AttrSource(source, "_base")
        view_base_context = _automatic_dynamic(e._base, tx, base_source, static_shapes)

    if is_traceable_wrapper_subclass(e) and not outer_only:
        # Get symbolic context for outer tensor
        outer_context = _automatic_dynamic(
            e, tx, source, static_shapes, outer_only=True
        )

        # Get symbolic contexts for inner tensors
        attrs, _ = type(e).__tensor_flatten__(e)
        inner_contexts = {}  # mapping from attr -> symbolic context
        for attr in attrs:
            inner_tensor = getattr(e, attr)
            inner_source = AttrSource(source, attr)
            inner_context = _automatic_dynamic(
                inner_tensor, tx, inner_source, static_shapes
            )
            inner_contexts[attr] = inner_context

        return SubclassSymbolicContext(
            dynamic_sizes=outer_context.dynamic_sizes,
            constraint_sizes=outer_context.constraint_sizes,
            view_base_context=view_base_context,
            tensor_source=outer_context.tensor_source,
            shape_env_to_source_to_symbol_cache=outer_context.shape_env_to_source_to_symbol_cache,
            inner_contexts=inner_contexts,
        )

    if static_shapes:
        return StatefulSymbolicContext(
            dynamic_sizes=[DimDynamic.STATIC] * e.dim(),
            constraint_sizes=[None] * e.dim(),
            view_base_context=view_base_context,
            tensor_source=source,
            shape_env_to_source_to_symbol_cache=shape_env_to_source_to_symbol_cache,
        )

    # We preserve the dynamism of inputs. For example, when users call
    # make_fx(torch.cond, tracing_mode="symbolic")(*args), inputs have SymInt sizes.
    from torch.fx.experimental.symbolic_shapes import is_nested_int

    if any(isinstance(s, SymInt) and not is_nested_int(s) for s in e.size()):
        return StatefulSymbolicContext(
            dynamic_sizes=[
                DimDynamic.DYNAMIC if isinstance(s, SymInt) else DimDynamic.STATIC
                for s in e.size()
            ],
            constraint_sizes=[None] * e.dim(),
            view_base_context=view_base_context,
            tensor_source=source,
            shape_env_to_source_to_symbol_cache=shape_env_to_source_to_symbol_cache,
        )

    # Prep for automatic dynamic
    frame_state_entry = None
    if name not in tx.output.frame_state:
        # If there is no entry for this source, add the tensor to frame state with its current static size.
        # E.g., {} -> {"x": [2, 4]}
        frame_state_entry = FrameStateSizeEntry(None, None)
        frame_state_entry.size = list(e.size())
    else:
        frame_state_entry = tx.output.frame_state[name]
        if frame_state_entry.size is not None:
            if e.ndim != len(frame_state_entry.size):
                # If there is already an entry, and the dim mismatches, replace the frame state entry with None.
                # E.g. {"x": [2, 3, 4]} -> {"x": None}
                log.debug(
                    "automatic dynamic %s dim %s != %s",
                    name,
                    e.ndim,
                    frame_state_entry.size,
                )
                frame_state_entry.size = None
            else:
                # If there is already an entry, and the dim matches, for every size in the frame state which
                # disagrees with the current static size, replace it with None. E.g., {"x": [2, 3]} -> {"x": [2, None]}
                for i, dim in enumerate(frame_state_entry.size):
                    if dim is not None and e.size()[i] != dim:
                        log.debug(
                            "automatic dynamic %s size(%s) %s != %s",
                            name,
                            i,
                            e.size(i),
                            dim,
                        )
                        frame_state_entry.size[i] = None

    # TODO: index export_constraints ahead of time so we don't have to
    # do a linear scan every time here
    t_id = id(e)
    dim2constraint = {}

    def update_dim2constraint(dim, constraint_range, debug_name):
        if dim in dim2constraint:
            from torch.fx.experimental.symbolic_shapes import StrictMinMaxConstraint

            old_constraint_range, old_debug_name = dim2constraint[dim]
            new_constraint_range = StrictMinMaxConstraint(
                vr=constraint_range.vr & old_constraint_range.vr,
                warn_only=False,
            )
            # It is possible for (non-None) old_debug_name and debug_name to be different
            # but this will only happen the corresponding Dims can be derived equal.
            new_debug_name = old_debug_name or debug_name
            dim2constraint[dim] = new_constraint_range, new_debug_name
        else:
            dim2constraint[dim] = constraint_range, debug_name

    if tx.output.export_constraints:
        for constraint in tx.output.export_constraints:
            if constraint.t_id == t_id:
                update_dim2constraint(
                    constraint.dim, constraint.constraint_range, constraint.debug_name
                )
            if constraint.shared is not None and constraint.shared.t_id == t_id:
                # We process constraint ranges for each shared dimension separately
                # so that we can directly check range constraint violations on them
                # without looking up which other shared dimensions have this info.
                # In other words, for this t_id, we will have processed all of its
                # constraint ranges, no matter where / how they were specified, by
                # by the end of this loop.
                update_dim2constraint(
                    constraint.shared.dim,
                    constraint.constraint_range,
                    constraint.debug_name,
                )

    dynamic_dims = []
    constraint_dims = []
    for i in range(e.dim()):
        # NB: mark dynamic has precedence over static
        marked_dynamic = i in getattr(e, "_dynamo_dynamic_indices", set())
        marked_weak_dynamic = i in getattr(e, "_dynamo_weak_dynamic_indices", set())
        marked_static = i in getattr(e, "_dynamo_static_indices", set())

        # NB: both static and dynamic have precedence over
        automatic_dynamic = config.automatic_dynamic_shapes and (
            frame_state_entry.size is None or frame_state_entry.size[i] is None
        )

        # Reflect the user directive in the frame_state
        # For dynamic, apply None always
        if frame_state_entry.size and marked_dynamic:
            log.debug("automatic dynamic %s marked dynamic", name)
            frame_state_entry.size[i] = None

        # We will process constraints first, as they will imply that we
        # have a dynamic dimension
        # Precedence: export constraints > eager constraints
        constraint = dim2constraint.get(i)
        if constraint is None:
            if marked_dynamic and not config.allow_ignore_mark_dynamic:
                if hasattr(e, "_dynamo_dynamic_range"):
                    dim_range = [
                        dr for dr in e._dynamo_dynamic_range if dr.dim == i
                    ].pop()
                    if dim_range.min is None and dim_range.max is None:
                        constraint_dim = RelaxedUnspecConstraint(warn_only=False)
                    else:
                        from torch.fx.experimental.symbolic_shapes import (
                            StrictMinMaxConstraint,
                        )

                        constraint_dim = StrictMinMaxConstraint(
                            vr=ValueRanges(lower=dim_range.min, upper=dim_range.max),
                            warn_only=False,
                        )
                else:
                    constraint_dim = RelaxedUnspecConstraint(warn_only=False)

            elif not marked_static and automatic_dynamic:
                constraint_dim = RelaxedUnspecConstraint(warn_only=True)
            else:
                constraint_dim = None
        else:
            constraint_dim, debug_name = constraint
            if debug_name is not None:
                dim_name = f"{name}.size()[{i}]"
                tx.output.shape_env.source_name_to_debug_name[dim_name] = debug_name
        constraint_dims.append(constraint_dim)

        # Now, figure out if the dim is dynamic/duck/static
        if (
            constraint_dim is not None
            or marked_dynamic
            or marked_weak_dynamic
            or is_nested_int(e.shape[i])
        ):
            # NB: We could assert static_shapes is False here, but it
            # seems better to allow the user to override symbolic_context in this
            # case
            dynamic = DimDynamic.DYNAMIC
        elif static_shapes or config.assume_static_by_default or marked_static:
            dynamic = DimDynamic.STATIC
        else:
            dynamic = DimDynamic.DUCK

        dynamic_dims.append(dynamic)

    tx.output.frame_state[name] = frame_state_entry

    return StatefulSymbolicContext(
        dynamic_sizes=dynamic_dims,
        constraint_sizes=constraint_dims,
        view_base_context=view_base_context,
        tensor_source=source,
        shape_env_to_source_to_symbol_cache=shape_env_to_source_to_symbol_cache,
    )


# See note [Tensor Fakification and Symbol Caching]
def wrap_to_fake_tensor_and_record(
    e, tx, *, source: Optional[Source], is_tensor: bool, parent_context=None
):
    if (
        type(e) in (torch.Tensor, torch.nn.Parameter, FakeTensor)
        or isinstance(e, torch.Tensor)
        or is_traceable_wrapper_subclass(e)
    ):
        assert source is not None
        static_shapes, reason = tensor_always_has_static_shape(
            e, is_tensor, guard_source=source.guard_source()
        )

        if not parent_context:
            symbolic_context = _automatic_dynamic(e, tx, source, static_shapes)
        else:
            # Parent contexts are passed in when we are recursively creating
            # fake tensors for subclasses. A better design would be not to create a
            # parent/child relationship, but to recursively call _automatic_dynamic
            # as we recursively call wrap_to_fake_tensor_and_record. This runs
            # into bugs around how meta_utils knows and works to create fake tensors
            # with tensor subclasses. Ideally, dynamo would drive both the recursive
            # wrap_to_fake_tensor_and_record and _automatic_dynamic policy creation.
            assert isinstance(source, AttrSource)
            inner_context_name = source.member
            symbolic_context = parent_context.inner_contexts[inner_context_name]

        log.debug(
            "wrap_to_fake %s %s %s %s",
            source.name(),
            tuple(e.shape),
            symbolic_context,
            type(e),
        )
        fake_e = wrap_fake_exception(
            lambda: tx.fake_mode.from_tensor(
                e,
                source=source,
                symbolic_context=symbolic_context,
            )
        )

        if is_traceable_wrapper_subclass(fake_e):
            attrs, _ = fake_e.__tensor_flatten__()
            for attr in attrs:
                fake_inner = getattr(fake_e, attr)
                inner = getattr(e, attr)
                inner_source = AttrSource(source, attr)
                wrap_to_fake_tensor_and_record(
                    inner,
                    tx,
                    source=inner_source,
                    is_tensor=isinstance(fake_inner, torch.Tensor),
                    parent_context=symbolic_context,
                )

        tx.output.tracing_context.tensor_to_context[e] = symbolic_context
        tx.output.tensor_weakref_to_sizes_strides[e] = {
            "size": fake_e.size(),
            "stride": fake_e.stride(),
        }

        if (
            is_tensor
            and not (static_shapes and source.is_nn_module())
            and not is_constant_source(source)
        ):
            tx.output.tracked_fakes.append(
                TrackedFake(fake_e, source, symbolic_context)
            )
            tx.output.tracked_fakes_id_to_source[id(e)].append(source)

        return fake_e
    else:
        return e


class SourcelessBuilder:
    """
    Like builder, but stateless and does not require a source. Useful for simple type->VT objects, or objects
    that are being created/evaporated during inlining (ex: consider a locally made list of tensors we then iterate over
    .), such a list should not show up as an artifact from inputs, nor in reconstruction, nor in the graph. However,
    there may be reasons to represent it as a ListVariable internally.

    NOTE - Objects produced here are born UNGUARDED due to the nature of sources!

    NOTE - This class is very new! It will have some rough edges, but it was created to stem the bleeding of giant
    if/else type->VariableTracker trees that were cropping up all over dynamo.
    """

    def __call__(self, tx, value) -> VariableTracker:
        if isinstance(value, VariableTracker):
            # This is always valid to call, and useful for recursive calls.
            return value
        if isinstance(value, dataclasses._HAS_DEFAULT_FACTORY_CLASS):
            return UserDefinedObjectVariable(value)
        if ConstantVariable.is_literal(value):
            return SourcelessBuilder.wrap_constant_literal(value)
        elif callable(value) and trace_rules.lookup_callable(value) is not None:
            if is_callable_allowed(value):
                self.tx.output.has_user_defined_allowed_in_graph = True
            return trace_rules.lookup_callable(value)(value)
        elif is_function_or_wrapper(value):
            return trace_rules.lookup(value)(value)
        elif isinstance(value, enum.Enum):
            return EnumVariable(value)
        elif isinstance(value, (type, abc.ABCMeta)):
            return UserDefinedClassVariable(value)
        elif isinstance(value, dict):
            items = {self(tx, k): self(tx, v) for k, v in value.items()}
            return ConstDictVariable(items, mutable_local=MutableLocal())
        elif isinstance(value, set):
            # Nb. value is a set here so the iteration below is non-deterministic!
            return SetVariable(
                [self(tx, x) for x in value], mutable_local=MutableLocal()
            )
        elif isinstance(value, (tuple, list)):
            cls = BaseListVariable.cls_for(type(value))
            return cls([self(tx, x) for x in value], mutable_local=MutableLocal())
        elif isinstance(value, types.MethodWrapperType):
            return MethodWrapperVariable(value)
        elif PlacementVariable.is_placement(value):
            return PlacementVariable(value)
        elif DeviceMeshVariable.is_device_mesh(value):
            return DeviceMeshVariable(value)
        unimplemented(f"Unexpected type in sourceless builder {type(value)}")

    @staticmethod
    def wrap_constant_literal(value):
        assert ConstantVariable.is_literal(value)
        return ConstantVariable.create(value=value)<|MERGE_RESOLUTION|>--- conflicted
+++ resolved
@@ -801,21 +801,14 @@
             self.install_guards(GuardBuilder.FUNCTION_MATCH)
             return MethodWrapperVariable(value)
         elif issubclass(type(value), type):
-<<<<<<< HEAD
-            if value in (torch.utils.hooks.BackwardHook,):
-=======
             if value in (torch.utils.hooks.BackwardHook, torch.nn.Parameter):
->>>>>>> 5b900745
                 # TODO(jansel): combine this case with the one above
                 return trace_rules.lookup(value).create_with_source(
                     value, source=self.source
                 )
-<<<<<<< HEAD
-=======
             if value is torch.autograd._unsafe_preserve_version_counter:
                 self.install_guards(GuardBuilder.FUNCTION_MATCH)
                 return PreserveVersionContextVariable.constructor(self.tx)
->>>>>>> 5b900745
             # This is a userdefined class, so install an ID_MATCH even if its a
             # global variable.
             self.install_guards(GuardBuilder.ID_MATCH)
