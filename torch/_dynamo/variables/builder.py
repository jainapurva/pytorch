--- conflicted
+++ resolved
@@ -1805,54 +1805,36 @@
                 symbolic_context=symbolic_context,
             )
         )
-<<<<<<< HEAD
-
-        # list of (fake_tensor, real_tensor, source, symbolic_context)
-        tracking_info = [(fake_e, e, source, symbolic_context)]
-        if is_traceable_wrapper_subclass(fake_e):
-            attrs, _ = fake_e.__tensor_flatten__()
-            for attr in attrs:
-                fake_inner = getattr(fake_e, attr)
-                inner = getattr(e, attr)
-                tracking_info.append(
-                    (
-                        fake_inner,
-                        inner,
-                        AttrSource(source, attr),
-                        symbolic_context.inner_contexts[attr],
+
+        if is_tensor and not (static_shapes and source.is_nn_module()):
+            # list of (fake_tensor, real_tensor, source, symbolic_context)
+            tracking_info = [(fake_e, e, source, symbolic_context)]
+            if is_traceable_wrapper_subclass(fake_e):
+                attrs, _ = fake_e.__tensor_flatten__()
+                for attr in attrs:
+                    fake_inner = getattr(fake_e, attr)
+                    inner = getattr(e, attr)
+                    tracking_info.append(
+                        (
+                            fake_inner,
+                            inner,
+                            AttrSource(source, attr),
+                            symbolic_context.inner_contexts[attr],
+                        )
                     )
-                )
-
-                # no need to fake-ify the inner tensors again later on
-                tx.fake_mode.fake_tensor_converter.set_tensor_memo(inner, fake_inner)
-
-        for fake, real, source, symbolic_context in tracking_info:
-            tx.output.tracing_context.tensor_to_context[real] = symbolic_context
-            tx.output.tracked_fakes.append(TrackedFake(fake, source, symbolic_context))
-            tx.output.tracked_fakes_id_to_source[id(real)].append(source)
-            tx.output.tensor_weakref_to_sizes_strides[real] = {
-                "size": fake.size(),
-                "stride": fake.stride(),
-            }
-
-=======
-        if is_tensor and not (static_shapes and source.is_nn_module()):
-            # TODO: just store the whole symbolic_context here
-            tx.output.tracked_fakes.append(
-                TrackedFake(
-                    fake_e,
-                    source,
-                    symbolic_context.constraint_sizes
-                    if symbolic_context is not None
-                    else None,
-                )
-            )
-            tx.output.tracked_fakes_id_to_source[id(e)].append(source)
-        tx.output.tensor_weakref_to_sizes_strides[e] = {
-            "size": fake_e.size(),
-            "stride": fake_e.stride(),
-        }
->>>>>>> 77c4565d
+
+                    # no need to fake-ify the inner tensors again later on
+                    tx.fake_mode.fake_tensor_converter.set_tensor_memo(inner, fake_inner)
+
+            for fake, real, source, symbolic_context in tracking_info:
+                tx.output.tracing_context.tensor_to_context[real] = symbolic_context
+                tx.output.tracked_fakes.append(TrackedFake(fake, source, symbolic_context))
+                tx.output.tracked_fakes_id_to_source[id(real)].append(source)
+                tx.output.tensor_weakref_to_sizes_strides[real] = {
+                    "size": fake.size(),
+                    "stride": fake.stride(),
+                }
+
         return fake_e
     else:
         return e
