--- conflicted
+++ resolved
@@ -899,12 +899,7 @@
     def call_function(
         self, tx, args: List[VariableTracker], kwargs: Dict[str, VariableTracker]
     ) -> VariableTracker:
-<<<<<<< HEAD
-        from .builder import wrap_fx_proxy
-=======
-        from . import NestedUserFunctionVariable, UserFunctionVariable
         from .builder import SourcelessBuilder, wrap_fx_proxy
->>>>>>> 63904524
 
         args, kwargs = LazyVariableTracker.realize_all((args, kwargs))
 
@@ -913,67 +908,18 @@
 
         combine_fn, input, dim = arg_extractor(*args, **kwargs)
 
-<<<<<<< HEAD
-        # operands
         if input.python_type() != list:
-=======
-        assert isinstance(
-            combine_fn,
-            (
-                UserFunctionVariable,
-                NestedUserFunctionVariable,
-            ),
-        )
-
-        if input.python_type() != torch.Tensor:
->>>>>>> 63904524
             unimplemented(
                 f"Expected input to be a list of tensors but got {input.python_type()}",
             )
-
-<<<<<<< HEAD
-        input_proxy = input.as_proxy()
-        input_meta = [x.node.meta["example_value"] for x in input_proxy]
-
-        with tx.fake_mode:
-            example_vals = [
-                torch.empty((), device=meta.device, dtype=meta.dtype)
-                for meta in itertools.chain(input_meta, input_meta)
-            ]
-
-        # Trace the subgraph
-        # NOTE: We don't use speculate_subgraph as it expects subgraph arguments to be
-        # variables in the current graph.
-        with tx.output.subtracer(self.value, prior_tracer=None) as subtracer:
-            sub_args = [
-                wrap_fx_proxy(
-                    tx=tx,
-                    proxy=subtracer.create_graph_input(f"arg{i}"),
-                    example_value=example,
-                )
-                for i, example in enumerate(example_vals)
-            ]
-
-            combine_result = combine_fn.call_function(tx, sub_args, {})
-            combine_result_proxies = combine_result.as_proxy()
-            combine_result_proxies = pytree.tree_map(
-                subtracer.maybe_lift_tracked_freevar_to_input, combine_result_proxies
-            )
-
-            output = tuple(
-                subtracer.create_arg(res_proxy) for res_proxy in combine_result_proxies
-            )
-            tx.output.create_node("output", "output", (output,), {})
-
-        combine_graph = subtracer.graph
-        combine_graph.lint()
-=======
+        assert isinstance(input, torch._dynamo.variables.lists.BaseListVariable)
+
         # Trace the subgraph
         # TODO: Fix these pointless new_empty calls appearing in the dynamo output graph.
         null_shape = SourcelessBuilder.create(tx, ())
         sub_args = [
-            input.call_method(tx, "new_empty", args=(null_shape,), kwargs={})
-            for _ in range(2)
+            leaf.call_method(tx, "new_empty", args=(null_shape,), kwargs={})
+            for leaf in itertools.chain(input.items, input.items)
         ]
         (
             (combine_result, combine_treespec),
@@ -988,7 +934,6 @@
             source_target=self.value,
             set_subgraph_inputs="flatten_manual",
         )
->>>>>>> 63904524
 
         if combine_lifted_freevars:
             unimplemented(
@@ -1000,35 +945,21 @@
                 f"Expected combine_fn to return a list if tensor but got {combine_result.python_type()}",
             )
 
-<<<<<<< HEAD
+        input_proxy = input.as_proxy()
         combine_result_proxy = combine_result.as_proxy()
-        for result, inp_meta in zip(combine_result_proxy, input_meta):
+        for result, inp_proxy in zip(combine_result_proxy, input_proxy):
+            inp_meta = inp_proxy.node.meta["example_value"]
             combine_result_meta = result.node.meta["example_value"]
             if combine_result_meta.device != inp_meta.device:
                 unimplemented(
-                    f"Expected combine_fn to return a tensor on device {input_meta.device} but "
+                    f"Expected combine_fn to return a tensor on device {inp_meta.device} but "
                     + f"got {combine_result_meta.device}"
                 )
             if combine_result_meta.dtype != inp_meta.dtype:
                 unimplemented(
-                    f"Expected combine_fn to return a tensor of {input_meta.dtype} but "
+                    f"Expected combine_fn to return a tensor of {inp_meta.dtype} but "
                     + f"got {combine_result_meta.dtype}"
                 )
-=======
-        input_meta = input.as_proxy().node.meta["example_value"]
-        combine_result_meta = combine_result.as_proxy().node.meta["example_value"]
-
-        if combine_result_meta.device != input_meta.device:
-            unimplemented(
-                f"Expected combine_fn to return a tensor on device {input_meta.device} but "
-                + f"got {combine_result_meta.device}"
-            )
-        if combine_result_meta.dtype != input_meta.dtype:
-            unimplemented(
-                f"Expected combine_fn to return a tensor of {input_meta.dtype} but "
-                + f"got {combine_result_meta.dtype}"
-            )
->>>>>>> 63904524
 
             if combine_result_meta.shape != ():
                 unimplemented(
@@ -1039,17 +970,16 @@
         combine_fn_name = add_subgraph(tx, "scan_combine", combine_gm)
 
         p_args = (
-<<<<<<< HEAD
+            make_attr(tx, combine_fn_name),
             input_proxy,
-=======
-            make_attr(tx, combine_fn_name),
-            input.as_proxy(),
->>>>>>> 63904524
             dim.as_proxy(),
         )
 
         with tx.fake_mode:
-            out_meta = tuple(x.clone() for x in input_meta)
+            out_meta = tuple(
+                inp_proxy.node.meta["example_value"].clone()
+                for inp_proxy in input_proxy
+            )
         return wrap_fx_proxy(
             tx=tx,
             proxy=tx.output.create_proxy(
