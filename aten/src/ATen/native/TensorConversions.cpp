--- conflicted
+++ resolved
@@ -255,42 +255,35 @@
   // TODO: Use the dispatcher for this.
   // Currently there are unenumerated extensibility issues preventing this.
   if (self.layout() == kSparse) {
-<<<<<<< HEAD
-    TORCH_CHECK(
-        memory_format == MemoryFormat::Preserve,
-        "to(options): COO only supports memory format Preserve, but got ", memory_format,
-        " instead.");
-=======
       TORCH_CHECK(
           memory_format == MemoryFormat::Preserve,
           "to(options): COO only supports memory format Preserve, but got ", memory_format,
           " instead.");
->>>>>>> 5f4c6d9b
-    auto indices = self._indices();
-    const auto new_indices = at::native::to(
-        indices,
-        indices.scalar_type(),
-        c10::kStrided,
-        device,
-        pin_memory,
-        non_blocking,
-        true, // force copy since we are in _to_copy
-        memory_format);
-    const auto new_values = at::native::to(
-        self._values(),
-        dtype,
-        c10::kStrided,
-        device,
-        pin_memory,
-        non_blocking,
-        true, // force copy since we are in _to_copy
-        memory_format);
-
-    return at::_sparse_coo_tensor_unsafe(
-        new_indices,
-        new_values,
-        self.sizes(),
-        options, self.is_coalesced());
+      auto indices = self._indices();
+      const auto new_indices = at::native::to(
+          indices,
+          indices.scalar_type(),
+          c10::kStrided,
+          device,
+          pin_memory,
+          non_blocking,
+          true, // force copy since we are in _to_copy
+          memory_format);
+      const auto new_values = at::native::to(
+          self._values(),
+          dtype,
+          c10::kStrided,
+          device,
+          pin_memory,
+          non_blocking,
+          true, // force copy since we are in _to_copy
+          memory_format);
+
+      return at::_sparse_coo_tensor_unsafe(
+          new_indices,
+          new_values,
+          self.sizes(),
+          options, self.is_coalesced());
   } else if (at::sparse_csr::is_sparse_compressed(self)) {
       TORCH_CHECK(
           memory_format == MemoryFormat::Preserve,
