name: pull

on:
  pull_request:
    branches-ignore:
      - nightly
  push:
    branches:
      - main
      - release/*
      - landchecks/*
  workflow_dispatch:
  schedule:
    - cron: 29 8 * * *  # about 1:29am PDT

concurrency:
  group: ${{ github.workflow }}-${{ github.event.pull_request.number || github.sha }}-${{ github.event_name == 'workflow_dispatch' }}-${{ github.event_name == 'schedule' }}
  cancel-in-progress: true

permissions: read-all

jobs:
  llm-td:
    name: before-test
    uses: ./.github/workflows/llm_td_retrieval.yml
    permissions:
      id-token: write
      contents: read

  target-determination:
    name: before-test
    uses: ./.github/workflows/target_determination.yml
    needs: llm-td
    permissions:
      id-token: write
      contents: read

  linux-jammy-py3_8-gcc11-build:
    name: linux-jammy-py3.8-gcc11
    uses: ./.github/workflows/_linux-build-rg.yml
    with:
      build-environment: linux-jammy-py3.8-gcc11
      docker-image-name: pytorch-linux-jammy-py3.8-gcc11
      test-matrix: |
        { include: [
          { config: "default", shard: 1, num_shards: 3, runner: "linux.2xlarge" },
          { config: "default", shard: 2, num_shards: 3, runner: "linux.2xlarge" },
          { config: "default", shard: 3, num_shards: 3, runner: "linux.2xlarge" },
          { config: "docs_test", shard: 1, num_shards: 1,  runner: "linux.2xlarge" },
          { config: "jit_legacy", shard: 1, num_shards: 1, runner: "linux.2xlarge" },
          { config: "backwards_compat", shard: 1, num_shards: 1, runner: "linux.2xlarge" },
          { config: "distributed", shard: 1, num_shards: 2, runner: "linux.2xlarge" },
          { config: "distributed", shard: 2, num_shards: 2, runner: "linux.2xlarge" },
        ]}

  linux-jammy-py3_8-gcc11-test:
    name: linux-jammy-py3.8-gcc11
    uses: ./.github/workflows/_linux-test.yml
    needs:
      - linux-jammy-py3_8-gcc11-build
      - target-determination
    with:
      build-environment: linux-jammy-py3.8-gcc11
      docker-image: ${{ needs.linux-jammy-py3_8-gcc11-build.outputs.docker-image }}
      test-matrix: ${{ needs.linux-jammy-py3_8-gcc11-build.outputs.test-matrix }}

  linux-docs:
    name: linux-docs
    uses: ./.github/workflows/_docs.yml
    needs: linux-jammy-py3_8-gcc11-build
    with:
      build-environment: linux-jammy-py3.8-gcc11
      docker-image: ${{ needs.linux-jammy-py3_8-gcc11-build.outputs.docker-image }}

  linux-jammy-py3_8-gcc11-no-ops:
    name: linux-jammy-py3.8-gcc11-no-ops
    uses: ./.github/workflows/_linux-build.yml
    with:
      build-environment: linux-jammy-py3.8-gcc11-no-ops
      docker-image-name: pytorch-linux-jammy-py3.8-gcc11
      test-matrix: |
        { include: [
          { config: "default", shard: 1, num_shards: 1 },
        ]}

  linux-jammy-py3_8-gcc11-pch:
    name: linux-jammy-py3.8-gcc11-pch
    uses: ./.github/workflows/_linux-build.yml
    with:
      build-environment: linux-jammy-py3.8-gcc11-pch
      docker-image-name: pytorch-linux-jammy-py3.8-gcc11
      test-matrix: |
        { include: [
          { config: "default", shard: 1, num_shards: 1 },
        ]}

  linux-jammy-py3_10-clang15-asan-build:
    name: linux-jammy-py3.10-clang15-asan
<<<<<<< HEAD
    uses: ./.github/workflows/_linux-build.yml
=======
    uses: ./.github/workflows/_linux-build-rg.yml
>>>>>>> 4f244cfa
    with:
      build-environment: linux-jammy-py3.10-clang15-asan
      docker-image-name: pytorch-linux-jammy-py3-clang15-asan
      test-matrix: |
        { include: [
          { config: "default", shard: 1, num_shards: 6, runner: "linux.4xlarge" },
          { config: "default", shard: 2, num_shards: 6, runner: "linux.4xlarge" },
          { config: "default", shard: 3, num_shards: 6, runner: "linux.4xlarge" },
          { config: "default", shard: 4, num_shards: 6, runner: "linux.4xlarge" },
          { config: "default", shard: 5, num_shards: 6, runner: "linux.4xlarge" },
          { config: "default", shard: 6, num_shards: 6, runner: "linux.4xlarge" },
        ]}
      sync-tag: asan-build

  linux-jammy-py3_10-clang15-asan-test:
    name: linux-jammy-py3.10-clang15-asan
    uses: ./.github/workflows/_linux-test.yml
    needs:
      - linux-jammy-py3_10-clang15-asan-build
      - target-determination
    with:
      build-environment: linux-jammy-py3.10-clang15-asan
      docker-image: ${{ needs.linux-jammy-py3_10-clang15-asan-build.outputs.docker-image }}
      test-matrix: ${{ needs.linux-jammy-py3_10-clang15-asan-build.outputs.test-matrix }}
      sync-tag: asan-test

  linux-focal-py3_8-clang10-onnx-build:
    name: linux-focal-py3.8-clang10-onnx
<<<<<<< HEAD
    uses: ./.github/workflows/_linux-build.yml
=======
    uses: ./.github/workflows/_linux-build-rg.yml
>>>>>>> 4f244cfa
    with:
      build-environment: linux-focal-py3.8-clang10-onnx
      docker-image-name: pytorch-linux-focal-py3-clang10-onnx
      test-matrix: |
        { include: [
          { config: "default", shard: 1, num_shards: 2, runner: "linux.2xlarge" },
          { config: "default", shard: 2, num_shards: 2, runner: "linux.2xlarge" },
        ]}

  linux-focal-py3_8-clang10-onnx-test:
    name: linux-focal-py3.8-clang10-onnx
    uses: ./.github/workflows/_linux-test.yml
    needs:
      - linux-focal-py3_8-clang10-onnx-build
      - target-determination
    with:
      build-environment: linux-focal-py3.8-clang10-onnx
      docker-image: ${{ needs.linux-focal-py3_8-clang10-onnx-build.outputs.docker-image }}
      test-matrix: ${{ needs.linux-focal-py3_8-clang10-onnx-build.outputs.test-matrix }}

  linux-focal-py3_8-clang10-build:
    name: linux-focal-py3.8-clang10
    uses: ./.github/workflows/_linux-build.yml
    with:
      build-environment: linux-focal-py3.8-clang10
      docker-image-name: pytorch-linux-focal-py3.8-clang10
      test-matrix: |
        { include: [
          { config: "default", shard: 1, num_shards: 3, runner: "linux.2xlarge" },
          { config: "default", shard: 2, num_shards: 3, runner: "linux.2xlarge" },
          { config: "default", shard: 3, num_shards: 3, runner: "linux.2xlarge" },
          { config: "crossref", shard: 1, num_shards: 2, runner: "linux.2xlarge" },
          { config: "crossref", shard: 2, num_shards: 2, runner: "linux.2xlarge" },
          { config: "dynamo", shard: 1, num_shards: 3, runner: "linux.2xlarge" },
          { config: "dynamo", shard: 2, num_shards: 3, runner: "linux.2xlarge" },
          { config: "dynamo", shard: 3, num_shards: 3, runner: "linux.2xlarge" },
        ]}

  linux-focal-py3_8-clang10-test:
    name: linux-focal-py3.8-clang10
    uses: ./.github/workflows/_linux-test.yml
    needs:
      - linux-focal-py3_8-clang10-build
      - target-determination
    with:
      build-environment: linux-focal-py3.8-clang10
      docker-image: ${{ needs.linux-focal-py3_8-clang10-build.outputs.docker-image }}
      test-matrix: ${{ needs.linux-focal-py3_8-clang10-build.outputs.test-matrix }}

  linux-focal-py3_11-clang10-build:
    name: linux-focal-py3.11-clang10
    uses: ./.github/workflows/_linux-build.yml
    with:
      build-environment: linux-focal-py3.11-clang10
      docker-image-name: pytorch-linux-focal-py3.11-clang10
      test-matrix: |
        { include: [
          { config: "default", shard: 1, num_shards: 3, runner: "linux.2xlarge" },
          { config: "default", shard: 2, num_shards: 3, runner: "linux.2xlarge" },
          { config: "default", shard: 3, num_shards: 3, runner: "linux.2xlarge" },
          { config: "crossref", shard: 1, num_shards: 2, runner: "linux.2xlarge" },
          { config: "crossref", shard: 2, num_shards: 2, runner: "linux.2xlarge" },
          { config: "dynamo", shard: 1, num_shards: 3, runner: "linux.2xlarge" },
          { config: "dynamo", shard: 2, num_shards: 3, runner: "linux.2xlarge" },
          { config: "dynamo", shard: 3, num_shards: 3, runner: "linux.2xlarge" },
        ]}

  linux-focal-py3_11-clang10-test:
    name: linux-focal-py3.11-clang10
    uses: ./.github/workflows/_linux-test.yml
    needs:
      - linux-focal-py3_11-clang10-build
      - target-determination
    with:
      build-environment: linux-focal-py3.11-clang10
      docker-image: ${{ needs.linux-focal-py3_11-clang10-build.outputs.docker-image }}
      test-matrix: ${{ needs.linux-focal-py3_11-clang10-build.outputs.test-matrix }}

  linux-focal-py3_12-clang10-build:
    name: linux-focal-py3.12-clang10
    uses: ./.github/workflows/_linux-build.yml
    with:
      build-environment: linux-focal-py3.12-clang10
      docker-image-name: pytorch-linux-focal-py3.12-clang10
      test-matrix: |
        { include: [
          { config: "default", shard: 1, num_shards: 3, runner: "linux.2xlarge" },
          { config: "default", shard: 2, num_shards: 3, runner: "linux.2xlarge" },
          { config: "default", shard: 3, num_shards: 3, runner: "linux.2xlarge" },
        ]}

  linux-focal-py3_12-clang10-test:
    name: linux-focal-py3.12-clang10
    uses: ./.github/workflows/_linux-test.yml
    needs: linux-focal-py3_12-clang10-build
    with:
      build-environment: linux-focal-py3.12-clang10
      docker-image: ${{ needs.linux-focal-py3_12-clang10-build.outputs.docker-image }}
      test-matrix: ${{ needs.linux-focal-py3_12-clang10-build.outputs.test-matrix }}
      timeout-minutes: 600

  linux-focal-cuda11_8-py3_10-gcc9-build:
    name: linux-focal-cuda11.8-py3.10-gcc9
    uses: ./.github/workflows/_linux-build.yml
    with:
      build-environment: linux-focal-cuda11.8-py3.10-gcc9
      docker-image-name: pytorch-linux-focal-cuda11.8-cudnn8-py3-gcc9
      test-matrix: |
        { include: [
          { config: "distributed", shard: 1, num_shards: 3, runner: "linux.8xlarge.nvidia.gpu" },
          { config: "distributed", shard: 2, num_shards: 3, runner: "linux.8xlarge.nvidia.gpu" },
          { config: "distributed", shard: 3, num_shards: 3, runner: "linux.8xlarge.nvidia.gpu" },
        ]}

  linux-focal-cuda11_8-py3_10-gcc9-test:
    name: linux-focal-cuda11.8-py3.10-gcc9
    uses: ./.github/workflows/_linux-test.yml
    needs:
      - linux-focal-cuda11_8-py3_10-gcc9-build
      - target-determination
    with:
      timeout-minutes: 360
      build-environment: linux-focal-cuda11.8-py3.10-gcc9
      docker-image: ${{ needs.linux-focal-cuda11_8-py3_10-gcc9-build.outputs.docker-image }}
      test-matrix: ${{ needs.linux-focal-cuda11_8-py3_10-gcc9-build.outputs.test-matrix }}

  linux-focal-cuda12_1-py3_10-gcc9-build:
    name: linux-focal-cuda12.1-py3.10-gcc9
    uses: ./.github/workflows/_linux-build.yml
    with:
      build-environment: linux-focal-cuda12.1-py3.10-gcc9
      docker-image-name: pytorch-linux-focal-cuda12.1-cudnn8-py3-gcc9
      test-matrix: |
        { include: [
          { config: "default", shard: 1, num_shards: 5, runner: "linux.4xlarge.nvidia.gpu" },
          { config: "default", shard: 2, num_shards: 5, runner: "linux.4xlarge.nvidia.gpu" },
          { config: "default", shard: 3, num_shards: 5, runner: "linux.4xlarge.nvidia.gpu" },
          { config: "default", shard: 4, num_shards: 5, runner: "linux.4xlarge.nvidia.gpu" },
          { config: "default", shard: 5, num_shards: 5, runner: "linux.4xlarge.nvidia.gpu" },
          { config: "deploy", shard: 1, num_shards: 1, runner: "linux.4xlarge.nvidia.gpu" },
        ]}

  linux-focal-cuda12_1-py3_10-gcc9-test:
    name: linux-focal-cuda12.1-py3.10-gcc9
    uses: ./.github/workflows/_linux-test.yml
    needs:
      - linux-focal-cuda12_1-py3_10-gcc9-build
      - target-determination
    with:
      timeout-minutes: 360
      build-environment: linux-focal-cuda12.1-py3.10-gcc9
      docker-image: ${{ needs.linux-focal-cuda12_1-py3_10-gcc9-build.outputs.docker-image }}
      test-matrix: ${{ needs.linux-focal-cuda12_1-py3_10-gcc9-build.outputs.test-matrix }}

  linux-jammy-py3-clang12-mobile-build:
    name: linux-jammy-py3-clang12-mobile-build
    uses: ./.github/workflows/_linux-build.yml
    with:
      build-environment: linux-jammy-py3-clang12-mobile-build
      docker-image-name: pytorch-linux-jammy-py3-clang15-asan
      build-generates-artifacts: false
      test-matrix: |
        { include: [
          { config: "default", shard: 1, num_shards: 1 },
        ]}

  linux-jammy-cuda-11_8-cudnn8-py3_8-clang12-build:
    name: linux-jammy-cuda11.8-cudnn8-py3.8-clang12
    uses: ./.github/workflows/_linux-build.yml
    with:
      build-environment: linux-jammy-cuda11.8-cudnn8-py3.8-clang12
      docker-image-name: pytorch-linux-jammy-cuda11.8-cudnn8-py3.8-clang12
      test-matrix: |
        { include: [
          { config: "default", shard: 1, num_shards: 1 },
        ]}

  linux-focal-py3-clang9-mobile-custom-build-static:
    name: linux-focal-py3-clang9-mobile-custom-build-static
    uses: ./.github/workflows/_linux-build.yml
    with:
      build-environment: linux-focal-py3-clang9-mobile-custom-build-static
      docker-image-name: pytorch-linux-focal-py3-clang9-android-ndk-r21e
      build-generates-artifacts: false
      test-matrix: |
        { include: [
          { config: "default", shard: 1, num_shards: 1 },
        ]}

  linux-focal-py3_8-clang9-xla-build:
    name: linux-focal-py3_8-clang9-xla
    uses: ./.github/workflows/_linux-build.yml
    with:
      build-environment: linux-focal-py3.8-clang9-xla
      docker-image-name: 308535385114.dkr.ecr.us-east-1.amazonaws.com/pytorch/xla_base:v1.1-lite
      test-matrix: |
        { include: [
          { config: "xla", shard: 1, num_shards: 1, runner: "linux.12xlarge" },
        ]}

  linux-focal-py3_8-clang9-xla-test:
    name: linux-focal-py3_8-clang9-xla
    uses: ./.github/workflows/_linux-test.yml
    needs: linux-focal-py3_8-clang9-xla-build
    with:
      build-environment: linux-focal-py3.8-clang9-xla
      docker-image: ${{ needs.linux-focal-py3_8-clang9-xla-build.outputs.docker-image }}
      test-matrix: ${{ needs.linux-focal-py3_8-clang9-xla-build.outputs.test-matrix }}

  win-vs2019-cpu-py3-build:
    # don't run build twice on main
    if: github.event_name == 'pull_request'
    name: win-vs2019-cpu-py3
    uses: ./.github/workflows/_win-build.yml
    with:
      build-environment: win-vs2019-cpu-py3
      cuda-version: cpu
      sync-tag: win-cpu-build
      test-matrix: |
        { include: [
          { config: "default", shard: 1, num_shards: 3, runner: "windows.4xlarge.nonephemeral" },
          { config: "default", shard: 2, num_shards: 3, runner: "windows.4xlarge.nonephemeral" },
          { config: "default", shard: 3, num_shards: 3, runner: "windows.4xlarge.nonephemeral" },
        ]}

  linux-focal-cpu-py3_10-gcc9-bazel-test:
    name: linux-focal-cpu-py3.10-gcc9-bazel-test
    uses: ./.github/workflows/_bazel-build-test.yml
    with:
      build-environment: linux-focal-cuda12.1-py3.10-gcc9-bazel-test
      docker-image-name: pytorch-linux-focal-cuda12.1-cudnn8-py3-gcc9
      cuda-version: cpu
      test-matrix: |
        { include: [
          { config: "default", shard: 1, num_shards: 1, runner: "linux.4xlarge" },
        ]}

  linux-focal-cuda12_1-py3_10-gcc9-bazel-test:
    name: linux-focal-cuda12.1-py3.10-gcc9-bazel-test
    uses: ./.github/workflows/_bazel-build-test.yml
    with:
      build-environment: linux-focal-cuda12.1-py3.10-gcc9-bazel-test
      docker-image-name: pytorch-linux-focal-cuda12.1-cudnn8-py3-gcc9
      cuda-version: "12.1"
      test-matrix: |
        { include: [
          { config: "default", shard: 1, num_shards: 1, runner: "linux.4xlarge.nvidia.gpu" },
        ]}

  linux-focal-py3-clang9-android-ndk-r21e-gradle-custom-build-single:
    name: linux-focal-py3-clang9-android-ndk-r21e-gradle-custom-build-single
    uses: ./.github/workflows/_android-build-test.yml
    with:
      build-environment: linux-focal-py3-clang9-android-ndk-r21e-gradle-custom-build-single
      docker-image-name: pytorch-linux-focal-py3-clang9-android-ndk-r21e
      test-matrix: |
        { include: [
          { config: "default", shard: 1, num_shards: 1, runner: "linux.2xlarge" },
        ]}

  linux-focal-py3-clang9-android-ndk-r21e-gradle-custom-build-single-full-jit:
    name: linux-focal-py3-clang9-android-ndk-r21e-gradle-custom-build-single-full-jit
    uses: ./.github/workflows/_android-build-test.yml
    with:
      build-environment: linux-focal-py3-clang9-android-ndk-r21e-gradle-custom-build-single-full-jit
      docker-image-name: pytorch-linux-focal-py3-clang9-android-ndk-r21e
      test-matrix: |
        { include: [
          { config: "default", shard: 1, num_shards: 1, runner: "linux.2xlarge" },
        ]}

  linux-jammy-py3_8-gcc11-mobile-lightweight-dispatch-build:
    name: linux-jammy-py3.8-gcc11-mobile-lightweight-dispatch-build
    uses: ./.github/workflows/_linux-build.yml
    with:
      build-environment: linux-jammy-py3.8-gcc111-mobile-lightweight-dispatch-build
      docker-image-name: pytorch-linux-jammy-py3.8-gcc11
      build-generates-artifacts: false
      test-matrix: |
        { include: [
          { config: "default", shard: 1, num_shards: 1 },
        ]}

  linux-focal-rocm6_0-py3_8-build:
    # don't run build twice on main
    if: github.event_name == 'pull_request'
    name: linux-focal-rocm6.0-py3.8
    uses: ./.github/workflows/_linux-build.yml
    with:
      build-environment: linux-focal-rocm6.0-py3.8
      docker-image-name: pytorch-linux-focal-rocm-n-py3
      sync-tag: rocm-build
      test-matrix: |
        { include: [
          { config: "default", shard: 1, num_shards: 3, runner: "linux.rocm.gpu" },
          { config: "default", shard: 2, num_shards: 3, runner: "linux.rocm.gpu" },
          { config: "default", shard: 3, num_shards: 3, runner: "linux.rocm.gpu" },
        ]}

  linux-focal-cuda12_1-py3_10-gcc9-sm86-build:
    name: linux-focal-cuda12.1-py3.10-gcc9-sm86
    uses: ./.github/workflows/_linux-build.yml
    with:
      build-environment: linux-focal-cuda12.1-py3.10-gcc9-sm86
      docker-image-name: pytorch-linux-focal-cuda12.1-cudnn8-py3-gcc9
      cuda-arch-list: 8.6
      test-matrix: |
        { include: [
          { config: "default", shard: 1, num_shards: 5, runner: "linux.g5.4xlarge.nvidia.gpu" },
          { config: "default", shard: 2, num_shards: 5, runner: "linux.g5.4xlarge.nvidia.gpu" },
          { config: "default", shard: 3, num_shards: 5, runner: "linux.g5.4xlarge.nvidia.gpu" },
          { config: "default", shard: 4, num_shards: 5, runner: "linux.g5.4xlarge.nvidia.gpu" },
          { config: "default", shard: 5, num_shards: 5, runner: "linux.g5.4xlarge.nvidia.gpu" },
        ]}

  linux-focal-cuda12_1-py3_10-gcc9-sm86-test:
    name: linux-focal-cuda12.1-py3.10-gcc9-sm86
    uses: ./.github/workflows/_linux-test.yml
    needs:
      - linux-focal-cuda12_1-py3_10-gcc9-sm86-build
      - target-determination
    with:
      build-environment: linux-focal-cuda12.1-py3.10-gcc9-sm86
      docker-image: ${{ needs.linux-focal-cuda12_1-py3_10-gcc9-sm86-build.outputs.docker-image }}
      test-matrix: ${{ needs.linux-focal-cuda12_1-py3_10-gcc9-sm86-build.outputs.test-matrix }}

  linux-jammy-py3-clang12-executorch-build:
    name: linux-jammy-py3-clang12-executorch
    uses: ./.github/workflows/_linux-build.yml
    with:
      build-environment: linux-jammy-py3-clang12-executorch
      docker-image-name: pytorch-linux-jammy-py3-clang12-executorch
      test-matrix: |
        { include: [
          { config: "executorch", shard: 1, num_shards: 1, runner: "linux.2xlarge" },
        ]}

  linux-jammy-py3-clang12-executorch-test:
    name: linux-jammy-py3-clang12-executorch
    uses: ./.github/workflows/_linux-test.yml
    needs: linux-jammy-py3-clang12-executorch-build
    with:
      build-environment: linux-jammy-py3-clang12-executorch
      docker-image: ${{ needs.linux-jammy-py3-clang12-executorch-build.outputs.docker-image }}
      test-matrix: ${{ needs.linux-jammy-py3-clang12-executorch-build.outputs.test-matrix }}<|MERGE_RESOLUTION|>--- conflicted
+++ resolved
@@ -74,7 +74,7 @@
 
   linux-jammy-py3_8-gcc11-no-ops:
     name: linux-jammy-py3.8-gcc11-no-ops
-    uses: ./.github/workflows/_linux-build.yml
+    uses: ./.github/workflows/_linux-build-rg.yml
     with:
       build-environment: linux-jammy-py3.8-gcc11-no-ops
       docker-image-name: pytorch-linux-jammy-py3.8-gcc11
@@ -85,7 +85,7 @@
 
   linux-jammy-py3_8-gcc11-pch:
     name: linux-jammy-py3.8-gcc11-pch
-    uses: ./.github/workflows/_linux-build.yml
+    uses: ./.github/workflows/_linux-build-rg.yml
     with:
       build-environment: linux-jammy-py3.8-gcc11-pch
       docker-image-name: pytorch-linux-jammy-py3.8-gcc11
@@ -96,11 +96,7 @@
 
   linux-jammy-py3_10-clang15-asan-build:
     name: linux-jammy-py3.10-clang15-asan
-<<<<<<< HEAD
-    uses: ./.github/workflows/_linux-build.yml
-=======
     uses: ./.github/workflows/_linux-build-rg.yml
->>>>>>> 4f244cfa
     with:
       build-environment: linux-jammy-py3.10-clang15-asan
       docker-image-name: pytorch-linux-jammy-py3-clang15-asan
@@ -129,11 +125,7 @@
 
   linux-focal-py3_8-clang10-onnx-build:
     name: linux-focal-py3.8-clang10-onnx
-<<<<<<< HEAD
-    uses: ./.github/workflows/_linux-build.yml
-=======
     uses: ./.github/workflows/_linux-build-rg.yml
->>>>>>> 4f244cfa
     with:
       build-environment: linux-focal-py3.8-clang10-onnx
       docker-image-name: pytorch-linux-focal-py3-clang10-onnx
@@ -156,7 +148,7 @@
 
   linux-focal-py3_8-clang10-build:
     name: linux-focal-py3.8-clang10
-    uses: ./.github/workflows/_linux-build.yml
+    uses: ./.github/workflows/_linux-build-label.yml
     with:
       build-environment: linux-focal-py3.8-clang10
       docker-image-name: pytorch-linux-focal-py3.8-clang10
@@ -185,7 +177,7 @@
 
   linux-focal-py3_11-clang10-build:
     name: linux-focal-py3.11-clang10
-    uses: ./.github/workflows/_linux-build.yml
+    uses: ./.github/workflows/_linux-build-label.yml
     with:
       build-environment: linux-focal-py3.11-clang10
       docker-image-name: pytorch-linux-focal-py3.11-clang10
@@ -214,7 +206,7 @@
 
   linux-focal-py3_12-clang10-build:
     name: linux-focal-py3.12-clang10
-    uses: ./.github/workflows/_linux-build.yml
+    uses: ./.github/workflows/_linux-build-label.yml
     with:
       build-environment: linux-focal-py3.12-clang10
       docker-image-name: pytorch-linux-focal-py3.12-clang10
@@ -237,7 +229,7 @@
 
   linux-focal-cuda11_8-py3_10-gcc9-build:
     name: linux-focal-cuda11.8-py3.10-gcc9
-    uses: ./.github/workflows/_linux-build.yml
+    uses: ./.github/workflows/_linux-build-label.yml
     with:
       build-environment: linux-focal-cuda11.8-py3.10-gcc9
       docker-image-name: pytorch-linux-focal-cuda11.8-cudnn8-py3-gcc9
@@ -262,7 +254,7 @@
 
   linux-focal-cuda12_1-py3_10-gcc9-build:
     name: linux-focal-cuda12.1-py3.10-gcc9
-    uses: ./.github/workflows/_linux-build.yml
+    uses: ./.github/workflows/_linux-build-label.yml
     with:
       build-environment: linux-focal-cuda12.1-py3.10-gcc9
       docker-image-name: pytorch-linux-focal-cuda12.1-cudnn8-py3-gcc9
@@ -290,7 +282,7 @@
 
   linux-jammy-py3-clang12-mobile-build:
     name: linux-jammy-py3-clang12-mobile-build
-    uses: ./.github/workflows/_linux-build.yml
+    uses: ./.github/workflows/_linux-build-label.yml
     with:
       build-environment: linux-jammy-py3-clang12-mobile-build
       docker-image-name: pytorch-linux-jammy-py3-clang15-asan
@@ -302,7 +294,7 @@
 
   linux-jammy-cuda-11_8-cudnn8-py3_8-clang12-build:
     name: linux-jammy-cuda11.8-cudnn8-py3.8-clang12
-    uses: ./.github/workflows/_linux-build.yml
+    uses: ./.github/workflows/_linux-build-label.yml
     with:
       build-environment: linux-jammy-cuda11.8-cudnn8-py3.8-clang12
       docker-image-name: pytorch-linux-jammy-cuda11.8-cudnn8-py3.8-clang12
@@ -313,7 +305,7 @@
 
   linux-focal-py3-clang9-mobile-custom-build-static:
     name: linux-focal-py3-clang9-mobile-custom-build-static
-    uses: ./.github/workflows/_linux-build.yml
+    uses: ./.github/workflows/_linux-build-label.yml
     with:
       build-environment: linux-focal-py3-clang9-mobile-custom-build-static
       docker-image-name: pytorch-linux-focal-py3-clang9-android-ndk-r21e
@@ -325,7 +317,7 @@
 
   linux-focal-py3_8-clang9-xla-build:
     name: linux-focal-py3_8-clang9-xla
-    uses: ./.github/workflows/_linux-build.yml
+    uses: ./.github/workflows/_linux-build-label.yml
     with:
       build-environment: linux-focal-py3.8-clang9-xla
       docker-image-name: 308535385114.dkr.ecr.us-east-1.amazonaws.com/pytorch/xla_base:v1.1-lite
@@ -407,7 +399,7 @@
 
   linux-jammy-py3_8-gcc11-mobile-lightweight-dispatch-build:
     name: linux-jammy-py3.8-gcc11-mobile-lightweight-dispatch-build
-    uses: ./.github/workflows/_linux-build.yml
+    uses: ./.github/workflows/_linux-build-label.yml
     with:
       build-environment: linux-jammy-py3.8-gcc111-mobile-lightweight-dispatch-build
       docker-image-name: pytorch-linux-jammy-py3.8-gcc11
@@ -421,7 +413,7 @@
     # don't run build twice on main
     if: github.event_name == 'pull_request'
     name: linux-focal-rocm6.0-py3.8
-    uses: ./.github/workflows/_linux-build.yml
+    uses: ./.github/workflows/_linux-build-label.yml
     with:
       build-environment: linux-focal-rocm6.0-py3.8
       docker-image-name: pytorch-linux-focal-rocm-n-py3
@@ -435,7 +427,7 @@
 
   linux-focal-cuda12_1-py3_10-gcc9-sm86-build:
     name: linux-focal-cuda12.1-py3.10-gcc9-sm86
-    uses: ./.github/workflows/_linux-build.yml
+    uses: ./.github/workflows/_linux-build-label.yml
     with:
       build-environment: linux-focal-cuda12.1-py3.10-gcc9-sm86
       docker-image-name: pytorch-linux-focal-cuda12.1-cudnn8-py3-gcc9
@@ -462,7 +454,7 @@
 
   linux-jammy-py3-clang12-executorch-build:
     name: linux-jammy-py3-clang12-executorch
-    uses: ./.github/workflows/_linux-build.yml
+    uses: ./.github/workflows/_linux-build-label.yml
     with:
       build-environment: linux-jammy-py3-clang12-executorch
       docker-image-name: pytorch-linux-jammy-py3-clang12-executorch
