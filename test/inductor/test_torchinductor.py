--- conflicted
+++ resolved
@@ -6568,7 +6568,6 @@
 
                 def func(x):
                     return maxpool(x)
-<<<<<<< HEAD
 
                 with patch.object(config.cpp, "simdlen", None):
                     torch._dynamo.reset()
@@ -6577,15 +6576,6 @@
                     graph(input)
                     assert same(graph(input), func(input), equal_nan=True)
                     assert metrics.generated_cpp_vec_kernel_count == 1
-=======
-
-                with patch.object(config.cpp, "simdlen", None):
-                    torch._dynamo.reset()
-                    metrics.reset()
-                    graph = torch.compile(func, backend="inductor")
-                    graph(input)
-                    assert same(graph(input), func(input), equal_nan=True)
-                    assert metrics.generated_cpp_vec_kernel_count == 1
 
         @unittest.skipIf(
             not codecache.valid_vec_isa_list(), "Does not support vectorization"
@@ -6607,7 +6597,6 @@
                 graph(x1, x2)
                 assert same(graph(x1, x2), func(x1, x2), equal_nan=True)
                 assert metrics.generated_cpp_vec_kernel_count == 2
->>>>>>> bf08d138
 
         @unittest.skipIf(
             not codecache.valid_vec_isa_list(), "Does not support vectorization"
