--- conflicted
+++ resolved
@@ -73,12 +73,9 @@
     "test_sgd_foreach_momentum_nesterov_weight_decay_cpu": 16,
     "test_sgd_momentum_dampening_foreach_cuda": 5,
     "test_sgd_momentum_foreach_cuda": 5,
-<<<<<<< HEAD
-=======
     "test_rmsprop_tensor_lr_capturable_foreach_cuda": 4,
     "test_sgd_momentum_weight_decay_foreach_cuda": 2,
     "test_sgd_momentum_nesterov_weight_decay_foreach_cuda": 2,
->>>>>>> 769d1909
 }
 
 # also tracks currently supported optimizers
@@ -90,11 +87,7 @@
     RMSprop: KernelCounts(multitensor=2, singletensor=8),
     Adadelta: KernelCounts(multitensor=2, singletensor=8),
     Adagrad: KernelCounts(multitensor=5, singletensor=8),
-<<<<<<< HEAD
-    ASGD: KernelCounts(multitensor=2, singletensor=12),
-=======
     ASGD: KernelCounts(multitensor=2, singletensor=8),
->>>>>>> 769d1909
     SGD: KernelCounts(multitensor=2, singletensor=8),
     RAdam: KernelCounts(multitensor=2, singletensor=8),
     Adamax: KernelCounts(multitensor=2, singletensor=8),
