# Owner(s): ["module: inductor"]
import importlib
import os
import shutil
import sys
import unittest
from typing import Any

import torch
import torch._dynamo
import torch.utils.cpp_extension
from torch._C import FileCheck

try:
<<<<<<< HEAD
    from extension_backends.extension_codegen_backend import (
        ExtensionCppWrapperCodegen,
=======
    from extension_backends.cpp.extension_codegen_backend import (
>>>>>>> cf06189a
        ExtensionScheduling,
        ExtensionWrapperCodegen,
    )
except ImportError:
<<<<<<< HEAD
    from .extension_backends.extension_codegen_backend import (
        ExtensionCppWrapperCodegen,
=======
    from .extension_backends.cpp.extension_codegen_backend import (
>>>>>>> cf06189a
        ExtensionScheduling,
        ExtensionWrapperCodegen,
    )

import torch._inductor.config as config
from torch._inductor import codecache, metrics
from torch._inductor.codegen import cpp
from torch._inductor.codegen.common import (
    get_scheduling_for_device,
    get_wrapper_codegen_for_device,
    register_backend_for_device,
)
from torch.testing._internal.common_utils import IS_FBCODE, IS_MACOS

try:
    try:
        from . import test_torchinductor
    except ImportError:
        import test_torchinductor
except unittest.SkipTest:
    if __name__ == "__main__":
        sys.exit(0)
    raise


run_and_get_cpp_code = test_torchinductor.run_and_get_cpp_code
TestCase = test_torchinductor.TestCase


@unittest.skipIf(IS_FBCODE, "cpp_extension doesn't work in fbcode right now")
class ExtensionBackendTests(TestCase):
    module = None

    @classmethod
    def setUpClass(cls):
        super().setUpClass()

        # Build Extension
        source_file_path = os.path.dirname(os.path.abspath(__file__))
        source_file = os.path.join(
            source_file_path, "extension_backends/cpp/extension_device.cpp"
        )

        extension_cache_dir = os.path.join(codecache.cache_dir(), "cpp_extension")
        with open(source_file) as f:
            hash_key = codecache.code_hash(f.read())

        full_cache_dir = os.path.join(extension_cache_dir, hash_key[1:3])
        os.makedirs(full_cache_dir, exist_ok=True)
        dst_cache_file_path = os.path.join(full_cache_dir, hash_key + ".so")

        name = "extension_device"
        if not os.path.exists(dst_cache_file_path):
            cls.module = torch.utils.cpp_extension.load(
                name=name,
                sources=[
                    str(source_file),
                ],
                extra_cflags=["-g"],
                verbose=True,
                is_python_module=True,
            )
            shutil.copy(cls.module.__file__, dst_cache_file_path)
        else:
            spec = importlib.util.spec_from_file_location(name, dst_cache_file_path)
            assert spec is not None
            module = importlib.util.module_from_spec(spec)
            assert isinstance(spec.loader, importlib.abc.Loader)
            spec.loader.exec_module(module)
            cls.module = module

        torch.utils.rename_privateuse1_backend("extension_device")
        register_backend_for_device(
            "extension_device",
            ExtensionScheduling,
            ExtensionWrapperCodegen,
            ExtensionCppWrapperCodegen,
        )

    @classmethod
    def tearDownClass(cls):
        cls._stack.close()
        super().tearDownClass()

    def setUp(self):
        torch._dynamo.reset()
        super().setUp()

        # cpp extensions use relative paths. Those paths are relative to
        # this file, so we'll change the working directory temporarily
        self.old_working_dir = os.getcwd()
        os.chdir(os.path.dirname(os.path.abspath(__file__)))
        assert self.module is not None

    def tearDown(self):
        super().tearDown()
        torch._dynamo.reset()

        # return the working directory (see setUp)
        os.chdir(self.old_working_dir)

    class KernelFunWrapper:
        def __init__(self, op_name, dynamic_shape=True) -> None:
            self.op_name = op_name
            self.dynamic_shape = dynamic_shape

        def __call__(self, *args: Any, **kwargs: Any) -> Any:
            with torch._C._EnablePythonDispatcher():
                opt_fn = torch.compile(
                    getattr(torch.ops.aten, self.op_name), dynamic=self.dynamic_shape
                )
                return opt_fn(*args, **kwargs)

    def make_elementwise(self, op_name, dynamic_shape=True):
        return self.KernelFunWrapper(op_name, dynamic_shape)

    def register_ops(
        self,
        op_set,
        namespace_name: str,
        lib_impl: torch.library._scoped_library,
        dispatch_key: str,
    ):
        for _op_name in op_set:
            qualified_op_name = f"{namespace_name}::{_op_name}"
            _, overload_names = torch._C._jit_get_operation(qualified_op_name)
            for overload_name in overload_names:
                try:
                    schema = torch._C._get_schema(qualified_op_name, overload_name)
                    reg_name = schema.name
                    if schema.overload_name:
                        reg_name = f"{reg_name}.{schema.overload_name}"
                    lib_impl.impl(
                        reg_name, self.make_elementwise(_op_name), dispatch_key
                    )
                except Exception as e:
                    print(e)
                    continue

    def test_torch_compile_eager(self):
        namespace_name = "aten"
        dispatch_key = "PrivateUse1"
        cpp.DEVICE_TO_ATEN["extension_device"] = "at::kPrivateUse1"

        with torch.library._scoped_library("aten", "IMPL") as torch_compile_op_lib_impl:
            op_set = ["add", "mul"]
            self.register_ops(
                op_set, namespace_name, torch_compile_op_lib_impl, dispatch_key
            )

            def fn(a, b, c):
                return a * b + c

            device = self.module.custom_device()
            x = torch.empty(2, 16).to(device=device).fill_(1)
            y = torch.empty(2, 16).to(device=device).fill_(2)
            z = torch.empty(2, 16).to(device=device).fill_(3)

            opt_fn = torch.compile()(fn)
            opt_fn(x, y, z)

            ref = torch.empty(2, 16).fill_(5)
            res = fn(x, y, z)
            self.assertEqual(ref, res.to(device="cpu"))

    def test_open_device_registration(self):
        self.assertTrue(
            get_scheduling_for_device("extension_device") == ExtensionScheduling
        )
        self.assertTrue(
            get_wrapper_codegen_for_device("extension_device")
            == ExtensionWrapperCodegen
        )
        self.assertTrue(
            get_wrapper_codegen_for_device("extension_device", True)
            == ExtensionCppWrapperCodegen
        )

        self.assertFalse(self.module.custom_op_called())
        device = self.module.custom_device()
        x = torch.empty(2, 16).to(device=device).fill_(1)
        self.assertTrue(self.module.custom_op_called())
        y = torch.empty(2, 16).to(device=device).fill_(2)
        z = torch.empty(2, 16).to(device=device).fill_(3)
        ref = torch.empty(2, 16).fill_(5)

        self.assertTrue(x.device == device)
        self.assertTrue(y.device == device)
        self.assertTrue(z.device == device)

        def fn(a, b, c):
            return a * b + c

        cpp.DEVICE_TO_ATEN["extension_device"] = "at::kPrivateUse1"
        for cpp_wrapper_flag in [True, False]:
            with config.patch({"cpp_wrapper": cpp_wrapper_flag}):
                metrics.reset()
                opt_fn = torch.compile()(fn)
                _, code = run_and_get_cpp_code(opt_fn, x, y, z)
                FileCheck().check("void").check("loadu").check("extension_device").run(
                    code
                )
                opt_fn(x, y, z)
                res = opt_fn(x, y, z)
                self.assertEqual(ref, res.to(device="cpu"))


if __name__ == "__main__":
    from torch._inductor.test_case import run_tests
    from torch.testing._internal.inductor_utils import HAS_CPU

    # cpp_extension doesn't work in fbcode right now
    if HAS_CPU and not IS_MACOS and not IS_FBCODE:
        run_tests(needs="filelock")<|MERGE_RESOLUTION|>--- conflicted
+++ resolved
@@ -12,22 +12,14 @@
 from torch._C import FileCheck
 
 try:
-<<<<<<< HEAD
-    from extension_backends.extension_codegen_backend import (
+    from extension_backends.cpp.extension_codegen_backend import (
         ExtensionCppWrapperCodegen,
-=======
-    from extension_backends.cpp.extension_codegen_backend import (
->>>>>>> cf06189a
         ExtensionScheduling,
         ExtensionWrapperCodegen,
     )
 except ImportError:
-<<<<<<< HEAD
-    from .extension_backends.extension_codegen_backend import (
+    from .extension_backends.cpp.extension_codegen_backend import (
         ExtensionCppWrapperCodegen,
-=======
-    from .extension_backends.cpp.extension_codegen_backend import (
->>>>>>> cf06189a
         ExtensionScheduling,
         ExtensionWrapperCodegen,
     )
