# Owner(s): ["module: inductor"]
import importlib
import os
import shutil
import sys
import unittest
from typing import Any

import torch
import torch._dynamo
import torch.utils.cpp_extension
from torch._C import FileCheck

try:
    from extension_backends.cpp.extension_codegen_backend import (
        ExtensionCppWrapperCodegen,
        ExtensionScheduling,
        ExtensionWrapperCodegen,
    )
except ImportError:
    from .extension_backends.cpp.extension_codegen_backend import (
        ExtensionCppWrapperCodegen,
        ExtensionScheduling,
        ExtensionWrapperCodegen,
    )

import torch._inductor.config as config
from torch._inductor import codecache, metrics
from torch._inductor.codegen import cpp
from torch._inductor.codegen.common import (
    get_scheduling_for_device,
    get_wrapper_codegen_for_device,
    register_backend_for_device,
)
from torch.testing._internal.common_utils import IS_FBCODE, IS_MACOS

try:
    try:
        from . import test_torchinductor
    except ImportError:
        import test_torchinductor
except unittest.SkipTest:
    if __name__ == "__main__":
        sys.exit(0)
    raise


run_and_get_cpp_code = test_torchinductor.run_and_get_cpp_code
TestCase = test_torchinductor.TestCase


@unittest.skipIf(IS_FBCODE, "cpp_extension doesn't work in fbcode right now")
class ExtensionBackendTests(TestCase):
    module = None

    @classmethod
    def setUpClass(cls):
        super().setUpClass()

        # Build Extension
        source_file_path = os.path.dirname(os.path.abspath(__file__))
        source_file = os.path.join(
            source_file_path, "extension_backends/cpp/extension_device.cpp"
        )

        extension_cache_dir = os.path.join(codecache.cache_dir(), "cpp_extension")
        with open(source_file) as f:
            hash_key = codecache.code_hash(f.read())

        full_cache_dir = os.path.join(extension_cache_dir, hash_key[1:3])
        os.makedirs(full_cache_dir, exist_ok=True)
        dst_cache_file_path = os.path.join(full_cache_dir, hash_key + ".so")

        name = "extension_device"
        if not os.path.exists(dst_cache_file_path):
            cls.module = torch.utils.cpp_extension.load(
                name=name,
                sources=[
                    str(source_file),
                ],
                extra_cflags=["-g"],
                verbose=True,
                is_python_module=True,
            )
            shutil.copy(cls.module.__file__, dst_cache_file_path)
        else:
            spec = importlib.util.spec_from_file_location(name, dst_cache_file_path)
            assert spec is not None
            module = importlib.util.module_from_spec(spec)
            assert isinstance(spec.loader, importlib.abc.Loader)
            spec.loader.exec_module(module)
            cls.module = module

        torch.utils.rename_privateuse1_backend("extension_device")
        register_backend_for_device(
            "extension_device",
            ExtensionScheduling,
            ExtensionWrapperCodegen,
            ExtensionCppWrapperCodegen,
        )

    @classmethod
    def tearDownClass(cls):
        cls._stack.close()
        super().tearDownClass()

    def setUp(self):
        torch._dynamo.reset()
        super().setUp()

        # cpp extensions use relative paths. Those paths are relative to
        # this file, so we'll change the working directory temporarily
        self.old_working_dir = os.getcwd()
        os.chdir(os.path.dirname(os.path.abspath(__file__)))
        assert self.module is not None

    def tearDown(self):
        super().tearDown()
        torch._dynamo.reset()

        # return the working directory (see setUp)
        os.chdir(self.old_working_dir)

<<<<<<< HEAD
    class KernelFunWrapper:
        def __init__(self, op_name, dynamic_shape=True) -> None:
            self.op_name = op_name
            self.dynamic_shape = dynamic_shape
=======
    def test_open_device_registration(self):
        torch.utils.rename_privateuse1_backend("extension_device")
        torch._register_device_module("extension_device", self.module)
>>>>>>> 41613a08

        def __call__(self, *args: Any, **kwargs: Any) -> Any:
            with torch._C._EnablePythonDispatcher():
                opt_fn = torch.compile(
                    getattr(torch.ops.aten, self.op_name), dynamic=self.dynamic_shape
                )
                return opt_fn(*args, **kwargs)

    def make_elementwise(self, op_name, dynamic_shape=True):
        return self.KernelFunWrapper(op_name, dynamic_shape)

    def register_ops(
        self,
        op_set,
        namespace_name: str,
        lib_impl: torch.library._scoped_library,
        dispatch_key: str,
    ):
        for _op_name in op_set:
            qualified_op_name = f"{namespace_name}::{_op_name}"
            _, overload_names = torch._C._jit_get_operation(qualified_op_name)
            for overload_name in overload_names:
                try:
                    schema = torch._C._get_schema(qualified_op_name, overload_name)
                    reg_name = schema.name
                    if schema.overload_name:
                        reg_name = f"{reg_name}.{schema.overload_name}"
                    lib_impl.impl(
                        reg_name, self.make_elementwise(_op_name), dispatch_key
                    )
                except Exception as e:
                    print(e)
                    continue

    def test_torch_compile_eager(self):
        namespace_name = "aten"
        dispatch_key = "PrivateUse1"
        cpp.DEVICE_TO_ATEN["extension_device"] = "at::kPrivateUse1"

        with torch.library._scoped_library("aten", "IMPL") as torch_compile_op_lib_impl:
            op_set = ["add", "mul"]
            self.register_ops(
                op_set, namespace_name, torch_compile_op_lib_impl, dispatch_key
            )

            def fn(a, b, c):
                return a * b + c

            device = self.module.custom_device()
            x = torch.empty(2, 16).to(device=device).fill_(1)
            y = torch.empty(2, 16).to(device=device).fill_(2)
            z = torch.empty(2, 16).to(device=device).fill_(3)

            opt_fn = torch.compile()(fn)
            opt_fn(x, y, z)

            ref = torch.empty(2, 16).fill_(5)
            res = fn(x, y, z)
            self.assertEqual(ref, res.to(device="cpu"))

    def test_open_device_registration(self):
        self.assertTrue(
            get_scheduling_for_device("extension_device") == ExtensionScheduling
        )
        self.assertTrue(
            get_wrapper_codegen_for_device("extension_device")
            == ExtensionWrapperCodegen
        )
        self.assertTrue(
            get_wrapper_codegen_for_device("extension_device", True)
            == ExtensionCppWrapperCodegen
        )

        self.assertFalse(self.module.custom_op_called())
        device = self.module.custom_device()
        x = torch.empty(2, 16).to(device=device).fill_(1)
        self.assertTrue(self.module.custom_op_called())
        y = torch.empty(2, 16).to(device=device).fill_(2)
        z = torch.empty(2, 16).to(device=device).fill_(3)
        ref = torch.empty(2, 16).fill_(5)

        self.assertTrue(x.device == device)
        self.assertTrue(y.device == device)
        self.assertTrue(z.device == device)

        def fn(a, b, c):
            return a * b + c

        cpp.DEVICE_TO_ATEN["extension_device"] = "at::kPrivateUse1"
        for cpp_wrapper_flag in [True, False]:
            with config.patch({"cpp_wrapper": cpp_wrapper_flag}):
                metrics.reset()
                opt_fn = torch.compile()(fn)
                _, code = run_and_get_cpp_code(opt_fn, x, y, z)
                FileCheck().check("void").check("loadu").check("extension_device").run(
                    code
                )
                opt_fn(x, y, z)
                res = opt_fn(x, y, z)
                self.assertEqual(ref, res.to(device="cpu"))


if __name__ == "__main__":
    from torch._inductor.test_case import run_tests
    from torch.testing._internal.inductor_utils import HAS_CPU

    # cpp_extension doesn't work in fbcode right now
    if HAS_CPU and not IS_MACOS and not IS_FBCODE:
        run_tests(needs="filelock")<|MERGE_RESOLUTION|>--- conflicted
+++ resolved
@@ -1,10 +1,8 @@
 # Owner(s): ["module: inductor"]
-import importlib
 import os
 import shutil
 import sys
 import unittest
-from typing import Any
 
 import torch
 import torch._dynamo
@@ -25,7 +23,7 @@
     )
 
 import torch._inductor.config as config
-from torch._inductor import codecache, metrics
+from torch._inductor import metrics
 from torch._inductor.codegen import cpp
 from torch._inductor.codegen.common import (
     get_scheduling_for_device,
@@ -49,6 +47,15 @@
 TestCase = test_torchinductor.TestCase
 
 
+def remove_build_path():
+    if sys.platform == "win32":
+        # Not wiping extensions build folder because Windows
+        return
+    default_build_root = torch.utils.cpp_extension.get_default_build_root()
+    if os.path.exists(default_build_root):
+        shutil.rmtree(default_build_root, ignore_errors=True)
+
+
 @unittest.skipIf(IS_FBCODE, "cpp_extension doesn't work in fbcode right now")
 class ExtensionBackendTests(TestCase):
     module = None
@@ -58,51 +65,26 @@
         super().setUpClass()
 
         # Build Extension
+        remove_build_path()
         source_file_path = os.path.dirname(os.path.abspath(__file__))
         source_file = os.path.join(
             source_file_path, "extension_backends/cpp/extension_device.cpp"
         )
-
-        extension_cache_dir = os.path.join(codecache.cache_dir(), "cpp_extension")
-        with open(source_file) as f:
-            hash_key = codecache.code_hash(f.read())
-
-        full_cache_dir = os.path.join(extension_cache_dir, hash_key[1:3])
-        os.makedirs(full_cache_dir, exist_ok=True)
-        dst_cache_file_path = os.path.join(full_cache_dir, hash_key + ".so")
-
-        name = "extension_device"
-        if not os.path.exists(dst_cache_file_path):
-            cls.module = torch.utils.cpp_extension.load(
-                name=name,
-                sources=[
-                    str(source_file),
-                ],
-                extra_cflags=["-g"],
-                verbose=True,
-                is_python_module=True,
-            )
-            shutil.copy(cls.module.__file__, dst_cache_file_path)
-        else:
-            spec = importlib.util.spec_from_file_location(name, dst_cache_file_path)
-            assert spec is not None
-            module = importlib.util.module_from_spec(spec)
-            assert isinstance(spec.loader, importlib.abc.Loader)
-            spec.loader.exec_module(module)
-            cls.module = module
-
-        torch.utils.rename_privateuse1_backend("extension_device")
-        register_backend_for_device(
-            "extension_device",
-            ExtensionScheduling,
-            ExtensionWrapperCodegen,
-            ExtensionCppWrapperCodegen,
+        cls.module = torch.utils.cpp_extension.load(
+            name="extension_device",
+            sources=[
+                str(source_file),
+            ],
+            extra_cflags=["-g"],
+            verbose=True,
         )
 
     @classmethod
     def tearDownClass(cls):
         cls._stack.close()
         super().tearDownClass()
+
+        remove_build_path()
 
     def setUp(self):
         torch._dynamo.reset()
@@ -121,77 +103,16 @@
         # return the working directory (see setUp)
         os.chdir(self.old_working_dir)
 
-<<<<<<< HEAD
-    class KernelFunWrapper:
-        def __init__(self, op_name, dynamic_shape=True) -> None:
-            self.op_name = op_name
-            self.dynamic_shape = dynamic_shape
-=======
     def test_open_device_registration(self):
         torch.utils.rename_privateuse1_backend("extension_device")
         torch._register_device_module("extension_device", self.module)
->>>>>>> 41613a08
 
-        def __call__(self, *args: Any, **kwargs: Any) -> Any:
-            with torch._C._EnablePythonDispatcher():
-                opt_fn = torch.compile(
-                    getattr(torch.ops.aten, self.op_name), dynamic=self.dynamic_shape
-                )
-                return opt_fn(*args, **kwargs)
-
-    def make_elementwise(self, op_name, dynamic_shape=True):
-        return self.KernelFunWrapper(op_name, dynamic_shape)
-
-    def register_ops(
-        self,
-        op_set,
-        namespace_name: str,
-        lib_impl: torch.library._scoped_library,
-        dispatch_key: str,
-    ):
-        for _op_name in op_set:
-            qualified_op_name = f"{namespace_name}::{_op_name}"
-            _, overload_names = torch._C._jit_get_operation(qualified_op_name)
-            for overload_name in overload_names:
-                try:
-                    schema = torch._C._get_schema(qualified_op_name, overload_name)
-                    reg_name = schema.name
-                    if schema.overload_name:
-                        reg_name = f"{reg_name}.{schema.overload_name}"
-                    lib_impl.impl(
-                        reg_name, self.make_elementwise(_op_name), dispatch_key
-                    )
-                except Exception as e:
-                    print(e)
-                    continue
-
-    def test_torch_compile_eager(self):
-        namespace_name = "aten"
-        dispatch_key = "PrivateUse1"
-        cpp.DEVICE_TO_ATEN["extension_device"] = "at::kPrivateUse1"
-
-        with torch.library._scoped_library("aten", "IMPL") as torch_compile_op_lib_impl:
-            op_set = ["add", "mul"]
-            self.register_ops(
-                op_set, namespace_name, torch_compile_op_lib_impl, dispatch_key
-            )
-
-            def fn(a, b, c):
-                return a * b + c
-
-            device = self.module.custom_device()
-            x = torch.empty(2, 16).to(device=device).fill_(1)
-            y = torch.empty(2, 16).to(device=device).fill_(2)
-            z = torch.empty(2, 16).to(device=device).fill_(3)
-
-            opt_fn = torch.compile()(fn)
-            opt_fn(x, y, z)
-
-            ref = torch.empty(2, 16).fill_(5)
-            res = fn(x, y, z)
-            self.assertEqual(ref, res.to(device="cpu"))
-
-    def test_open_device_registration(self):
+        register_backend_for_device(
+            "extension_device",
+            ExtensionScheduling,
+            ExtensionWrapperCodegen,
+            ExtensionCppWrapperCodegen,
+        )
         self.assertTrue(
             get_scheduling_for_device("extension_device") == ExtensionScheduling
         )
