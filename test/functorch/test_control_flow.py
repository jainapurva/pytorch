# Owner(s): ["module: functorch"]
import contextlib
import functools
import unittest

import torch
import torch.utils._pytree as pytree
from functorch.experimental import control_flow
from functorch.experimental.control_flow import cond, UnsupportedAliasMutationException
from torch._higher_order_ops.while_loop import while_loop
from torch._subclasses.functional_tensor import (
    CppFunctionalizeAPI,
    FunctionalTensor,
    FunctionalTensorMode,
    PythonFunctionalizeAPI,
)
from torch.fx.experimental.proxy_tensor import make_fx
<<<<<<< HEAD
from torch.testing._internal.common_utils import run_tests, TestCase, IS_WINDOWS
=======
>>>>>>> f34905f6
from torch.testing._internal.common_quantization import skipIfNoDynamoSupport

from torch.testing._internal.common_utils import (
    instantiate_parametrized_tests,
    IS_WINDOWS,
    parametrize,
    run_tests,
    skipIfTorchDynamo,
    TEST_WITH_TORCHDYNAMO,
    TestCase,
)


# TODO: pull these helpers from AOTAutograd later
def to_fun(t):
    if isinstance(t, torch.Tensor):
        return FunctionalTensor.to_functional(t)
    return t


def from_fun(t):
    if not isinstance(t, FunctionalTensor):
        # quick sanity assert
        if isinstance(t, torch.Tensor):
            assert not torch._is_functional_tensor(t)
        return t
    torch._sync(t)
    return torch._from_functional_tensor(t.elem)


def to_fun_old(t):
    if isinstance(t, torch.Tensor) and not torch._is_functional_tensor(t):
        out = torch._to_functional_tensor(t)
        torch._mirror_autograd_meta_to(t, out)
        return out
    return t


def from_fun_old(t):
    # quick sanity assert
    if isinstance(t, torch.Tensor):
        assert torch._is_functional_tensor(t)
        torch._sync(t)
        return torch._from_functional_tensor(t)
    return t


def _fake_map(f, x, *args):
    from functorch.experimental.control_flow import _stack_pytree, _unstack_pytree

    x_pytrees = _unstack_pytree(x)
    zs = []
    for xp in x_pytrees:
        zs.append(f(xp, *args))
    return _stack_pytree(zs)


def _fake_while_loop(cond_fn, body_fn, operands):
    while cond_fn(*operands):
        operands = body_fn(*operands)
    return operands


def _while_loop_tests():
    def simple(x):
        def cond_fn(x):
            return x.sum() < 10

        def body_fn(x):
            return (x + 1,)

        return while_loop(cond_fn, body_fn, (x,))

    def simple_with_mutation(x):
        def cond_fn(x):
            y = x.clone().add_(1).add_(-1)
            return y.sum() < 10

        def body_fn(x):
            y = x.clone().add_(1).add_(-1)
            return (y + 1,)

        return while_loop(cond_fn, body_fn, (x,))

    def nested(out_iter, it, y):
        def cond_fn(out_iter, it, y):
            return it.sum() < 10

        def body_fn(out_iter, it, y):
            return (out_iter.clone(), it + y, y + 1)

        def outer_cond_fn(out_iter, it, y):
            return out_iter.sum() < 2

        def outer_body_fn(out_iter, it, y):
            out_iter, it, y = while_loop(cond_fn, body_fn, (out_iter, it, y))
            return (out_iter + 1, it, y)

        return while_loop(outer_cond_fn, outer_body_fn, (out_iter, it, y))

    class Nested(torch.nn.Module):
        def forward(self, ci, cj, a, b):
<<<<<<< HEAD

=======
>>>>>>> f34905f6
            def cond_fn(i1, j1, x1, y1):
                return i1 > 0

            def body_fn(i1, j1, x1, y1):
<<<<<<< HEAD

=======
>>>>>>> f34905f6
                def cond_fn_nested(i2, j2, x2, y2):
                    return j2 > 0

                def body_fn_nested(i2, j2, x2, y2):
                    return i2.clone(), j2 - 1, x2 + 3.14, y2 - 2.71

                i1, j1, x1, y1 = while_loop(
                    cond_fn_nested, body_fn_nested, [i1, j1, x1, y1]
                )
                return i1 - 1, j1.clone(), x1 * 2, y1 / 2
<<<<<<< HEAD
            return while_loop(cond_fn, body_fn, (ci, cj, a, b))

    nested2 = Nested()
=======

            return while_loop(cond_fn, body_fn, (ci, cj, a, b))

    class SimpleWithLinear(torch.nn.Module):
        def __init__(self):
            super().__init__()
            self.linear = torch.nn.Linear(2, 2)
            self.register_buffer("dec", torch.tensor(1))

        def forward(self, iter, x):
            def cond_fn(it, x):
                return it - self.dec > 0

            def body_fn(it, x):
                return it - 1, self.linear(x)

            return while_loop(cond_fn, body_fn, (iter, x))

    class NestedWithLinear(torch.nn.Module):
        def __init__(self):
            super().__init__()
            self.mod = SimpleWithLinear()
            self.outer_linear = torch.nn.Linear(2, 2)
            self.register_buffer("dec", torch.tensor(1))

        def forward(self, iter, x):
            def cond_fn(it, x):
                return it - self.dec > 0

            def body_fn(it, x):
                return it - 1, self.outer_linear(self.mod(it, x)[1])

            return while_loop(cond_fn, body_fn, (iter, x))

    nested2 = Nested()
    simple_with_linear = SimpleWithLinear()
    nested_with_linear = NestedWithLinear()
>>>>>>> f34905f6

    x = torch.zeros(1)
    y = torch.zeros(1)
    z = torch.zeros(1)
<<<<<<< HEAD
    return {"simple": (simple, (x,)),
            "nested": (nested, (x, y, z)),
            "nested2": (nested2, (torch.tensor(2), torch.tensor(2), torch.ones(2, 2), torch.ones(2, 2))),
            "simple_with_mutation": (simple_with_mutation, (x,))}

def collect_meta_for_filtered_nodes(gm: torch.fx.GraphModule, node_names, meta_field_name):
=======
    return {
        "simple": (simple, (x,)),
        "nested": (nested, (x, y, z)),
        "nested2": (
            nested2,
            (torch.tensor(2), torch.tensor(2), torch.ones(2, 2), torch.ones(2, 2)),
        ),
        "simple_with_mutation": (simple_with_mutation, (x,)),
        "simple_with_linear": (
            simple_with_linear,
            (torch.tensor(3), torch.randn(2, 2)),
        ),
        "nested_with_linear": (
            nested_with_linear,
            (torch.tensor(3), torch.randn(2, 2)),
        ),
    }


WHILE_LOOP_TESTS = _while_loop_tests()


def collect_meta_for_filtered_nodes(
    gm: torch.fx.GraphModule, node_names, meta_field_name
):
>>>>>>> f34905f6
    ret = []
    for mod in gm.modules():
        for node in mod.graph.nodes:
            if node.name in node_names:
                for field_name in meta_field_name:
                    ret.append(node.meta.get(field_name))
    return ret


def reduce_func(*operands):
    acc = 0
    for operand in operands:
        acc += operand
    return acc


class ReduceObj:
    def __call__(self, *operands):
        return reduce_func(*operands)


class ReduceMod(torch.nn.Module):
    def _reduce(self, *operands):
        return reduce_func(*operands)

    def forward(self, *operands):
        return self._reduce(*operands)


@unittest.skipIf(IS_WINDOWS, "Windows not supported for this test")
@skipIfNoDynamoSupport
class TestControlFlow(TestCase):
    def setUp(self):
        torch._dynamo.reset()
        super().setUp()

    def test_cond_no_trace(self):
        def true_fn(x):
            return x.sin()

        def false_fn(x):
            return x.cos()

        x = torch.randn(4)
        result = cond(False, true_fn, false_fn, [x])
        self.assertEqual(result, torch.cos(x))

    @unittest.skipIf(not torch.cuda.is_available(), "Test requires CUDA.")
    def test_cond_gpu(self):
        def true_fn(x):
            return x.sin()

        def false_fn(x):
            return x.cos()

        x = torch.randn(4, device="cuda")
        pred = torch.tensor(False, device="cuda")
        result = cond(pred, true_fn, false_fn, [x])
        self.assertEqual(result, torch.cos(x))

    @unittest.skipIf(not torch.cuda.is_available(), "Test requires CUDA.")
    def test_map_gpu(self):
        def f(x, y):
            return x + y

        xs = torch.ones(3, 2, 2, device="cuda")
        y = torch.ones(2, device="cuda")
        res = control_flow.map(f, xs, y)
        expected = _fake_map(f, xs, y)
        self.assertEqual(expected, res)

    @unittest.skipIf(not torch.cuda.is_available(), "Test requires CUDA.")
    def test_while_loop_gpu(self):
        def cond_fn(x):
            return x.sum() < 10

        def body_fn(x):
            return (x + 1,)

        x = torch.zeros(1, device="cuda")
        res = while_loop(cond_fn, body_fn, (x,))
        expected = _fake_while_loop(cond_fn, body_fn, (x,))
        self.assertEqual(expected, res)

    def test_map_illegal_inputs(self):
        def f(x, y):
            return x[0] + x[1] + y

        with self.assertRaisesRegex(
            RuntimeError,
            r"Mapped xs can only consist of tensors\. Got xs \[3, tensor\(\[1\., 1\.\]\)\]\.",
        ):
            _ = control_flow.map(f, (3, torch.ones(2)), torch.ones(2))

        with self.assertRaisesRegex(
            RuntimeError, r"Leading dimensions of mapped xs cannot be 0\."
        ):
            _ = control_flow.map(
                f, (torch.ones(0, 1, 2), torch.ones(0, 1, 2)), torch.ones(2)
            )

        with self.assertRaisesRegex(
            RuntimeError,
            r"Leading dimensions of mapped xs must be consistent\. "
            r"Got shapes \[torch\.Size\(\[3, 4, 5\]\), torch\.Size\(\[4, 4, 5\]\)\]\.",
        ):
            _ = control_flow.map(
                f, (torch.ones(3, 4, 5), torch.ones(4, 4, 5)), torch.ones(5)
            )

    def test_map_illegal_outputs(self):
        def f(x, y):
            return x.item()

        def f1(x, y):
            return y.size()

        def f2(x, y):
            return None

        x = torch.ones([3])
        y = torch.ones([1, 2, 3])
        with self.assertRaisesRegex(
            RuntimeError, r"Expect outputs of map only contains tensors or None\."
        ):
            _ = control_flow.map(f, x, y)

        with self.assertRaisesRegex(
            RuntimeError, r"Expect outputs of map only contains tensors or None\."
        ):
            out = control_flow.map(f1, x, y)

        # return None is OK
        _ = control_flow.map(f2, x, y)

    def test_map_list_in_out(self):
        def f(x, y):
            return [[x[0][0] + y]]

        xs = [[torch.ones(3, 2, 2)]]
        y = torch.ones(2)
        res = control_flow.map(f, xs, y)
        expected = _fake_map(f, xs, y)
        self.assertEqual(len(res), 1)
        self.assertEqual(len(res[0]), 1)
        self.assertEqual(expected, res)

    def test_map_dict_in_out(self):
        def f(x, y):
            return {"c": x["a"]["b"] + y}

        xs = {"a": {"b": torch.ones(3, 2, 2)}}
        y = torch.ones(2)
        res = control_flow.map(f, xs, y)
        expected = _fake_map(f, xs, y)
        self.assertEqual(len(res), 1)
        self.assertTrue("c" in res)
        self.assertEqual(expected, res)

    def test_map_autograd_simple(self):
        def f(x, y):
            return x.sin().cos() * y.cos().sin()

        xs = torch.ones(3, 2, 2, requires_grad=True)
        y = torch.ones(2, requires_grad=True)
        res = control_flow.map(f, xs, y)
        expected_res = _fake_map(f, xs, y)
        grad_out = torch.ones_like(res)
        grads = torch.autograd.grad(res, (xs, y), grad_out)
        expected_grads = torch.autograd.grad(expected_res, (xs, y), grad_out)
        self.assertEqual(expected_res, res)
        self.assertEqual(expected_grads, grads)

    def test_map_autograd_simple_partial_grad(self):
        def f(x, y):
            return x.sin().cos() * y.cos().sin()

        xs = torch.ones(3, 2, 2, requires_grad=True)
        # Disable the gradient computation for y
        y = torch.ones(2, requires_grad=False)
        res = control_flow.map(f, xs, y)
        expected_res = _fake_map(f, xs, y)
        grad_out = torch.ones_like(res)
        grads = torch.autograd.grad(res, (xs,), grad_out)
        expected_grads = torch.autograd.grad(expected_res, (xs,), grad_out)
        self.assertEqual(expected_res, res)
        self.assertEqual(expected_grads, grads)

    def test_map_autograd_no_grad_output(self):
        def f(x, y):
            return x[0].sin().cos() + y, y.cos().sin()

        xs = [torch.ones(3, 2, 2, requires_grad=True), torch.ones(3, 3)]
        # Disable the gradient computation for y
        y = torch.ones(2, requires_grad=False)
        res = control_flow.map(f, xs, y)
        expected_res = _fake_map(f, xs, y)
        grad_out = torch.ones_like(res[0])
        grads = torch.autograd.grad(res[0], (xs[0],), grad_out)
        expected_grads = torch.autograd.grad(expected_res[0], (xs[0],), grad_out)
        self.assertEqual(expected_res, res)
        self.assertEqual(expected_grads, grads)

    def test_map_autograd_nested_list(self):
        import torch.utils._pytree as pytree

        def f(x, y):
            a, b = x
            c, d = a
            return [[b.sin() * c.cos()], d.sin() * y.cos()]

        def fwbw(map_op, f, x, y):
            z = map_op(f, x, y)
            flat_x = pytree.tree_leaves(x)
            flat_z = pytree.tree_leaves(z)
            grads = torch.autograd.grad(
                flat_z, flat_x, [torch.ones_like(z) for z in flat_z]
            )
            return z, grads

        x = [
            [
                torch.randn(3, 2, 2, requires_grad=True),
                torch.randn(3, 2, 1, requires_grad=True),
            ],
            torch.ones(3, 1, 2, requires_grad=True),
        ]
        y = torch.ones(1, requires_grad=True)
        true_outs = fwbw(control_flow.map, f, x, y)
        fake_outs = fwbw(_fake_map, f, x, y)
        self.assertEqual(true_outs, fake_outs)


@unittest.skipIf(IS_WINDOWS, "Windows not supported for this test")
@skipIfNoDynamoSupport
class TestControlFlowTraced(TestCase):
    def setUp(self):
        torch._dynamo.reset()
        super().setUp()

    def _check_tracing(self, fn, args, allow_non_fake_inputs=False):
        graphs = {}
        eager_res = fn(*args)
        for tracing_mode in ["symbolic", "real", "fake"]:
            graph = make_fx(
                fn,
                tracing_mode=tracing_mode,
                _allow_non_fake_inputs=allow_non_fake_inputs,
            )(*args)
            graphs[tracing_mode] = graph
            self.assertEqual(graph(*args), eager_res)
        return graphs

    def _check_compile(self, fn, args, *, backend="eager"):
        eager_res = fn(*args)
        compiled_fn = torch.compile(fn, backend=backend)
        self.assertEqual(compiled_fn(*args), eager_res)

    def test_cond_traced_not_nested(self):
        def true_fn(x):
            return x.sin()

        def false_fn(x):
            return x.cos()

        def f(x, y):
            return cond(y, true_fn, false_fn, [x])

        x = torch.randn(4)
        graph = make_fx(f)(x, torch.tensor(False))
        result_true = graph.forward(x, torch.tensor(True))
        result_false = graph.forward(x, torch.tensor(False))
        self.assertFalse(torch.allclose(result_true, result_false))
        self.assertEqual(result_true, torch.sin(x))
        self.assertEqual(result_false, torch.cos(x))

        graph = make_fx(f, tracing_mode="symbolic")(x, torch.tensor(False))
        self.assertEqual(graph(x, torch.tensor(True)), f(x, torch.tensor(True)))

    def test_while_loop_nested_traced(self):
        fn, inp = WHILE_LOOP_TESTS["nested"]
        graphs = self._check_tracing(fn, inp)
        self.assertExpectedInline(
            graphs["symbolic"].code.strip("\n"),
            """\
def forward(self, out_iter_1, it_1, y_1):
    while_loop_cond_graph_0 = self.while_loop_cond_graph_0
    while_loop_body_graph_0 = self.while_loop_body_graph_0
    while_loop = torch.ops.higher_order.while_loop(while_loop_cond_graph_0, while_loop_body_graph_0, (out_iter_1, it_1, y_1), ());  while_loop_cond_graph_0 = while_loop_body_graph_0 = out_iter_1 = it_1 = y_1 = None
    getitem = while_loop[0]
    getitem_1 = while_loop[1]
    getitem_2 = while_loop[2];  while_loop = None
    return (getitem, getitem_1, getitem_2)
<<<<<<< HEAD
    """)  # noqa: B950
        self.assertExpectedInline(graphs["symbolic"].while_loop_cond_graph_0.code.strip("\n"), """\
=======
    """,  # noqa: B950
        )
        self.assertExpectedInline(
            graphs["symbolic"].while_loop_cond_graph_0.code.strip("\n"),
            """\
>>>>>>> f34905f6
def forward(self, arg0_1, arg1_1, arg2_1):
    sum_1 = torch.ops.aten.sum.default(arg0_1);  arg0_1 = None
    lt = torch.ops.aten.lt.Scalar(sum_1, 2);  sum_1 = None
    return lt
<<<<<<< HEAD
    """)
        self.assertExpectedInline(graphs["symbolic"].while_loop_body_graph_0.code.strip("\n"), """\
def forward(self, arg0_1, arg1_1, arg2_1):
    while_loop_cond_graph_0 = self.while_loop_cond_graph_0
    while_loop_body_graph_0 = self.while_loop_body_graph_0
    while_loop = torch.ops.higher_order.while_loop(while_loop_cond_graph_0, while_loop_body_graph_0, (arg0_1, arg1_1, arg2_1));  while_loop_cond_graph_0 = while_loop_body_graph_0 = arg0_1 = arg1_1 = arg2_1 = None
=======
    """,
        )
        self.assertExpectedInline(
            graphs["symbolic"].while_loop_body_graph_0.code.strip("\n"),
            """\
def forward(self, arg0_1, arg1_1, arg2_1):
    while_loop_cond_graph_0 = self.while_loop_cond_graph_0
    while_loop_body_graph_0 = self.while_loop_body_graph_0
    while_loop = torch.ops.higher_order.while_loop(while_loop_cond_graph_0, while_loop_body_graph_0, (arg0_1, arg1_1, arg2_1), ());  while_loop_cond_graph_0 = while_loop_body_graph_0 = arg0_1 = arg1_1 = arg2_1 = None
>>>>>>> f34905f6
    getitem = while_loop[0]
    getitem_1 = while_loop[1]
    getitem_2 = while_loop[2];  while_loop = None
    add = torch.ops.aten.add.Tensor(getitem, 1);  getitem = None
    return (add, getitem_1, getitem_2)
    """,  # noqa: B950
        )

    def _wrap_with_functionalize(self, fn, func_type):
        mode = None
        if func_type == "cpp":
            fn = CppFunctionalizeAPI().functionalize(fn)
        elif func_type == "python":
            fn = PythonFunctionalizeAPI().functionalize(fn)
            mode = FunctionalTensorMode()
        elif func_type == "functorch":
            fn = torch.func.functionalize(fn)
        else:
            assert func_type == "no"
        return fn, mode

    @parametrize("func_type", ["no", "cpp", "python", "functorch"])
    def test_while_loop_simple_functionalize_check_graph(self, func_type):
        fn, inp = WHILE_LOOP_TESTS["simple_with_mutation"]
        fn, mode = self._wrap_with_functionalize(fn, func_type)
        mode = mode if mode is not None else contextlib.nullcontext()
        with mode:
            graphs = self._check_tracing(fn, inp)
        if func_type == "no":
            self.assertExpectedInline(
                graphs["symbolic"].code.strip("\n"),
                """\
def forward(self, x_1):
    while_loop_cond_graph_0 = self.while_loop_cond_graph_0
    while_loop_body_graph_0 = self.while_loop_body_graph_0
    while_loop = torch.ops.higher_order.while_loop(while_loop_cond_graph_0, while_loop_body_graph_0, (x_1,), ());  while_loop_cond_graph_0 = while_loop_body_graph_0 = x_1 = None
    getitem = while_loop[0];  while_loop = None
    return (getitem,)
<<<<<<< HEAD
    """)  # noqa: B950
            self.assertExpectedInline(graphs["symbolic"].while_loop_cond_graph_0.code.strip("\n"), """\
=======
    """,  # noqa: B950
            )
            self.assertExpectedInline(
                graphs["symbolic"].while_loop_cond_graph_0.code.strip("\n"),
                """\
>>>>>>> f34905f6
def forward(self, arg0_1):
    clone = torch.ops.aten.clone.default(arg0_1);  arg0_1 = None
    add_ = torch.ops.aten.add_.Tensor(clone, 1);  clone = None
    add__1 = torch.ops.aten.add_.Tensor(add_, -1);  add_ = None
    sum_1 = torch.ops.aten.sum.default(add__1);  add__1 = None
    lt = torch.ops.aten.lt.Scalar(sum_1, 10);  sum_1 = None
    return lt
<<<<<<< HEAD
    """)
            self.assertExpectedInline(graphs["symbolic"].while_loop_body_graph_0.code.strip("\n"), """\
=======
    """,
            )
            self.assertExpectedInline(
                graphs["symbolic"].while_loop_body_graph_0.code.strip("\n"),
                """\
>>>>>>> f34905f6
def forward(self, arg0_1):
    clone = torch.ops.aten.clone.default(arg0_1);  arg0_1 = None
    add_ = torch.ops.aten.add_.Tensor(clone, 1);  clone = None
    add__1 = torch.ops.aten.add_.Tensor(add_, -1);  add_ = None
    add = torch.ops.aten.add.Tensor(add__1, 1);  add__1 = None
    return (add,)
    """,
            )
        elif func_type == "python":
            self.assertExpectedInline(
                graphs["symbolic"].code.strip("\n"),
                """\
def forward(self, arg0_1):
    while_loop_cond_graph_0 = self.while_loop_cond_graph_0
    while_loop_body_graph_0 = self.while_loop_body_graph_0
    while_loop = torch.ops.higher_order.while_loop(while_loop_cond_graph_0, while_loop_body_graph_0, (arg0_1,), ());  while_loop_cond_graph_0 = while_loop_body_graph_0 = arg0_1 = None
    getitem = while_loop[0];  while_loop = None
    return (getitem,)
    """,  # noqa: B950
            )
            self.assertExpectedInline(
                graphs["symbolic"].while_loop_cond_graph_0.code.strip("\n"),
                """\
def forward(self, arg0_1):
    clone = torch.ops.aten.clone.default(arg0_1);  arg0_1 = None
    add = torch.ops.aten.add.Tensor(clone, 1);  clone = None
    add_1 = torch.ops.aten.add.Tensor(add, -1);  add = None
    sum_1 = torch.ops.aten.sum.default(add_1);  add_1 = None
    lt = torch.ops.aten.lt.Scalar(sum_1, 10);  sum_1 = None
    return lt
    """,
            )
            self.assertExpectedInline(
                graphs["symbolic"].while_loop_body_graph_0.code.strip("\n"),
                """\
def forward(self, arg0_1):
    clone = torch.ops.aten.clone.default(arg0_1);  arg0_1 = None
    add = torch.ops.aten.add.Tensor(clone, 1);  clone = None
    add_1 = torch.ops.aten.add.Tensor(add, -1);  add = None
    add_2 = torch.ops.aten.add.Tensor(add_1, 1);  add_1 = None
    return (add_2,)
    """,
            )
        else:
            self.assertExpectedInline(
                graphs["symbolic"].code.strip("\n"),
                """\
def forward(self, x_1):
    while_loop_cond_graph_0 = self.while_loop_cond_graph_0
    while_loop_body_graph_0 = self.while_loop_body_graph_0
    while_loop = torch.ops.higher_order.while_loop(while_loop_cond_graph_0, while_loop_body_graph_0, (x_1,), ());  while_loop_cond_graph_0 = while_loop_body_graph_0 = x_1 = None
    getitem = while_loop[0];  while_loop = None
    return (getitem,)
<<<<<<< HEAD
    """)  # noqa: B950
            self.assertExpectedInline(graphs["symbolic"].while_loop_cond_graph_0.code.strip("\n"), """\
=======
    """,  # noqa: B950
            )
            self.assertExpectedInline(
                graphs["symbolic"].while_loop_cond_graph_0.code.strip("\n"),
                """\
>>>>>>> f34905f6
def forward(self, arg0_1):
    clone = torch.ops.aten.clone.default(arg0_1);  arg0_1 = None
    add = torch.ops.aten.add.Tensor(clone, 1);  clone = None
    add_1 = torch.ops.aten.add.Tensor(add, -1);  add = None
    sum_1 = torch.ops.aten.sum.default(add_1);  add_1 = None
    lt = torch.ops.aten.lt.Scalar(sum_1, 10);  sum_1 = None
    return lt
<<<<<<< HEAD
    """)
            self.assertExpectedInline(graphs["symbolic"].while_loop_body_graph_0.code.strip("\n"), """\
=======
    """,
            )
            self.assertExpectedInline(
                graphs["symbolic"].while_loop_body_graph_0.code.strip("\n"),
                """\
>>>>>>> f34905f6
def forward(self, arg0_1):
    clone = torch.ops.aten.clone.default(arg0_1);  arg0_1 = None
    add = torch.ops.aten.add.Tensor(clone, 1);  clone = None
    add_1 = torch.ops.aten.add.Tensor(add, -1);  add = None
    add_2 = torch.ops.aten.add.Tensor(add_1, 1);  add_1 = None
    return (add_2,)
    """,
            )

    @parametrize("func_type", ["no", "cpp", "python", "functorch"])
    @parametrize("while_loop_test", list(WHILE_LOOP_TESTS.keys()))
    def test_while_loop_functionalize(self, func_type, while_loop_test):
        # simple_with_linear doesn't work becaue parameters and buffers
        # are not inputs so they're not wrapped by functionalization and tracing.
        if while_loop_test not in ("simple_with_linear", "nested_with_linear"):
            fn, inp = WHILE_LOOP_TESTS[while_loop_test]
            fn, mode = self._wrap_with_functionalize(fn, func_type)
            mode = mode if mode is not None else contextlib.nullcontext()
            with mode:
                self._check_tracing(fn, inp)

<<<<<<< HEAD
    def test_while_loop_compile(self):
        for backend in ["eager", "aot_eager"]:
            for fn, inp in _while_loop_tests().values():
                self._check_compile(fn, inp, backend=backend)

    def test_while_loop_nested2_traced(self):
        fn, inp = _while_loop_tests()["nested2"]
=======
    @parametrize("while_loop_test", list(WHILE_LOOP_TESTS.keys()))
    def test_while_loop_tracing(self, while_loop_test):
        fn, inp = WHILE_LOOP_TESTS[while_loop_test]
        allow_non_fake_inputs = (
            False
            if while_loop_test not in ("simple_with_linear", "nested_with_linear")
            else True
        )
        self._check_tracing(fn, inp, allow_non_fake_inputs)

    @parametrize("backend", ["eager", "aot_eager"])
    @parametrize("while_loop_test", list(WHILE_LOOP_TESTS.keys()))
    def test_while_loop_compile(self, backend, while_loop_test):
        fn, inp = WHILE_LOOP_TESTS[while_loop_test]
        self._check_compile(fn, inp, backend=backend)

    @skipIfTorchDynamo("Graph is not captured by backend if test with dynamo")
    def test_while_loop_simple_with_linear_compile_check_graph(self):
        fn, inp = WHILE_LOOP_TESTS["simple_with_linear"]
        from torch._dynamo.testing import EagerAndRecordGraphs

        backend = EagerAndRecordGraphs()
        torch.compile(fn, backend=backend)(*inp)
        self.assertEqual(len(backend.graphs), 1)
        gm = backend.graphs[0]
        self.assertExpectedInline(
            gm.code.strip(),
            """\
def forward(self, L_iter_ : torch.Tensor, L_x_ : torch.Tensor):
    l_iter_ = L_iter_
    l_x_ = L_x_
    l__self___dec = self.L__self___dec
    l__self___linear_weight = self.L__self___linear_weight
    l__self___linear_bias = self.L__self___linear_bias
    cond_fn_0 = self.cond_fn_0
    body_fn_0 = self.body_fn_0
    while_loop = torch.ops.higher_order.while_loop(cond_fn_0, body_fn_0, (l_iter_, l_x_), (l__self___dec, l__self___linear_bias, l__self___linear_weight));  cond_fn_0 = body_fn_0 = l_iter_ = l_x_ = l__self___dec = l__self___linear_bias = l__self___linear_weight = None
    getitem = while_loop[0]
    getitem_1 = while_loop[1];  while_loop = None
    return (getitem, getitem_1)""",  # noqa: B950
        )
        self.assertExpectedInline(
            gm.cond_fn_0.code.strip(),
            """\
def forward(self, l_iter_, l_x_, l__self___dec_cond_fn, l__self___linear_bias_body_fn, l__self___linear_weight_body_fn):
    sub = l_iter_ - l__self___dec_cond_fn;  l_iter_ = l__self___dec_cond_fn = None
    gt = sub > 0;  sub = None
    return gt""",  # noqa: B950
        )
        self.assertExpectedInline(
            gm.body_fn_0.code.strip(),
            """\
def forward(self, l_iter_, l_x_, l__self___dec_cond_fn, l__self___linear_bias_body_fn, l__self___linear_weight_body_fn):
    sub = l_iter_ - 1;  l_iter_ = None
    linear = torch._C._nn.linear(l_x_, l__self___linear_weight_body_fn, l__self___linear_bias_body_fn);  l_x_ = l__self___linear_weight_body_fn = l__self___linear_bias_body_fn = None
    return (sub, linear)""",  # noqa: B950
        )

    def test_while_loop_nested2_traced(self):
        fn, inp = WHILE_LOOP_TESTS["nested2"]
>>>>>>> f34905f6
        graphs = self._check_tracing(fn, inp)
        gm = graphs["symbolic"]
        outer_body = gm.while_loop_body_graph_0
        outer_cond = gm.while_loop_cond_graph_0
        inner_body = outer_body.while_loop_body_graph_0
        inner_cond = outer_body.while_loop_cond_graph_0
<<<<<<< HEAD
        self.assertExpectedInline(gm.code.strip("\n"), """\
def forward(self, arg0_1, arg1_1, arg2_1, arg3_1):
    while_loop_cond_graph_0 = self.while_loop_cond_graph_0
    while_loop_body_graph_0 = self.while_loop_body_graph_0
    while_loop = torch.ops.higher_order.while_loop(while_loop_cond_graph_0, while_loop_body_graph_0, (arg0_1, arg1_1, arg2_1, arg3_1));  while_loop_cond_graph_0 = while_loop_body_graph_0 = arg0_1 = arg1_1 = arg2_1 = arg3_1 = None
=======
        self.assertExpectedInline(
            gm.code.strip("\n"),
            """\
def forward(self, arg0_1, arg1_1, arg2_1, arg3_1):
    while_loop_cond_graph_0 = self.while_loop_cond_graph_0
    while_loop_body_graph_0 = self.while_loop_body_graph_0
    while_loop = torch.ops.higher_order.while_loop(while_loop_cond_graph_0, while_loop_body_graph_0, (arg0_1, arg1_1, arg2_1, arg3_1), ());  while_loop_cond_graph_0 = while_loop_body_graph_0 = arg0_1 = arg1_1 = arg2_1 = arg3_1 = None
>>>>>>> f34905f6
    getitem = while_loop[0]
    getitem_1 = while_loop[1]
    getitem_2 = while_loop[2]
    getitem_3 = while_loop[3];  while_loop = None
    return (getitem, getitem_1, getitem_2, getitem_3)
<<<<<<< HEAD
    """)  # noqa: B950
        self.assertExpectedInline(outer_body.code.strip("\n"), """\
def forward(self, arg0_1, arg1_1, arg2_1, arg3_1):
    while_loop_cond_graph_0 = self.while_loop_cond_graph_0
    while_loop_body_graph_0 = self.while_loop_body_graph_0
    while_loop = torch.ops.higher_order.while_loop(while_loop_cond_graph_0, while_loop_body_graph_0, (arg0_1, arg1_1, arg2_1, arg3_1));  while_loop_cond_graph_0 = while_loop_body_graph_0 = arg0_1 = arg1_1 = arg2_1 = arg3_1 = None
=======
    """,  # noqa: B950
        )
        self.assertExpectedInline(
            outer_body.code.strip("\n"),
            """\
def forward(self, arg0_1, arg1_1, arg2_1, arg3_1):
    while_loop_cond_graph_0 = self.while_loop_cond_graph_0
    while_loop_body_graph_0 = self.while_loop_body_graph_0
    while_loop = torch.ops.higher_order.while_loop(while_loop_cond_graph_0, while_loop_body_graph_0, (arg0_1, arg1_1, arg2_1, arg3_1), ());  while_loop_cond_graph_0 = while_loop_body_graph_0 = arg0_1 = arg1_1 = arg2_1 = arg3_1 = None
>>>>>>> f34905f6
    getitem = while_loop[0]
    getitem_1 = while_loop[1]
    getitem_2 = while_loop[2]
    getitem_3 = while_loop[3];  while_loop = None
    sub = torch.ops.aten.sub.Tensor(getitem, 1);  getitem = None
    clone = torch.ops.aten.clone.default(getitem_1);  getitem_1 = None
    mul = torch.ops.aten.mul.Tensor(getitem_2, 2);  getitem_2 = None
    div = torch.ops.aten.div.Tensor(getitem_3, 2);  getitem_3 = None
    return (sub, clone, mul, div)
<<<<<<< HEAD
    """)  # noqa: B950
        self.assertExpectedInline(outer_body.code.strip("\n"), """\
def forward(self, arg0_1, arg1_1, arg2_1, arg3_1):
    while_loop_cond_graph_0 = self.while_loop_cond_graph_0
    while_loop_body_graph_0 = self.while_loop_body_graph_0
    while_loop = torch.ops.higher_order.while_loop(while_loop_cond_graph_0, while_loop_body_graph_0, (arg0_1, arg1_1, arg2_1, arg3_1));  while_loop_cond_graph_0 = while_loop_body_graph_0 = arg0_1 = arg1_1 = arg2_1 = arg3_1 = None
=======
    """,  # noqa: B950
        )
        self.assertExpectedInline(
            outer_body.code.strip("\n"),
            """\
def forward(self, arg0_1, arg1_1, arg2_1, arg3_1):
    while_loop_cond_graph_0 = self.while_loop_cond_graph_0
    while_loop_body_graph_0 = self.while_loop_body_graph_0
    while_loop = torch.ops.higher_order.while_loop(while_loop_cond_graph_0, while_loop_body_graph_0, (arg0_1, arg1_1, arg2_1, arg3_1), ());  while_loop_cond_graph_0 = while_loop_body_graph_0 = arg0_1 = arg1_1 = arg2_1 = arg3_1 = None
>>>>>>> f34905f6
    getitem = while_loop[0]
    getitem_1 = while_loop[1]
    getitem_2 = while_loop[2]
    getitem_3 = while_loop[3];  while_loop = None
    sub = torch.ops.aten.sub.Tensor(getitem, 1);  getitem = None
    clone = torch.ops.aten.clone.default(getitem_1);  getitem_1 = None
    mul = torch.ops.aten.mul.Tensor(getitem_2, 2);  getitem_2 = None
    div = torch.ops.aten.div.Tensor(getitem_3, 2);  getitem_3 = None
    return (sub, clone, mul, div)
<<<<<<< HEAD
    """)  # noqa: B950
        self.assertExpectedInline(inner_body.code.strip("\n"), """\
=======
    """,  # noqa: B950
        )
        self.assertExpectedInline(
            inner_body.code.strip("\n"),
            """\
>>>>>>> f34905f6
def forward(self, arg0_1, arg1_1, arg2_1, arg3_1):
    clone = torch.ops.aten.clone.default(arg0_1);  arg0_1 = None
    sub = torch.ops.aten.sub.Tensor(arg1_1, 1);  arg1_1 = None
    add = torch.ops.aten.add.Tensor(arg2_1, 3.14);  arg2_1 = None
    sub_1 = torch.ops.aten.sub.Tensor(arg3_1, 2.71);  arg3_1 = None
    return (clone, sub, add, sub_1)
<<<<<<< HEAD
    """)
        self.assertExpectedInline(inner_cond.code.strip("\n"), """\
def forward(self, arg0_1, arg1_1, arg2_1, arg3_1):
    gt = torch.ops.aten.gt.Scalar(arg1_1, 0);  arg1_1 = None
    return gt
    """)
=======
    """,
        )
        self.assertExpectedInline(
            inner_cond.code.strip("\n"),
            """\
def forward(self, arg0_1, arg1_1, arg2_1, arg3_1):
    gt = torch.ops.aten.gt.Scalar(arg1_1, 0);  arg1_1 = None
    return gt
    """,
        )
>>>>>>> f34905f6

    def test_cond_nested_traced(self):
        def true_nested(y):
            return y * y

        def false_nested(y):
            return y + y

        def true_fn(x, pred2):
            z = cond(pred2, true_nested, false_nested, [x])
            return x + z

        def false_fn(x, _):
            return x.cos()

        def f(x, pred, pred2):
            return cond(pred, true_fn, false_fn, [x, pred2])

        x = torch.randn(4)
        graph = make_fx(f)(x, torch.tensor(False), torch.tensor(False))

        result_true_true = graph.forward(
            x, torch.tensor(True), torch.tensor(True)
        )  # True + True -> x * x
        result_true_false = graph.forward(
            x, torch.tensor(True), torch.tensor(False)
        )  # True + True -> x + x
        result_false_true = graph.forward(
            x, torch.tensor(False), torch.tensor(True)
        )  # False + either -> cos
        result_false_false = graph.forward(
            x, torch.tensor(False), torch.tensor(False)
        )  # False + either -> cos

        self.assertNotEqual(result_true_true, result_true_false)
        self.assertFalse(torch.allclose(result_false_true, result_true_true))

        self.assertEqual(result_false_true, result_false_false)

        self.assertEqual(result_true_true, (x * x) + x)
        self.assertEqual(result_true_false, x + x + x)

        self.assertEqual(result_false_true, torch.cos(x))

        graph = make_fx(f, tracing_mode="symbolic")(
            x, torch.tensor(False), torch.tensor(False)
        )
        self.assertEqual(
            graph(x, torch.tensor(True), torch.tensor(True)),
            f(x, torch.tensor(True), torch.tensor(True)),
        )

    def test_cond_functionalized_hah(self):
        def true_fn(x):
            y = x.sin()
            y.add_(4)
            return x.sin().max() + y.sum()

        def false_fn(x):
            return x.cos().min()

        def f(x):
            pred = x.shape[0] == 1
            return cond(pred, true_fn, false_fn, [x])

        example_inputs = (torch.ones(4, 5),)
        functional_f = torch.func.functionalize(f)
        self.assertEqual(functional_f(*example_inputs), f(*example_inputs))

        graph_module = make_fx(torch.func.functionalize(f))(*example_inputs)
        self.assertEqual(graph_module(*example_inputs), f(*example_inputs))

        all_ops_in_true_branch = []
        for node in graph_module.true_graph_0.graph.nodes:
            if node.op == "call_function":
                all_ops_in_true_branch.append(node.target)

        self.assertFalse(any(op._schema.is_mutable for op in all_ops_in_true_branch))

        graph_module = make_fx(torch.func.functionalize(f), tracing_mode="symbolic")(
            *example_inputs
        )
        self.assertEqual(graph_module(*example_inputs), f(*example_inputs))

    def test_cond_retrace_functionalized(self):
        def true_fn(x):
            return x.sin()

        def false_fn(x):
            return x.cos()

        def f(x):
            return cond(x.all(), true_fn, false_fn, (x,))

        inp = torch.ones(1, 2)
        gm_non_functional = make_fx(f, tracing_mode="real")(inp)
        gm_functional = make_fx(
            torch.func.functionalize(gm_non_functional), tracing_mode="real"
        )(inp)
        self.assertEqual(gm_functional(torch.zeros(1, 2)), f(torch.zeros(1, 2)))

    def test_cond_functionalized_nested(self):
        def true_true_fn(x):
            y = x.cos()
            y.add_(4)
            return x.sin().max() + y.sin().max()

        def true_false_fn(x):
            return x.cos().min()

        def true_fn(x):
            pred = x.shape[0] == 1
            return cond(pred, true_true_fn, true_false_fn, [x])

        def false_fn(x):
            return x.sum()

        def f(x):
            pred = x.shape[0] == 1
            return cond(pred, true_fn, false_fn, [x])

        example_inputs = (torch.ones(4, 5),)
        functional_f = torch.func.functionalize(f)
        self.assertEqual(functional_f(*example_inputs), f(*example_inputs))

        graph_module = make_fx(torch.func.functionalize(f))(*example_inputs)
        self.assertEqual(graph_module(*example_inputs), f(*example_inputs))

        gm_true_true_branch = graph_module.true_graph_0.true_graph_0

        graph_module1 = make_fx(torch.func.functionalize(f), tracing_mode="symbolic")(
            *example_inputs
        )
        self.assertEqual(graph_module1(*example_inputs), f(*example_inputs))

        all_ops = []
        for node in gm_true_true_branch.graph.nodes:
            if node.op == "call_function":
                all_ops.append(node.target)

        self.assertFalse(any(op._schema.is_mutable for op in all_ops))

    def test_cond_functionalized_data_dependent_pred(self):
        def true_fn(x):
            return x.sin().sum()

        def false_fn(x):
            return x.cos().sum()

        def f(x):
            pred = x.nonzero().shape[0] == 1
            return cond(pred, true_fn, false_fn, [x])

        example_inputs = (torch.ones(4, 5),)
        functional_f = torch.func.functionalize(f)
        self.assertEqual(functional_f(*example_inputs), f(*example_inputs))

        graph_module = make_fx(torch.func.functionalize(f))(*example_inputs)
        self.assertEqual(graph_module(*example_inputs), f(*example_inputs))

    def test_cond_functionalized_input_mutation_on_true_branch(self):
        def true_fn(x):
            view_x = x.view(x.shape)
            view_x.add_(1)
            return view_x.sin().sum()

        def false_fn(x):
            return x.cos().sum()

        def f(x):
            pred = x.shape[0] == 4
            return cond(pred, true_fn, false_fn, [x])

        example_inputs = (torch.ones(4, 5),)
        functional_f = torch.func.functionalize(f)
        with self.assertRaisesRegex(
            UnsupportedAliasMutationException, "One of torch.cond branch"
        ):
            functional_f(*example_inputs)

        with self.assertRaisesRegex(
            UnsupportedAliasMutationException, "One of torch.cond branch"
        ):
            make_fx(torch.func.functionalize(f))(*example_inputs)

    def test_cond_functionalized_input_mutation_on_false_branch(self):
        def true_fn(x):
            return x.sin().sum()

        def false_fn(x):
            view_x = x.view(x.shape)
            view_x.add_(1)
            return view_x.cos().sum()

        def f(x):
            pred = x.shape[0] == 4
            return cond(pred, true_fn, false_fn, [x])

        example_inputs = (torch.ones(5, 5),)
        functional_f = torch.func.functionalize(f)
        with self.assertRaisesRegex(
            UnsupportedAliasMutationException, "One of torch.cond branch"
        ):
            functional_f(*example_inputs)

        with self.assertRaisesRegex(
            UnsupportedAliasMutationException, "One of torch.cond branch"
        ):
            make_fx(torch.func.functionalize(f))(*example_inputs)

    def test_cond_functionalized_output_alias_input(self):
        def true_fn(x):
            return x

        def false_fn(x):
            view_x = x.view(x.shape)
            return view_x

        def f(x):
            pred = x.shape[0] == 4
            return cond(pred, true_fn, false_fn, [x])

        example_inputs = (torch.ones(5, 5),)
        functional_f = torch.func.functionalize(f)

        with self.assertRaisesRegex(
            UnsupportedAliasMutationException,
            "One of torch.cond branch might be aliasing",
        ):
            functional_f(*example_inputs)

        with self.assertRaisesRegex(
            UnsupportedAliasMutationException,
            "One of torch.cond branch might be aliasing",
        ):
            make_fx(torch.func.functionalize(f))(*example_inputs)

    def test_cond_functionalized_nested_input_mutation(self):
        def true_true_fn(x):
            x.add_(4)
            return x.sin().max()

        def true_false_fn(x):
            return x.cos().min()

        def true_fn(x):
            pred = x.shape[0] == 1
            return cond(pred, true_true_fn, true_false_fn, [x])

        def false_fn(x):
            return x.sum()

        def f(x):
            pred = x.shape[0] == 1
            return cond(pred, true_fn, false_fn, [x])

        example_inputs = (torch.ones(4, 5),)
        functional_f = torch.func.functionalize(f)
        with self.assertRaisesRegex(
            UnsupportedAliasMutationException, "One of torch.cond branch"
        ):
            functional_f(*example_inputs)

        with self.assertRaisesRegex(
            UnsupportedAliasMutationException, "One of torch.cond branch"
        ):
            make_fx(torch.func.functionalize(f))(*example_inputs)

    def test_cond_functionalized_nested_input_mutation_with_aot_func(self):
        def true_true_fn(x):
            x.add_(4)
            return x.sin().max()

        def true_false_fn(x):
            return x.cos().min()

        def true_fn(x):
            pred = x.shape[0] == 1
            return cond(pred, true_true_fn, true_false_fn, [x])

        def false_fn(x):
            return x.sum()

        def f(x):
            pred = x.shape[0] == 1
            return cond(pred, true_fn, false_fn, [x])

        example_input = torch.ones(4, 5)
        try:
            example_input_func = to_fun_old(example_input)
            torch._enable_functionalization(reapply_views=False)
            with self.assertRaisesRegex(
                UnsupportedAliasMutationException, "One of torch.cond branch"
            ):
                f(example_input_func)

            with self.assertRaisesRegex(
                UnsupportedAliasMutationException, "One of torch.cond branch"
            ):
                make_fx(f)(example_input_func)
        finally:
            torch._disable_functionalization()

        def f_wrapper(func):
            @functools.wraps(func)
            def wrapper(*args, **kwargs):
                torch._enable_functionalization(reapply_views=False)
                try:
                    return func(*args, **kwargs)
                finally:
                    torch._disable_functionalization()

            return wrapper

        with self.assertRaisesRegex(
            UnsupportedAliasMutationException, "One of torch.cond branch"
        ):
            make_fx(f_wrapper(f))(example_input_func)

    def test_cond_functionalized_input_aliasing_with_aot_func(self):
        def true_fn(x):
            return x

        def false_fn(x):
            view_x = x.view(x.shape)
            return view_x

        def f(x):
            pred = x.shape[0] == 4
            return cond(pred, true_fn, false_fn, [x])

        example_input = torch.ones(5, 5)
        try:
            example_input_func = to_fun_old(example_input)
            torch._enable_functionalization(reapply_views=False)
            with self.assertRaisesRegex(
                UnsupportedAliasMutationException,
                "One of torch.cond branch might be aliasing",
            ):
                f(example_input_func)
        finally:
            torch._disable_functionalization()

        def f_wrapper(func):
            @functools.wraps(func)
            def wrapper(*args, **kwargs):
                torch._enable_functionalization(reapply_views=False)
                try:
                    func_args = pytree.tree_map(
                        lambda x: torch._to_functional_tensor(x)
                        if isinstance(x, torch.Tensor)
                        else x,
                        args,
                    )
                    func_kwargs = pytree.tree_map(
                        lambda x: torch._to_functional_tensor(x)
                        if isinstance(x, torch.Tensor)
                        else x,
                        kwargs,
                    )
                    return func(*func_args, **func_kwargs)
                finally:
                    torch._disable_functionalization()

            return wrapper

        with self.assertRaisesRegex(
            UnsupportedAliasMutationException,
            "One of torch.cond branch might be aliasing",
        ):
            make_fx(f_wrapper(f))(example_input)

    def test_cond_functionalized_aot_func_check_functional(self):
        def true_fn(x):
            return x.cos()

        def false_fn(x):
            y = x.sin()
            y.add_(5)
            return y

        def f(x):
            pred = x.shape[0] == 4
            return cond(pred, true_fn, false_fn, [x])

        example_input = torch.ones(5, 5)

        def f_wrapper(func):
            @functools.wraps(func)
            def wrapper(*args, **kwargs):
                torch._enable_functionalization(reapply_views=False)
                try:
                    func_args = pytree.tree_map(
                        lambda x: to_fun_old(x) if isinstance(x, torch.Tensor) else x,
                        args,
                    )
                    func_kwargs = pytree.tree_map(
                        lambda x: to_fun_old(x) if isinstance(x, torch.Tensor) else x,
                        kwargs,
                    )
                    return pytree.tree_map(
                        from_fun_old, func(*func_args, **func_kwargs)
                    )
                finally:
                    torch._disable_functionalization()

            return wrapper

        result_gm = make_fx(f_wrapper(f))(example_input)
        for node in result_gm.true_graph_0.graph.nodes:
            if node.op == "call_function":
                self.assertTrue(not node.target._schema.is_mutable)

        for node in result_gm.false_graph_0.graph.nodes:
            if node.op == "call_function":
                self.assertTrue(not node.target._schema.is_mutable)

        self.assertEqual(result_gm(torch.ones(5, 5)), f(torch.ones(5, 5)))

    def test_cond_nested_traced_other_inputs(self):
        def true_nested(y):
            return y * y

        def false_nested(y):
            return y + y

        def true_fn(k, pred2):
            z = cond(pred2, true_nested, false_nested, [k])
            return torch.add(torch.tensor([0.25, 0.25]), z)

        def false_fn(k, _):
            return k.cos()

        def f(k, pred, pred2):
            return cond(pred, true_fn, false_fn, [k, pred2])

        x = torch.tensor([0.5, 0.5])
        graph = make_fx(f)(x, torch.tensor(False), torch.tensor(False))

        a = torch.tensor([1.0, 1.0])
        result_true_true = graph.forward(a, torch.tensor(True), torch.tensor(True))
        self.assertEqual(result_true_true, (a * a) + torch.tensor([0.25, 0.25]))

        b = torch.tensor([2.0, 2.0])
        result_true_true = graph.forward(b, torch.tensor(True), torch.tensor(True))
        self.assertEqual(result_true_true, (b * b) + torch.tensor([0.25, 0.25]))

    def test_cond_nested_traced_multi(self):
        def true_a(y):
            return y * y

        def false_a(y):
            return y + y

        def true_b(y, z):
            return y + z

        def false_b(y, z):
            return y * z

        def f(x, pred, pred2):
            a_out = cond(pred, true_a, false_a, [x])
            b_out = cond(pred2, true_b, false_b, [x, x])
            return a_out + b_out

        x = torch.randn(4)
        graph = make_fx(f)(x, torch.tensor(False), torch.tensor(False))

        self.assertExpectedInline(
            graph.code.strip(),
            """\
def forward(self, x_1, pred_1, pred2_1):
    true_graph_0 = self.true_graph_0
    false_graph_0 = self.false_graph_0
    conditional = torch.ops.higher_order.cond(pred_1, true_graph_0, false_graph_0, [x_1]);  pred_1 = true_graph_0 = false_graph_0 = None
    getitem = conditional[0];  conditional = None
    true_graph_1 = self.true_graph_1
    false_graph_1 = self.false_graph_1
    conditional_1 = torch.ops.higher_order.cond(pred2_1, true_graph_1, false_graph_1, [x_1]);  pred2_1 = true_graph_1 = false_graph_1 = x_1 = None
    getitem_1 = conditional_1[0];  conditional_1 = None
    add = torch.ops.aten.add.Tensor(getitem, getitem_1);  getitem = getitem_1 = None
    return add""",  # noqa: B950
        )
        self.assertExpectedInline(
            graph.true_graph_0.code.strip(),
            """\
def forward(self, arg0_1):
    mul = torch.ops.aten.mul.Tensor(arg0_1, arg0_1);  arg0_1 = None
    return (mul,)""",
        )

    def test_raise_error_on_mismatch_type_size(self):
        def true_fn(x):
            return x.sin()

        def false_fn(x):
            return (x, x)

        def f(x, y):
            return cond(y, true_fn, false_fn, [x])

        x = torch.randn(4)
        with self.assertRaisesRegex(
            torch._dynamo.exc.UncapturedHigherOrderOpError,
            "Cond doesn't work unless it is captured completely with torch.compile",
        ):
            make_fx(f)(x, torch.tensor(False))

    def test_raise_error_on_mismatch_tensor_size(self):
        def true_fn(x):
            return x.sin()

        def false_fn(x):
            return torch.zeros([10, 10])

        def f(x, y):
            return cond(y, true_fn, false_fn, [x])

        x = torch.randn(4)
        with self.assertRaisesRegex(
            torch._dynamo.exc.UncapturedHigherOrderOpError,
            "Cond doesn't work unless it is captured completely with torch.compile",
        ):
            make_fx(f)(x, torch.tensor(False))

    def test_cond_traced_not_nested_fake_tensor(self):
        def true_fn(x):
            return x.sin()

        def false_fn(x):
            return x.cos()

        def f(x, y):
            return cond(y, true_fn, false_fn, [x])

        x = torch.randn(4)
        graph = make_fx(f, tracing_mode="fake")(x, torch.tensor(False))
        result_true = graph.forward(x, torch.tensor(True))
        result_false = graph.forward(x, torch.tensor(False))
        self.assertFalse(torch.allclose(result_true, result_false))
        self.assertEqual(result_true, torch.sin(x))
        self.assertEqual(result_false, torch.cos(x))

    def test_cond_nested_traced_fake_tensor(self):
        def true_nested(y):
            return y * y

        def false_nested(y):
            return y + y

        def true_fn(x, pred2):
            z = cond(pred2, true_nested, false_nested, [x])
            return x + z

        def false_fn(x, _):
            return x.cos()

        def f(x, pred, pred2):
            return cond(pred, true_fn, false_fn, [x, pred2])

        x = torch.randn(4)
        graph = make_fx(f, tracing_mode="fake")(
            x, torch.tensor(False), torch.tensor(False)
        )

        result_true_true = graph.forward(
            x, torch.tensor(True), torch.tensor(True)
        )  # True + True -> x * x
        result_true_false = graph.forward(
            x, torch.tensor(True), torch.tensor(False)
        )  # True + True -> x + x
        result_false_true = graph.forward(
            x, torch.tensor(False), torch.tensor(True)
        )  # False + either -> cos
        result_false_false = graph.forward(
            x, torch.tensor(False), torch.tensor(False)
        )  # False + either -> cos

        self.assertNotEqual(result_true_true, result_true_false)
        self.assertFalse(torch.allclose(result_false_true, result_true_true))

        self.assertEqual(result_false_true, result_false_false)

        self.assertEqual(result_true_true, (x * x) + x)
        self.assertEqual(result_true_false, x + x + x)

        self.assertEqual(result_false_true, torch.cos(x))

    def test_cond_nested_traced_other_inputs_fake_tensor(self):
        def true_nested(y):
            return y * y

        def false_nested(y):
            return y + y

        def true_fn(k, pred2):
            z = cond(pred2, true_nested, false_nested, [k])
            return torch.add(torch.tensor([0.25, 0.25]), z)

        def false_fn(k, _):
            return k.cos()

        def f(k, pred, pred2):
            return cond(pred, true_fn, false_fn, [k, pred2])

        x = torch.tensor([0.5, 0.5])
        graph = make_fx(f, tracing_mode="fake")(
            x, torch.tensor(False), torch.tensor(False)
        )

        a = torch.tensor([1.0, 1.0])
        result_true_true = graph.forward(a, torch.tensor(True), torch.tensor(True))
        self.assertEqual(result_true_true, (a * a) + torch.tensor([0.25, 0.25]))

        b = torch.tensor([2.0, 2.0])
        result_true_true = graph.forward(b, torch.tensor(True), torch.tensor(True))
        self.assertEqual(result_true_true, (b * b) + torch.tensor([0.25, 0.25]))

    def test_cond_nested_traced_multi_fake_tensor(self):
        def true_a(y):
            return y * y

        def false_a(y):
            return y + y

        def true_b(y, z):
            return y + z

        def false_b(y, z):
            return y * z

        def f(x, pred, pred2):
            a_out = cond(pred, true_a, false_a, [x])
            b_out = cond(pred2, true_b, false_b, [x, x])
            return a_out + b_out

        x = torch.randn(4)
        graph = make_fx(f, tracing_mode="fake")(
            x, torch.tensor(False), torch.tensor(False)
        )

        self.assertExpectedInline(
            graph.code.strip(),
            """\
def forward(self, x_1, pred_1, pred2_1):
    true_graph_0 = self.true_graph_0
    false_graph_0 = self.false_graph_0
    conditional = torch.ops.higher_order.cond(pred_1, true_graph_0, false_graph_0, [x_1]);  pred_1 = true_graph_0 = false_graph_0 = None
    getitem = conditional[0];  conditional = None
    true_graph_1 = self.true_graph_1
    false_graph_1 = self.false_graph_1
    conditional_1 = torch.ops.higher_order.cond(pred2_1, true_graph_1, false_graph_1, [x_1]);  pred2_1 = true_graph_1 = false_graph_1 = x_1 = None
    getitem_1 = conditional_1[0];  conditional_1 = None
    add = torch.ops.aten.add.Tensor(getitem, getitem_1);  getitem = getitem_1 = None
    return add""",  # noqa: B950
        )
        self.assertExpectedInline(
            graph.true_graph_0.code.strip(),
            """\
def forward(self, arg0_1):
    mul = torch.ops.aten.mul.Tensor(arg0_1, arg0_1);  arg0_1 = None
    return (mul,)""",
        )

    def test_raise_error_on_mismatch_type_size_fake_tensor(self):
        def true_fn(x):
            return x.sin()

        def false_fn(x):
            return (x, x)

        def f(x, y):
            return cond(y, true_fn, false_fn, [x])

        x = torch.randn(4)
        with self.assertRaisesRegex(
            torch._dynamo.exc.UncapturedHigherOrderOpError,
            "Cond doesn't work unless it is captured completely with torch.compile",
        ):
            make_fx(f, tracing_mode="fake")(x, torch.tensor(False))

    def test_raise_error_on_mismatch_tensor_size_fake_tensor(self):
        def true_fn(x):
            return x.sin()

        def false_fn(x):
            return torch.zeros([10, 10])

        def f(x, y):
            return cond(y, true_fn, false_fn, [x])

        x = torch.randn(4)
        with self.assertRaisesRegex(
            torch._dynamo.exc.UncapturedHigherOrderOpError,
            "Cond doesn't work unless it is captured completely with torch.compile",
        ):
            make_fx(f, tracing_mode="fake")(x, torch.tensor(False))

    def check_map_count(self, gm, op_count):
        i = 0
        for m in gm.modules():
            for node in m.graph.nodes:
                if (
                    node.op == "call_function"
                    and node.target == torch.ops.higher_order.map_impl
                ):
                    i += 1
        self.assertEqual(i, op_count)

    def test_tracing_map_real(self):
        def f(x, y):
            return x + y

        def g(xs, y):
            return control_flow.map(f, xs, y)

        gm = make_fx(g, tracing_mode="real")(torch.ones(3, 2, 2), torch.ones(2))
        x = torch.randn(3, 2, 2)
        y = torch.randn(2)
        res = gm(x, y)
        self.assertEqual(res, g(x, y))
        self.check_map_count(gm, 1)

    def test_tracing_map_symbolic_simple(self):
        def f(x, y):
            return x + y

        def g(xs, y):
            return control_flow.map(f, xs, y)

        gm = make_fx(g, tracing_mode="symbolic")(torch.ones(3, 2, 4), torch.ones(4))
        x = torch.randn(3, 2, 2)
        y = torch.randn(2)
        res = gm(x, y)
        self.assertEqual(res, g(x, y))
        self.check_map_count(gm, 1)

    def test_tracing_map_symbolic_list(self):
        def f(x, y):
            return [x[0][0] + y, x[1] * y]

        def g(xs, y, z):
            out = control_flow.map(f, xs, y)
            return out[0] + z, out[1] * z

        example_x = [[torch.ones(3, 4, 5)], torch.ones(3, 4, 5)]
        gm = make_fx(g, tracing_mode="symbolic")(
            example_x, torch.ones(5), torch.ones(5)
        )
        x = [[torch.randn(4, 5, 6)], torch.ones(4, 5, 6)]
        y = torch.randn(6)
        z = torch.ones(6)
        res = gm(x, y, z)
        self.assertEqual(res, g(x, y, z))
        self.check_map_count(gm, 1)

    def test_tracing_map_symbolic_dict(self):
        def f(x, y):
            return {"d": x["b"]["a"] + y, "e": x["c"] * y}

        def g(xs, y, z):
            out = control_flow.map(f, xs, y)
            return {"f": out["d"] + z, "g": out["e"] * z}

        example_x = {"b": {"a": torch.ones(3, 4, 5)}, "c": torch.ones(3, 4, 5)}
        gm = make_fx(g, tracing_mode="symbolic")(
            example_x, torch.ones(5), torch.ones(5)
        )
        x = {"b": {"a": torch.randn(4, 5, 6)}, "c": torch.ones(4, 5, 6)}
        y = torch.randn(6)
        z = torch.ones(6)
        res = gm(x, y, z)
        self.assertEqual(res, g(x, y, z))
        self.check_map_count(gm, 1)

    def test_tracing_map_autograd_symbolic_simple(self):
        def f(x, y):
            return x + y

        def g(xs, y):
            out = control_flow.map(f, xs, y)
            return torch.autograd.grad(out, (xs, y), torch.ones_like(out))

        gm = make_fx(g, tracing_mode="symbolic")(
            torch.ones(3, 4, 5, requires_grad=True), torch.ones(5, requires_grad=True)
        )
        x = torch.randn(4, 5, 6, requires_grad=True)
        y = torch.randn(6, requires_grad=True)
        res = gm(x, y)
        self.assertEqual(res, g(x, y))
        self.check_map_count(gm, 2)

    def test_tracing_map_autograd_symbolic_list(self):
        import torch.utils._pytree as pytree

        def f(x, y):
            return [x[0].cos() + y.sin(), x[1].sin() * y.cos()]

        def g(xs, y):
            out = control_flow.map(f, xs, y)
            flat_out = pytree.tree_leaves(out)
            flat_inp = pytree.tree_leaves((xs, y))
            requires_grad_inp = [inp for inp in flat_inp if inp.requires_grad]
            return torch.autograd.grad(
                flat_out, requires_grad_inp, [torch.ones_like(out) for out in flat_out]
            )

        gm = make_fx(g, tracing_mode="symbolic")(
            [torch.ones(3, 4, 5), torch.ones(3, 4, 5, requires_grad=True)],
            torch.ones(5, requires_grad=True),
        )
        x = [torch.randn(4, 5, 6), torch.ones(4, 5, 6, requires_grad=True)]
        y = torch.randn(6, requires_grad=True)
        res = gm(x, y)
        self.assertEqual(res, g(x, y))
        self.check_map_count(gm, 2)

    def test_tracing_map_autograd_symbolic_dict(self):
        def f(x, y):
            return [x["a"] + y, x["b"] * y]

        def g(xs, y):
            out = control_flow.map(f, xs, y)
            flat_out = pytree.tree_leaves(out)
            flat_inp = pytree.tree_leaves((xs, y))
            requires_grad_inp = [inp for inp in flat_inp if inp.requires_grad]
            return torch.autograd.grad(
                flat_out, requires_grad_inp, [torch.ones_like(out) for out in flat_out]
            )

        traced_x = {
            "a": torch.ones(3, 4, 5, requires_grad=True),
            "b": torch.ones(3, 4, 5, requires_grad=True),
        }
        gm = make_fx(g, tracing_mode="symbolic")(
            traced_x, torch.ones(5, requires_grad=True)
        )
        x = {
            "a": torch.randn(4, 5, 6, requires_grad=True),
            "b": torch.ones(4, 5, 6, requires_grad=True),
        }
        y = torch.randn(6, requires_grad=True)
        res = gm(x, y)
        self.assertEqual(res, g(x, y))
        self.check_map_count(gm, 2)

    def test_tracing_map_autograd_aot_functionalized(self):
        def inner(x, y):
            z = x - 1
            z.add_(1)
            return z * y

        def f(xs, y):
            res = control_flow.map(inner, xs, y)
            grads = torch.autograd.grad(res, (xs, y), torch.ones_like(res))
            return grads

        def f_wrapper(func):
            @functools.wraps(func)
            def wrapper(*args, **kwargs):
                torch._enable_functionalization(reapply_views=False)
                try:
                    return pytree.tree_map(from_fun_old, func(*args, **kwargs))
                finally:
                    torch._disable_functionalization()

            return wrapper

        example_inputs = (
            torch.ones(3, 2, 4, requires_grad=True),
            torch.ones(2, 4, requires_grad=True),
        )
        gm = make_fx(f, tracing_mode="symbolic")(*example_inputs)
        fgm = make_fx(f_wrapper(f), tracing_mode="symbolic")(*example_inputs)
        xs = torch.ones(3, 4, 5, requires_grad=True)
        y = torch.ones(4, 5, requires_grad=True)

        self.assertEqual(gm(xs, y), f(xs, y))

        def count_mutable(gm):
            c = 0
            for node in gm.graph.nodes:
                if node.op == "call_function":
                    if node.target == torch.ops.higher_order.map_impl:
                        c += count_mutable(getattr(gm, str(node.args[0])))
                    elif schema := getattr(node.target, "_schema", None):
                        c += int(schema.is_mutable)
            return c

        self.assertEqual(count_mutable(fgm), 0)
        # One for forward, one for recomputation logic in backward
        self.assertEqual(count_mutable(gm), 2)

    def test_map_functionalized(self):
        def map_fn(x, y):
            z = x + y
            z.add_(4)
            return z

        def f(xs, y):
            return control_flow.map(map_fn, xs, y)

        example_inputs = (torch.ones(3, 2, 4), torch.ones(4))
        functional_f = torch.func.functionalize(f)
        self.assertEqual(functional_f(*example_inputs), f(*example_inputs))

        gm = make_fx(torch.func.functionalize(f))(*example_inputs)
        self.assertEqual(gm(*example_inputs), f(*example_inputs))

        gm = make_fx(torch.func.functionalize(f), tracing_mode="symbolic")(
            *example_inputs
        )
        self.assertEqual(gm(*example_inputs), f(*example_inputs))

        for node in gm.body_graph_0.graph.nodes:
            if node.op == "call_function":
                self.assertTrue(not node.target._schema.is_mutable)
        self.check_map_count(gm, 1)

    def test_map_functionalized_aot_func(self):
        def map_fn(x, y):
            z = x + y
            z.add_(4)
            return z

        def f(xs, y):
            return control_flow.map(map_fn, xs, y)

        def f_wrapper(func):
            @functools.wraps(func)
            def wrapper(*args, **kwargs):
                torch._enable_functionalization(reapply_views=False)
                try:
                    return pytree.tree_map(from_fun_old, func(*args, **kwargs))
                finally:
                    torch._disable_functionalization()

            return wrapper

        example_inputs = (torch.ones(3, 2, 4), torch.ones(4))

        gm = make_fx(f_wrapper(f))(*example_inputs)

        for node in gm.body_graph_0.graph.nodes:
            if node.op == "call_function":
                self.assertTrue(not node.target._schema.is_mutable)

        self.assertEqual(gm(*example_inputs), f(*example_inputs))

    def test_map_functionalized_arg_mutation(self):
        def map_fn(x, y):
            y.add_(4)
            return x + y

        def f(xs, y):
            return control_flow.map(map_fn, xs, y)

        example_inputs = (torch.ones(3, 2, 4), torch.ones(4))
        functional_f = torch.func.functionalize(f)
        with self.assertRaisesRegex(
            UnsupportedAliasMutationException, "torch.map is mutating the input!"
        ):
            functional_f(*example_inputs)

    def test_map_functionalized_elem_mutation(self):
        def map_fn(x, y):
            x.add_(4)
            return x + y

        def f(xs, y):
            return control_flow.map(map_fn, xs, y)

        example_inputs = (torch.ones(3, 2, 4), torch.ones(4))
        functional_f = torch.func.functionalize(f)
        with self.assertRaisesRegex(
            UnsupportedAliasMutationException, "torch.map is mutating the input!"
        ):
            functional_f(*example_inputs)

    def test_cond_autograd_fail(self):
        def true_fn(x):
            return x.cos()

        def false_fn(x):
            return x.sin()

        def f(x, y):
            return control_flow.cond(x.shape[0] > 4, true_fn, false_fn, [y])

        example_inputs = (
            torch.ones(3, 2, 4, requires_grad=True),
            torch.ones(4, requires_grad=True),
        )
        with self.assertRaisesRegex(RuntimeError, "Autograd not implemented for cond"):
            f(*example_inputs).sum().backward()

        # Ensure no error is thrown when not running backward
        f(*example_inputs)

    def test_map_functionalized_elem_alias(self):
        def map_fn(x):
            x.view(x.shape)
            return x

        def f(xs):
            return control_flow.map(map_fn, xs)

        example_inputs = (torch.ones(3, 2, 4),)
        functional_f = torch.func.functionalize(f)
        with self.assertRaisesRegex(
            UnsupportedAliasMutationException, "torch.map is aliasing the input!"
        ):
            functional_f(*example_inputs)

    def test_nested_map_cond_real(self):
        def true_fn(x, y):
            return x * y

        def false_fn(x, y):
            return x + y

        def f(x, pred, y):
            return cond(pred, true_fn, false_fn, [x, y])

        def g(pred, xs, y):
            return control_flow.map(f, xs, pred, y)

        gm = make_fx(g, tracing_mode="real")(
            torch.tensor(True), torch.ones(3, 2, 4), torch.ones(4)
        )
        pred = torch.tensor(False)
        x = torch.randn(3, 2, 4)
        y = torch.randn(4)
        res = gm(pred, x, y)
        self.assertEqual(res, g(pred, x, y))
        self.check_map_count(gm, 1)

    def test_nested_map_cond_symbolic(self):
        def true_fn(x, y):
            return x * y

        def false_fn(x, y):
            return x + y

        def f(x, pred, y):
            return cond(pred, true_fn, false_fn, [x, y])

        def g(pred, xs, y):
            return control_flow.map(f, xs, pred, y)

        gm = make_fx(g, tracing_mode="symbolic")(
            torch.tensor(True), torch.ones(3, 2, 4), torch.ones(4)
        )
        pred = torch.tensor(False)
        x = torch.randn(3, 2, 2)
        y = torch.randn(2)
        res = gm(pred, x, y)
        self.assertEqual(res, g(pred, x, y))
        self.check_map_count(gm, 1)

    def test_nested_cond_map_cond_symbolic(self):
        def true_fn(x, y):
            return x * y

        def false_fn(x, y):
            return x + y

        def f(x, pred, y):
            return cond(pred, true_fn, false_fn, [x, y])

        def g(pred, xs, y):
            return control_flow.map(f, xs, pred, y)

        def main_true_fn(pred, xs, y):
            return g(pred, xs, y) * 2

        def main_false_fn(pred, xs, y):
            return g(pred, xs, y) + 1

        def main(p, pred, xs, y):
            return cond(p, main_true_fn, main_false_fn, [pred, xs, y])

        gm = make_fx(main, tracing_mode="symbolic")(
            torch.tensor(True), torch.tensor(True), torch.ones(3, 2, 4), torch.ones(4)
        )
        p = torch.tensor(False)
        pred = torch.tensor(False)
        xs = torch.randn(3, 2, 2)
        y = torch.randn(2)
        res = gm(p, pred, xs, y)
        self.assertEqual(res, main(p, pred, xs, y))
        self.check_map_count(gm, 2)

    def test_cond_with_sym_pred(self):
        def true_fn(x):
            return x + x

        def false_fn(x):
            return x * x

        def foo(x):
            return cond(x.shape[0] == 4, true_fn, false_fn, [x])

        gm = make_fx(foo, tracing_mode="symbolic")(torch.ones(3, 2, 1))
        # The symbols in make_fx's shape_env should not be specialized.
        self.assertEqual(len(gm.shape_env.guards), 0)

        self.assertExpectedInline(
            gm.code.strip(),
            """\
def forward(self, x_1):
    sym_size_int = torch.ops.aten.sym_size.int(x_1, 0)
    eq = sym_size_int == 4;  sym_size_int = None
    true_graph_0 = self.true_graph_0
    false_graph_0 = self.false_graph_0
    conditional = torch.ops.higher_order.cond(eq, true_graph_0, false_graph_0, [x_1]);  eq = true_graph_0 = false_graph_0 = x_1 = None
    getitem = conditional[0];  conditional = None
    return getitem""",  # noqa: B950
        )

        # We expect the traced graph module to work even if input size changes.
        x = torch.ones(4, 3, 2)
        self.assertEqual(gm(x), true_fn(x))
        self.assertEqual(foo(x), true_fn(x))

    def _check_closure_correctly_lifted(self, f, *, args, exp_res, exp_arg_num):
        assert isinstance(args, (tuple, list))
        self.assertEqual(f(*args), exp_res)
        gm = make_fx(f)(*args)
        self.assertEqual(gm(*args), exp_res)

        def cnt_placeholder(gm):
            return len([node for node in gm.graph.nodes if node.op == "placeholder"])

        placeholder_cnts = [cnt_placeholder(mod) for mod in gm.children()]
        self.assertTrue(all(cnt == exp_arg_num for cnt in placeholder_cnts))

    def _check_closure_correctly_lifted_with_mutation(
        self, f, closures_to_be_mutated, *, args, exp_arg_num
    ):
        exp_res = f(*args)
        self._check_closure_correctly_lifted(
            f, args=args, exp_res=exp_res, exp_arg_num=exp_arg_num
        )

        for closure in closures_to_be_mutated:
            closure.add(-1)
        new_exp_res = f(*args)

        self._check_closure_correctly_lifted(
            f, args=args, exp_res=new_exp_res, exp_arg_num=exp_arg_num
        )

    def test_cond_with_tensor_closure(self):
        a = torch.ones(2, 3)
        b = torch.ones(2, 3) + 1

        def true_fn(x):
            return x + a

        def false_fn(x):
            return x + b

        def foo(x):
            return cond(x.shape[0] == 4, true_fn, false_fn, [x])

        # expected branches takes [x, a, b] as input
        inp = torch.randn(2, 3)
        self._check_closure_correctly_lifted_with_mutation(
            foo, (a, b), args=(inp,), exp_arg_num=3
        )

    def test_cond_with_tensor_closure_graph_module(self):
        a = torch.ones(2, 3)
        b = torch.ones(2, 3) + 1

        def true_fn(x):
            return x + a

        def false_fn(x):
            return x + b

        def foo(x):
            return cond(x.shape[0] == 4, true_fn, false_fn, [x])

        # expected branches takes [x, a, b] as input
        inp = torch.randn(2, 3)

        gm = make_fx(foo)(inp)

        self.assertExpectedInline(
            gm.code.strip(),
            """\
def forward(self, x_1):
    true_graph_0 = self.true_graph_0
    false_graph_0 = self.false_graph_0
    _tensor_constant0 = self._tensor_constant0
    _tensor_constant1 = self._tensor_constant1
    conditional = torch.ops.higher_order.cond(False, true_graph_0, false_graph_0, [x_1, _tensor_constant0, _tensor_constant1]);  true_graph_0 = false_graph_0 = x_1 = _tensor_constant0 = _tensor_constant1 = None
    getitem = conditional[0];  conditional = None
    return getitem""",  # noqa: B950
        )
        self.assertExpectedInline(
            gm.true_graph_0.code.strip(),
            """\
def forward(self, arg0_1, arg1_1, arg2_1):
    add = torch.ops.aten.add.Tensor(arg0_1, arg1_1);  arg0_1 = arg1_1 = None
    return (add,)""",
        )

    def test_cond_with_module_param_closure(self):
        class Mod(torch.nn.Module):
            def __init__(self):
                super().__init__()
                self.register_parameter(
                    "param", torch.nn.Parameter(torch.ones(2, 3), requires_grad=False)
                )
                self.register_buffer("buffer", torch.ones(2, 3) + 1)

        my_mode = Mod()

        def true_fn(x):
            return x + my_mode.param

        def false_fn(x):
            return x + my_mode.buffer

        def foo(x):
            return cond(x.shape[0] == 4, true_fn, false_fn, [x])

        inp = torch.ones(2, 3)
        # expected both branches takes (x, param, buffer)
        self._check_closure_correctly_lifted_with_mutation(
            foo, (my_mode.param, my_mode.buffer), args=(inp,), exp_arg_num=3
        )

    def test_cond_with_module_python_scalar_closure(self):
        def foo(x):
            a = torch.ones(1, 1)
            b = 1

            def true_fn(x):
                return x + a

            def false_fn(x):
                return x + b

            return cond(x.shape[0] == 4, true_fn, false_fn, [x])

        inp = torch.ones(2, 3)
        res = inp + 1
        # python scalar b is not lifted as input, so both branches take (x, a)
        self._check_closure_correctly_lifted(
            foo, args=(inp,), exp_res=res, exp_arg_num=2
        )

    def test_cond_nested_with_closure(self):
        a = torch.ones(1, 1)
        b = torch.ones(1, 1) + 1

        def inner_true_fn(x):
            return x + a

        def inner_false_fn(x):
            return x + b

        def foo(x):
            def true_fn(x):
                return cond(x.shape[0] == 2, inner_true_fn, inner_false_fn, [x])

            def false_fn(x):
                return cond(x.shape[0] > 4, inner_true_fn, inner_false_fn, [x])

            return cond(x.shape[0] == 4, true_fn, false_fn, [x])

        inp = torch.ones(2, 3)
        # For top-level cond, it take 3 arguments (x, a, b). Dynamo should
        # realize that the nonlocal variables are same for the true and false
        # branches, so it should de-dupe them.
        # For second-level conds, it takes (x, a, b)
<<<<<<< HEAD
        self._check_closure_correctly_lifted_with_mutation(foo, (a, b), args=(inp,), exp_arg_num=3)
=======
        self._check_closure_correctly_lifted_with_mutation(
            foo, (a, b), args=(inp,), exp_arg_num=3
        )
>>>>>>> f34905f6

    def test_cond_nested_with_closure_graph_module(self):
        a = torch.ones(1, 1)
        b = torch.ones(1, 1) + 1

        def inner_true_fn(x):
            return x + a

        def inner_false_fn(x):
            return x + b

        def foo(x):
            def true_fn(x):
                return cond(x.shape[0] == 2, inner_true_fn, inner_false_fn, [x])

            def false_fn(x):
                return cond(x.shape[0] > 4, inner_true_fn, inner_false_fn, [x])

            return cond(x.shape[0] == 4, true_fn, false_fn, [x])

    def test_map_unfunc_boolean_tensor_for_nested_map_cond(self):
        def map_fn(pred, x):
            def fn(x, pred):
                return control_flow.cond(pred, lambda x: x * 2, lambda x: x / 2, (x,))

            return control_flow.map(fn, x, pred)

        def f_wrapper(func):
            @functools.wraps(func)
            def wrapper(*args, **kwargs):
                torch._enable_functionalization(reapply_views=False)
                try:
                    func_args = pytree.tree_map(
                        lambda x: to_fun_old(x) if isinstance(x, torch.Tensor) else x,
                        args,
                    )
                    func_kwargs = pytree.tree_map(
                        lambda x: to_fun_old(x) if isinstance(x, torch.Tensor) else x,
                        kwargs,
                    )
                    return pytree.tree_map(
                        from_fun_old, func(*func_args, **func_kwargs)
                    )
                finally:
                    torch._disable_functionalization()

            return wrapper

        gm = make_fx(f_wrapper(map_fn))(
            torch.tensor(True), torch.ones([2, 3], requires_grad=False)
        )
        self.assertExpectedInline(
            gm.code.strip(),
            """\
def forward(self, pred_1, x_1):
    body_graph_0 = self.body_graph_0
    map_impl = torch.ops.higher_order.map_impl(body_graph_0, [x_1], [pred_1]);  body_graph_0 = x_1 = pred_1 = None
    getitem = map_impl[0];  map_impl = None
    return getitem""",
        )
        self.assertExpectedInline(
            gm.body_graph_0.code.strip(),
            """\
def forward(self, arg0_1, arg1_1):
    true_graph_0 = self.true_graph_0
    false_graph_0 = self.false_graph_0
    conditional = torch.ops.higher_order.cond(arg1_1, true_graph_0, false_graph_0, [arg0_1]);  arg1_1 = true_graph_0 = false_graph_0 = arg0_1 = None
    getitem = conditional[0];  conditional = None
    return [getitem]""",  # noqa: B950
        )

    def test_cond_make_fx_preserve_stack_trace_for_nodes_in_subgraph(self):
        def true_fn(x):
            return x + x.cos()

        def false_fn(x):
            return x * x.sin()

        def foo(x):
            return cond(x.shape[0] == 4, true_fn, false_fn, (x,))

        inp = torch.randn([4, 3])
        gm, _ = torch._dynamo.export(foo)(inp)

        def run_with_interpreter(*args):
            with torch.fx.traceback.preserve_node_meta():
                return torch.fx.Interpreter(gm).run(*args)

        new_gm = make_fx(run_with_interpreter)(inp)

        checked_ops = {"add", "mul", "sin", "cos"}
        checked_meta = ["source_fn_stack", "stack_trace"]
        all_source_fns = collect_meta_for_filtered_nodes(gm, checked_ops, checked_meta)
        new_source_fns = collect_meta_for_filtered_nodes(
            new_gm, checked_ops, checked_meta
        )
        self.assertEqual(all_source_fns, new_source_fns)

    @unittest.skipIf(
        TEST_WITH_TORCHDYNAMO,
        "triggers cache limit for foo and changes unique_graphs count.",
    )
    def test_cond_no_dynamo_cache_limit(self):
        torch._dynamo.reset()
        counters = torch._dynamo.utils.counters
        counters.clear()

        def foo(x, true_fn, false_fn):
            return cond(x.shape[0] == 4, true_fn, false_fn, (x,))

        inp = torch.ones(3, 4)
        exp_out = inp.sin()
        iter_n = torch._dynamo.config.cache_size_limit + 1

        # Need this because Dynamo checks lambda code ID not object itself.
        def make_dummy_fn(op):
            exec(f"temp = lambda x: x.{op}()")
            return locals()["temp"]

        for _ in range(iter_n):
            # each lambda has a different object id thus fails the guard
            self.assertEqual(
                foo(inp, make_dummy_fn("cos"), make_dummy_fn("sin")), exp_out
            )

        # each iteration captures a cond and a getitem from the tuple output
        self.assertEqual(counters["stats"]["calls_captured"], iter_n * 2)
        self.assertEqual(counters["stats"]["unique_graphs"], iter_n)

    def test_cond_with_consecutive_make_fx_symbolic(self):
        def true_fn(x):
            return x - x.cos()

        def false_fn(x):
            return x + x.sin()

        def foo(x):
            return cond(x.shape[0] == 4, true_fn, false_fn, [x])

        inps = (torch.ones(3, 4), torch.ones(3, 5), torch.ones(5, 4), torch.ones(5, 3))
        for inp in inps:
            gm = make_fx(foo, tracing_mode="symbolic")(torch.ones(3, 4))
            self.assertExpectedInline(
                gm.code.strip(),
                """\
def forward(self, x_1):
    sym_size_int = torch.ops.aten.sym_size.int(x_1, 0)
    eq = sym_size_int == 4;  sym_size_int = None
    true_graph_0 = self.true_graph_0
    false_graph_0 = self.false_graph_0
    conditional = torch.ops.higher_order.cond(eq, true_graph_0, false_graph_0, [x_1]);  eq = true_graph_0 = false_graph_0 = x_1 = None
    getitem = conditional[0];  conditional = None
    return getitem""",  # noqa: B950
            )

            self.assertExpectedInline(
                gm.true_graph_0.code.strip(),
                """\
def forward(self, arg0_1):
    cos = torch.ops.aten.cos.default(arg0_1)
    sub = torch.ops.aten.sub.Tensor(arg0_1, cos);  arg0_1 = cos = None
    return (sub,)""",
            )

            self.assertExpectedInline(
                gm.false_graph_0.code.strip(),
                """\
def forward(self, arg0_1):
    sin = torch.ops.aten.sin.default(arg0_1)
    add = torch.ops.aten.add.Tensor(arg0_1, sin);  arg0_1 = sin = None
    return (add,)""",
            )

    def _create_test_fns_for_cond(
        self, pred, inner_most_fn, operands, closure_list, nested_level
    ):
        if nested_level == 0:
            if len(closure_list) > 0:

                def true_fn(*operands):
                    return inner_most_fn(*operands) + inner_most_fn(*closure_list)

                def false_fn(*operands):
                    return inner_most_fn(*operands) - inner_most_fn(*closure_list)

            else:

                def true_fn(*operands):
                    return inner_most_fn(*operands)

                def false_fn(*operands):
                    return inner_most_fn(*operands)

            def fn(*operands):
                if len(operands) == 0 and len(closure_list) == 0:
                    return torch.zeros(1)
                return cond(pred, true_fn, false_fn, operands)

            return operands, fn
        else:
            args, inner_fn = self._create_test_fns_for_cond(
                pred <= 0, inner_most_fn, operands, closure_list, nested_level - 1
            )

            def true_fn(*operands):
                return inner_most_fn(*operands) + inner_fn(*args)

            def false_fn(*operands):
                return inner_most_fn(*operands) - inner_fn(*args)

            def fn(*operands):
                if len(operands) == 0 and len(closure_list) == 0:
                    return torch.ones(1)
                return cond(pred, true_fn, false_fn, operands)

            return operands, fn

    def _init_predicate(self, pred_type):
        if pred_type == "bool":
            return True
        elif pred_type == "intTensor":
            return torch.tensor(1)
        elif pred_type == "floatTensor":
            return torch.tensor(1.0)
        elif pred_type == "boolTensor":
            return torch.tensor(False)
        else:
            raise NotImplementedError

    def _init_fn(self, inner_fn_type):
        if inner_fn_type == "function":
            return reduce_func
        elif inner_fn_type == "module":
            return ReduceMod()
        elif inner_fn_type == "object":
            return ReduceObj()
        else:
            raise NotImplementedError

    @parametrize("predType", ["bool", "intTensor", "floatTensor", "boolTensor"])
    @parametrize("innerFnType", ["function", "module", "object"])
    @parametrize("nOperands", [0, 1])
    @parametrize("nClosure", [0, 1])
    @parametrize("nesting", [0, 2])
    def test_cond_tracing_with_valid_inputs(
        self, predType, innerFnType, nOperands, nClosure, nesting
    ):
        pred = self._init_predicate(predType)
        inner_fn = self._init_fn(innerFnType)
        operands = [torch.ones(2, 3) + i for i in range(nOperands)]
        closure = [torch.ones(2, 3) - i for i in range(nClosure)]
        args, fn = self._create_test_fns_for_cond(
            pred, inner_fn, operands, closure, nesting
        )
        eager_res = fn(*args)
        for tracing_mode in ["symbolic", "fake", "real"]:
            # set _allow_non_fake_inputs = True to allow fake prop through closures
            with self.subTest(tracing_mode=tracing_mode):
                gm = make_fx(
                    fn, tracing_mode=tracing_mode, _allow_non_fake_inputs=True
                )(*args)
                self.assertEqual(gm(*args), eager_res)

    @parametrize("predType", ["boolTensor"])
    @parametrize("innerFnType", ["function", "module", "object"])
    @parametrize("nOperands", [1, 2])
    @parametrize("nClosure", [0, 1])
    @parametrize("nesting", [0])
    def test_cond_vmap(self, predType, innerFnType, nOperands, nClosure, nesting):
        pred = self._init_predicate(predType)
        inner_fn = self._init_fn(innerFnType)
        operands = [torch.ones(2, 3) + i for i in range(nOperands)]
        closure = [torch.ones(2, 3) - i for i in range(nClosure)]
        args, fn = self._create_test_fns_for_cond(
            pred, inner_fn, operands, closure, nesting
        )
        eager_res = fn(*args)
        out = torch.vmap(fn)(*args)
        if nClosure == 0:
            self.assertEqual(eager_res, out)
        else:
            self.assertEqual(eager_res, out[0])
            self.assertEqual(eager_res, out[1])

    def test_cond_vmap_simple(self):
        def fn(x):
            return torch.cond(
                pred=torch.tensor([True]),
                true_fn=lambda x: x + 100,
                false_fn=lambda x: x,
                operands=(x,),
            )

        a = torch.arange(15).reshape((3, 5))
        res = torch.vmap(fn, in_dims=(0,))(a)
        self.assertEqual(res.shape, (3, 5))
        self.assertEqual(res, a + 100)

    def test_cond_vmap_multiple_inputs(self):
        def fn(x, y):
            return torch.cond(
                pred=x.sum() < y.sum(),
                true_fn=lambda x, y: x + 100,
                false_fn=lambda x, y: y,
                operands=(x, y),
            )

        a = torch.arange(15).reshape(3, 5)
        b = torch.ones_like(a) + 3
        res = torch.vmap(fn, in_dims=(0, 0))(a, b)
        expected = torch.tensor(
            [[100, 101, 102, 103, 104], [4, 4, 4, 4, 4], [4, 4, 4, 4, 4]]
        )
        self.assertEqual(res.shape, (3, 5))
        self.assertEqual(expected, res)

    def test_cond_vmap_single_input_with_closure(self):
        a = torch.ones((3, 5)) + 3
        c = torch.arange(5)

        def fn(x):
            return torch.cond(
                pred=torch.tensor([True]),
                true_fn=lambda x: x + c,
                false_fn=lambda x: x - c,
                operands=(x,),
            )

<<<<<<< HEAD
        res = torch.vmap(fn, in_dims=(0,))(a,)
        with unittest.mock.patch("torch._dynamo.config.error_on_recompile", True):
            res = torch.vmap(fn, in_dims=(0,))(a,)
=======
        res = torch.vmap(fn, in_dims=(0,))(
            a,
        )
        with unittest.mock.patch("torch._dynamo.config.error_on_recompile", True):
            res = torch.vmap(fn, in_dims=(0,))(
                a,
            )
>>>>>>> f34905f6
        self.assertEqual(a + c, res)

    def test_cond_vmap_multiple_args_with_closure(self):
        a = torch.ones((3, 5), dtype=torch.int64) + 3
        b = torch.arange(15).reshape(3, 5)
        c = torch.arange(5)

        def fn(x, y):
            return torch.cond(
                pred=torch.tensor([False]),
                true_fn=lambda x, y: x + c,
                false_fn=lambda x, y: y - c,
                operands=(x, y),
            )

        res = torch.vmap(fn)(a, b)
        self.assertEqual(b - c, res)

    @parametrize("nClosure", [0, 1])
    def test_cond_vmap_multiple_outputs(self, nClosure):
        if nClosure:
            c = torch.ones(5, dtype=torch.int64) + 5

            def fn(x):
                return torch.cond(
                    pred=torch.tensor([True]),
                    true_fn=lambda x: (x + c, x - c),
                    false_fn=lambda x: (x, x),
                    operands=(x,),
                )

        else:

            def fn(x):
                return torch.cond(
                    pred=torch.tensor([True]),
                    true_fn=lambda x: (x + 1, x - 1),
                    false_fn=lambda x: (x, x),
                    operands=(x,),
                )

        a = torch.arange(15).reshape(3, 5)
        res = torch.vmap(fn)(
            a,
        )
        self.assertEqual(len(res), 2)
        if nClosure:
            self.assertEqual(res, (a + c, a - c))
        else:
            self.assertEqual(res, (a + 1, a - 1))

    def test_vmap_vmap(self):
        def fn(x):
            return torch.cond(
                pred=torch.tensor([True]),
                true_fn=lambda x: x + 1,
                false_fn=lambda x: x - 1,
                operands=(x,),
            )

        def wrapper(x):
            return torch.vmap(fn)(x)

        a = torch.ones((3, 4, 5))
        res = torch.vmap(wrapper)(a)
        self.assertEqual(res, a + 1)


instantiate_parametrized_tests(TestControlFlowTraced)

if __name__ == "__main__":
    run_tests()<|MERGE_RESOLUTION|>--- conflicted
+++ resolved
@@ -15,10 +15,6 @@
     PythonFunctionalizeAPI,
 )
 from torch.fx.experimental.proxy_tensor import make_fx
-<<<<<<< HEAD
-from torch.testing._internal.common_utils import run_tests, TestCase, IS_WINDOWS
-=======
->>>>>>> f34905f6
 from torch.testing._internal.common_quantization import skipIfNoDynamoSupport
 
 from torch.testing._internal.common_utils import (
@@ -121,18 +117,10 @@
 
     class Nested(torch.nn.Module):
         def forward(self, ci, cj, a, b):
-<<<<<<< HEAD
-
-=======
->>>>>>> f34905f6
             def cond_fn(i1, j1, x1, y1):
                 return i1 > 0
 
             def body_fn(i1, j1, x1, y1):
-<<<<<<< HEAD
-
-=======
->>>>>>> f34905f6
                 def cond_fn_nested(i2, j2, x2, y2):
                     return j2 > 0
 
@@ -143,11 +131,6 @@
                     cond_fn_nested, body_fn_nested, [i1, j1, x1, y1]
                 )
                 return i1 - 1, j1.clone(), x1 * 2, y1 / 2
-<<<<<<< HEAD
-            return while_loop(cond_fn, body_fn, (ci, cj, a, b))
-
-    nested2 = Nested()
-=======
 
             return while_loop(cond_fn, body_fn, (ci, cj, a, b))
 
@@ -185,19 +168,10 @@
     nested2 = Nested()
     simple_with_linear = SimpleWithLinear()
     nested_with_linear = NestedWithLinear()
->>>>>>> f34905f6
 
     x = torch.zeros(1)
     y = torch.zeros(1)
     z = torch.zeros(1)
-<<<<<<< HEAD
-    return {"simple": (simple, (x,)),
-            "nested": (nested, (x, y, z)),
-            "nested2": (nested2, (torch.tensor(2), torch.tensor(2), torch.ones(2, 2), torch.ones(2, 2))),
-            "simple_with_mutation": (simple_with_mutation, (x,))}
-
-def collect_meta_for_filtered_nodes(gm: torch.fx.GraphModule, node_names, meta_field_name):
-=======
     return {
         "simple": (simple, (x,)),
         "nested": (nested, (x, y, z)),
@@ -223,7 +197,6 @@
 def collect_meta_for_filtered_nodes(
     gm: torch.fx.GraphModule, node_names, meta_field_name
 ):
->>>>>>> f34905f6
     ret = []
     for mod in gm.modules():
         for node in mod.graph.nodes:
@@ -517,28 +490,15 @@
     getitem_1 = while_loop[1]
     getitem_2 = while_loop[2];  while_loop = None
     return (getitem, getitem_1, getitem_2)
-<<<<<<< HEAD
-    """)  # noqa: B950
-        self.assertExpectedInline(graphs["symbolic"].while_loop_cond_graph_0.code.strip("\n"), """\
-=======
     """,  # noqa: B950
         )
         self.assertExpectedInline(
             graphs["symbolic"].while_loop_cond_graph_0.code.strip("\n"),
             """\
->>>>>>> f34905f6
 def forward(self, arg0_1, arg1_1, arg2_1):
     sum_1 = torch.ops.aten.sum.default(arg0_1);  arg0_1 = None
     lt = torch.ops.aten.lt.Scalar(sum_1, 2);  sum_1 = None
     return lt
-<<<<<<< HEAD
-    """)
-        self.assertExpectedInline(graphs["symbolic"].while_loop_body_graph_0.code.strip("\n"), """\
-def forward(self, arg0_1, arg1_1, arg2_1):
-    while_loop_cond_graph_0 = self.while_loop_cond_graph_0
-    while_loop_body_graph_0 = self.while_loop_body_graph_0
-    while_loop = torch.ops.higher_order.while_loop(while_loop_cond_graph_0, while_loop_body_graph_0, (arg0_1, arg1_1, arg2_1));  while_loop_cond_graph_0 = while_loop_body_graph_0 = arg0_1 = arg1_1 = arg2_1 = None
-=======
     """,
         )
         self.assertExpectedInline(
@@ -548,7 +508,6 @@
     while_loop_cond_graph_0 = self.while_loop_cond_graph_0
     while_loop_body_graph_0 = self.while_loop_body_graph_0
     while_loop = torch.ops.higher_order.while_loop(while_loop_cond_graph_0, while_loop_body_graph_0, (arg0_1, arg1_1, arg2_1), ());  while_loop_cond_graph_0 = while_loop_body_graph_0 = arg0_1 = arg1_1 = arg2_1 = None
->>>>>>> f34905f6
     getitem = while_loop[0]
     getitem_1 = while_loop[1]
     getitem_2 = while_loop[2];  while_loop = None
@@ -587,16 +546,11 @@
     while_loop = torch.ops.higher_order.while_loop(while_loop_cond_graph_0, while_loop_body_graph_0, (x_1,), ());  while_loop_cond_graph_0 = while_loop_body_graph_0 = x_1 = None
     getitem = while_loop[0];  while_loop = None
     return (getitem,)
-<<<<<<< HEAD
-    """)  # noqa: B950
-            self.assertExpectedInline(graphs["symbolic"].while_loop_cond_graph_0.code.strip("\n"), """\
-=======
     """,  # noqa: B950
             )
             self.assertExpectedInline(
                 graphs["symbolic"].while_loop_cond_graph_0.code.strip("\n"),
                 """\
->>>>>>> f34905f6
 def forward(self, arg0_1):
     clone = torch.ops.aten.clone.default(arg0_1);  arg0_1 = None
     add_ = torch.ops.aten.add_.Tensor(clone, 1);  clone = None
@@ -604,16 +558,11 @@
     sum_1 = torch.ops.aten.sum.default(add__1);  add__1 = None
     lt = torch.ops.aten.lt.Scalar(sum_1, 10);  sum_1 = None
     return lt
-<<<<<<< HEAD
-    """)
-            self.assertExpectedInline(graphs["symbolic"].while_loop_body_graph_0.code.strip("\n"), """\
-=======
     """,
             )
             self.assertExpectedInline(
                 graphs["symbolic"].while_loop_body_graph_0.code.strip("\n"),
                 """\
->>>>>>> f34905f6
 def forward(self, arg0_1):
     clone = torch.ops.aten.clone.default(arg0_1);  arg0_1 = None
     add_ = torch.ops.aten.add_.Tensor(clone, 1);  clone = None
@@ -667,16 +616,11 @@
     while_loop = torch.ops.higher_order.while_loop(while_loop_cond_graph_0, while_loop_body_graph_0, (x_1,), ());  while_loop_cond_graph_0 = while_loop_body_graph_0 = x_1 = None
     getitem = while_loop[0];  while_loop = None
     return (getitem,)
-<<<<<<< HEAD
-    """)  # noqa: B950
-            self.assertExpectedInline(graphs["symbolic"].while_loop_cond_graph_0.code.strip("\n"), """\
-=======
     """,  # noqa: B950
             )
             self.assertExpectedInline(
                 graphs["symbolic"].while_loop_cond_graph_0.code.strip("\n"),
                 """\
->>>>>>> f34905f6
 def forward(self, arg0_1):
     clone = torch.ops.aten.clone.default(arg0_1);  arg0_1 = None
     add = torch.ops.aten.add.Tensor(clone, 1);  clone = None
@@ -684,16 +628,11 @@
     sum_1 = torch.ops.aten.sum.default(add_1);  add_1 = None
     lt = torch.ops.aten.lt.Scalar(sum_1, 10);  sum_1 = None
     return lt
-<<<<<<< HEAD
-    """)
-            self.assertExpectedInline(graphs["symbolic"].while_loop_body_graph_0.code.strip("\n"), """\
-=======
     """,
             )
             self.assertExpectedInline(
                 graphs["symbolic"].while_loop_body_graph_0.code.strip("\n"),
                 """\
->>>>>>> f34905f6
 def forward(self, arg0_1):
     clone = torch.ops.aten.clone.default(arg0_1);  arg0_1 = None
     add = torch.ops.aten.add.Tensor(clone, 1);  clone = None
@@ -715,15 +654,6 @@
             with mode:
                 self._check_tracing(fn, inp)
 
-<<<<<<< HEAD
-    def test_while_loop_compile(self):
-        for backend in ["eager", "aot_eager"]:
-            for fn, inp in _while_loop_tests().values():
-                self._check_compile(fn, inp, backend=backend)
-
-    def test_while_loop_nested2_traced(self):
-        fn, inp = _while_loop_tests()["nested2"]
-=======
     @parametrize("while_loop_test", list(WHILE_LOOP_TESTS.keys()))
     def test_while_loop_tracing(self, while_loop_test):
         fn, inp = WHILE_LOOP_TESTS[while_loop_test]
@@ -784,20 +714,12 @@
 
     def test_while_loop_nested2_traced(self):
         fn, inp = WHILE_LOOP_TESTS["nested2"]
->>>>>>> f34905f6
         graphs = self._check_tracing(fn, inp)
         gm = graphs["symbolic"]
         outer_body = gm.while_loop_body_graph_0
         outer_cond = gm.while_loop_cond_graph_0
         inner_body = outer_body.while_loop_body_graph_0
         inner_cond = outer_body.while_loop_cond_graph_0
-<<<<<<< HEAD
-        self.assertExpectedInline(gm.code.strip("\n"), """\
-def forward(self, arg0_1, arg1_1, arg2_1, arg3_1):
-    while_loop_cond_graph_0 = self.while_loop_cond_graph_0
-    while_loop_body_graph_0 = self.while_loop_body_graph_0
-    while_loop = torch.ops.higher_order.while_loop(while_loop_cond_graph_0, while_loop_body_graph_0, (arg0_1, arg1_1, arg2_1, arg3_1));  while_loop_cond_graph_0 = while_loop_body_graph_0 = arg0_1 = arg1_1 = arg2_1 = arg3_1 = None
-=======
         self.assertExpectedInline(
             gm.code.strip("\n"),
             """\
@@ -805,20 +727,11 @@
     while_loop_cond_graph_0 = self.while_loop_cond_graph_0
     while_loop_body_graph_0 = self.while_loop_body_graph_0
     while_loop = torch.ops.higher_order.while_loop(while_loop_cond_graph_0, while_loop_body_graph_0, (arg0_1, arg1_1, arg2_1, arg3_1), ());  while_loop_cond_graph_0 = while_loop_body_graph_0 = arg0_1 = arg1_1 = arg2_1 = arg3_1 = None
->>>>>>> f34905f6
     getitem = while_loop[0]
     getitem_1 = while_loop[1]
     getitem_2 = while_loop[2]
     getitem_3 = while_loop[3];  while_loop = None
     return (getitem, getitem_1, getitem_2, getitem_3)
-<<<<<<< HEAD
-    """)  # noqa: B950
-        self.assertExpectedInline(outer_body.code.strip("\n"), """\
-def forward(self, arg0_1, arg1_1, arg2_1, arg3_1):
-    while_loop_cond_graph_0 = self.while_loop_cond_graph_0
-    while_loop_body_graph_0 = self.while_loop_body_graph_0
-    while_loop = torch.ops.higher_order.while_loop(while_loop_cond_graph_0, while_loop_body_graph_0, (arg0_1, arg1_1, arg2_1, arg3_1));  while_loop_cond_graph_0 = while_loop_body_graph_0 = arg0_1 = arg1_1 = arg2_1 = arg3_1 = None
-=======
     """,  # noqa: B950
         )
         self.assertExpectedInline(
@@ -828,7 +741,6 @@
     while_loop_cond_graph_0 = self.while_loop_cond_graph_0
     while_loop_body_graph_0 = self.while_loop_body_graph_0
     while_loop = torch.ops.higher_order.while_loop(while_loop_cond_graph_0, while_loop_body_graph_0, (arg0_1, arg1_1, arg2_1, arg3_1), ());  while_loop_cond_graph_0 = while_loop_body_graph_0 = arg0_1 = arg1_1 = arg2_1 = arg3_1 = None
->>>>>>> f34905f6
     getitem = while_loop[0]
     getitem_1 = while_loop[1]
     getitem_2 = while_loop[2]
@@ -838,14 +750,6 @@
     mul = torch.ops.aten.mul.Tensor(getitem_2, 2);  getitem_2 = None
     div = torch.ops.aten.div.Tensor(getitem_3, 2);  getitem_3 = None
     return (sub, clone, mul, div)
-<<<<<<< HEAD
-    """)  # noqa: B950
-        self.assertExpectedInline(outer_body.code.strip("\n"), """\
-def forward(self, arg0_1, arg1_1, arg2_1, arg3_1):
-    while_loop_cond_graph_0 = self.while_loop_cond_graph_0
-    while_loop_body_graph_0 = self.while_loop_body_graph_0
-    while_loop = torch.ops.higher_order.while_loop(while_loop_cond_graph_0, while_loop_body_graph_0, (arg0_1, arg1_1, arg2_1, arg3_1));  while_loop_cond_graph_0 = while_loop_body_graph_0 = arg0_1 = arg1_1 = arg2_1 = arg3_1 = None
-=======
     """,  # noqa: B950
         )
         self.assertExpectedInline(
@@ -855,7 +759,6 @@
     while_loop_cond_graph_0 = self.while_loop_cond_graph_0
     while_loop_body_graph_0 = self.while_loop_body_graph_0
     while_loop = torch.ops.higher_order.while_loop(while_loop_cond_graph_0, while_loop_body_graph_0, (arg0_1, arg1_1, arg2_1, arg3_1), ());  while_loop_cond_graph_0 = while_loop_body_graph_0 = arg0_1 = arg1_1 = arg2_1 = arg3_1 = None
->>>>>>> f34905f6
     getitem = while_loop[0]
     getitem_1 = while_loop[1]
     getitem_2 = while_loop[2]
@@ -865,30 +768,17 @@
     mul = torch.ops.aten.mul.Tensor(getitem_2, 2);  getitem_2 = None
     div = torch.ops.aten.div.Tensor(getitem_3, 2);  getitem_3 = None
     return (sub, clone, mul, div)
-<<<<<<< HEAD
-    """)  # noqa: B950
-        self.assertExpectedInline(inner_body.code.strip("\n"), """\
-=======
     """,  # noqa: B950
         )
         self.assertExpectedInline(
             inner_body.code.strip("\n"),
             """\
->>>>>>> f34905f6
 def forward(self, arg0_1, arg1_1, arg2_1, arg3_1):
     clone = torch.ops.aten.clone.default(arg0_1);  arg0_1 = None
     sub = torch.ops.aten.sub.Tensor(arg1_1, 1);  arg1_1 = None
     add = torch.ops.aten.add.Tensor(arg2_1, 3.14);  arg2_1 = None
     sub_1 = torch.ops.aten.sub.Tensor(arg3_1, 2.71);  arg3_1 = None
     return (clone, sub, add, sub_1)
-<<<<<<< HEAD
-    """)
-        self.assertExpectedInline(inner_cond.code.strip("\n"), """\
-def forward(self, arg0_1, arg1_1, arg2_1, arg3_1):
-    gt = torch.ops.aten.gt.Scalar(arg1_1, 0);  arg1_1 = None
-    return gt
-    """)
-=======
     """,
         )
         self.assertExpectedInline(
@@ -899,7 +789,6 @@
     return gt
     """,
         )
->>>>>>> f34905f6
 
     def test_cond_nested_traced(self):
         def true_nested(y):
@@ -2180,13 +2069,9 @@
         # realize that the nonlocal variables are same for the true and false
         # branches, so it should de-dupe them.
         # For second-level conds, it takes (x, a, b)
-<<<<<<< HEAD
-        self._check_closure_correctly_lifted_with_mutation(foo, (a, b), args=(inp,), exp_arg_num=3)
-=======
         self._check_closure_correctly_lifted_with_mutation(
             foo, (a, b), args=(inp,), exp_arg_num=3
         )
->>>>>>> f34905f6
 
     def test_cond_nested_with_closure_graph_module(self):
         a = torch.ones(1, 1)
@@ -2515,11 +2400,6 @@
                 operands=(x,),
             )
 
-<<<<<<< HEAD
-        res = torch.vmap(fn, in_dims=(0,))(a,)
-        with unittest.mock.patch("torch._dynamo.config.error_on_recompile", True):
-            res = torch.vmap(fn, in_dims=(0,))(a,)
-=======
         res = torch.vmap(fn, in_dims=(0,))(
             a,
         )
@@ -2527,7 +2407,6 @@
             res = torch.vmap(fn, in_dims=(0,))(
                 a,
             )
->>>>>>> f34905f6
         self.assertEqual(a + c, res)
 
     def test_cond_vmap_multiple_args_with_closure(self):
