# Owner(s): ["module: nn"]
from copy import deepcopy
from itertools import product
import pickle

import torch

import torch.nn as nn
import torch.nn.functional as F
import torch.nn.init as init
import torch.nn.utils.parametrize as parametrize
from torch.nn import Parameter
from torch.testing._internal.common_utils import run_tests, skipIfNoLapack, \
    TemporaryFileName, instantiate_parametrized_tests, set_default_dtype, skipIfTorchDynamo
from torch.testing._internal.common_device_type import instantiate_device_type_tests
from torch.testing._internal.common_cuda import TEST_MULTIGPU
from torch.testing._internal.common_nn import NNTestCase
from torch.testing._internal.common_utils import gradcheck


class TestNNParametrization(NNTestCase):
    _do_cuda_memory_leak_check = True
    _do_cuda_non_default_stream = True

    # FIXME: Rewrite this test using functions not depending on LAPACK
    #        and remove the `@skipIfNoLapack` (see #70995)
    # torch/nn/utils/parametrize
    @skipIfNoLapack
    def test_register_and_remove_parametrization(self):
        r"""Test that it is possible to add a few parametrizations
        on a parameter or a buffer and that removing them restores the initial state
        It also tests that backpropagating through them works as expected
        """
        # Define a couple matrix parametrizations
        class Skew(nn.Module):
            def forward(self, X):
                X = X.tril(-1)
                return X - X.T

        class Orthogonal(nn.Module):
            def forward(self, X):
                # Cayley map
                # If X is skew-symmetric it returns an orthogonal matrix
                Id = torch.eye(X.size(0), device=X.device)
                # We call contiguous because solve returns a tensor with strides that are Fortran-contiguous
                # and autograd raises a performance warning.
                # This happens when we remove the parametrization with leave_parametrized=True,
                # which does a set_ with a non-contiguous tensor while the gradient is contiguous
                return torch.linalg.solve(Id + X, Id - X).contiguous()

        class Resize(nn.Module):
            def forward(self, X):
                return X[[0]]

        class NoResize(nn.Module):
            def forward(self, X):
                return X

        # Define a couple vector parametrizations
        class FirstZero(nn.Module):
            def forward(self, x):
                return torch.cat([x.new_zeros(1), x[1:]])

        class LastZero(nn.Module):
            def forward(self, x):
                return torch.cat([x[:-1], x.new_zeros(1)])

        model = nn.Linear(8, 8)
        initial_weight_id = id(model.weight)
        initial_bias_id = id(model.bias)
        initial_model = deepcopy(model)

        # Test unsafe flag
        with self.assertRaisesRegex(ValueError, "Registering a parametrization may not change the shape of the tensor"):
            parametrize.register_parametrization(model, "weight", Resize())  # default unsafe = False
            model(torch.ones(8, 8))

        # One parametrization with unsafe=True
        parametrize.register_parametrization(model, "weight", Resize(), unsafe=True)
        self.assertTrue(hasattr(model, "parametrizations"))
        self.assertTrue(parametrize.is_parametrized(model))
        self.assertTrue(parametrize.is_parametrized(model, "weight"))
        self.assertFalse(parametrize.is_parametrized(model, "bias"))
        self.assertNotIn("weight", model._parameters)
        A = model.weight
        self.assertTrue(A.shape[0] == 1)
        parametrize.remove_parametrizations(model, "weight", leave_parametrized=False)
        self.assertFalse(hasattr(model, "parametrizations"))
        self.assertEqual(model.weight, initial_model.weight)
        self.assertEqual(id(model.weight), initial_weight_id)
        self.assertEqual(model.__class__, nn.Linear)

        # Two parametrizations with unsafe=True
        parametrize.register_parametrization(model, "weight", Resize(), unsafe=True)
        parametrize.register_parametrization(model, "weight", NoResize(), unsafe=False)
        self.assertTrue(hasattr(model, "parametrizations"))
        self.assertTrue(parametrize.is_parametrized(model))
        self.assertTrue(parametrize.is_parametrized(model, "weight"))
        self.assertFalse(parametrize.is_parametrized(model, "bias"))
        self.assertNotIn("weight", model._parameters)
        A = model.weight
        self.assertTrue(A.shape[0] == 1)
        parametrize.remove_parametrizations(model, "weight", leave_parametrized=False)
        self.assertFalse(hasattr(model, "parametrizations"))
        self.assertEqual(model.weight, initial_model.weight)
        self.assertEqual(id(model.weight), initial_weight_id)
        self.assertEqual(model.__class__, nn.Linear)

        # Test unsafe flag doesn't change expected behavior
        parametrize.register_parametrization(model, "weight", Skew(), unsafe=True)
        self.assertTrue(hasattr(model, "parametrizations"))
        self.assertTrue(parametrize.is_parametrized(model))
        self.assertTrue(parametrize.is_parametrized(model, "weight"))
        self.assertFalse(parametrize.is_parametrized(model, "bias"))
        self.assertNotIn("weight", model._parameters)
        # Result should be skew-symmetric
        A = model.weight
        self.assertEqual(A, -A.T)
        # Remove and check consistency
        parametrize.remove_parametrizations(model, "weight", leave_parametrized=False)
        self.assertFalse(hasattr(model, "parametrizations"))
        self.assertEqual(model.weight, initial_model.weight)
        self.assertEqual(id(model.weight), initial_weight_id)
        self.assertEqual(model.__class__, nn.Linear)

        # Test one parametrization
        parametrize.register_parametrization(model, "weight", Skew())
        self.assertTrue(hasattr(model, "parametrizations"))
        self.assertTrue(parametrize.is_parametrized(model))
        self.assertTrue(parametrize.is_parametrized(model, "weight"))
        self.assertFalse(parametrize.is_parametrized(model, "bias"))
        self.assertNotIn("weight", model._parameters)
        # Result should be skew-symmetric
        A = model.weight
        self.assertEqual(A, -A.T)
        # Remove and check consistency
        parametrize.remove_parametrizations(model, "weight", leave_parametrized=False)
        self.assertFalse(hasattr(model, "parametrizations"))
        self.assertEqual(model.weight, initial_model.weight)
        self.assertEqual(id(model.weight), initial_weight_id)
        self.assertEqual(model.__class__, nn.Linear)

        # Test two parametrizations at the same time and removing them
        parametrize.register_parametrization(model, "weight", Skew())
        parametrize.register_parametrization(model, "weight", Orthogonal())
        # Result should be orthogonal
        X = model.weight
        Id = torch.eye(X.size(0), device=X.device)
        self.assertEqual(X.T @ X, Id)
        # Structure tests
        self.assertTrue(hasattr(model, "parametrizations"))
        self.assertTrue(parametrize.is_parametrized(model))
        self.assertTrue(parametrize.is_parametrized(model, "weight"))
        self.assertFalse(parametrize.is_parametrized(model, "bias"))
        self.assertIn("weight", model.parametrizations)
        self.assertNotIn("weight", model._parameters)
        # Remove
        parametrize.remove_parametrizations(model, "weight", leave_parametrized=False)
        self.assertEqual(model.weight, initial_model.weight)
        self.assertEqual(id(model.weight), initial_weight_id)
        self.assertFalse(hasattr(model, "parametrizations"))
        self.assertEqual(model.__class__, nn.Linear)

        # Add everything
        parametrize.register_parametrization(model, "weight", Skew())
        parametrize.register_parametrization(model, "weight", Orthogonal())
        parametrize.register_parametrization(model, "bias", FirstZero())
        parametrize.register_parametrization(model, "bias", LastZero())

        # Basic tests
        self.assertTrue(parametrize.is_parametrized(model))
        self.assertTrue(parametrize.is_parametrized(model, "weight"))
        self.assertTrue(parametrize.is_parametrized(model, "bias"))
        self.assertEqual(model.bias[0].item(), 0.)
        self.assertEqual(model.bias[-1].item(), 0.)
        self.assertEqual(len(list(model.parameters())), 2)  # Nothing weird has happpened
        # Should not throw

        sgd = torch.optim.SGD(model.parameters(), lr=0.01)

        weight_copy = model.weight.clone()
        bias_copy = model.bias.clone()
        sgd.zero_grad()
        (model.weight.T @ model.bias).sum().backward()
        sgd.step()
        self.assertNotEqual(model.weight, weight_copy)
        self.assertNotEqual(model.bias, bias_copy)

        # Remove first parametrization.
        # Check that the model is still parametrized and so is the second parameter
        parametrize.remove_parametrizations(model, "weight", leave_parametrized=False)
        self.assertTrue(parametrize.is_parametrized(model))             # Still parametrized
        self.assertFalse(parametrize.is_parametrized(model, "weight"))  # Parametrization removed
        self.assertTrue(parametrize.is_parametrized(model, "bias"))     # Still parametrized
        self.assertEqual(model.bias[0].item(), 0.)                      # Still parametrized
        self.assertEqual(model.bias[-1].item(), 0.)                     # Still parametrized
        self.assertNotEqual(model.weight, initial_model.weight)         # Has been updated
        self.assertEqual(id(model.weight), initial_weight_id)           # Keeps the same id
        self.assertEqual(len(list(model.parameters())), 2)              # Nothing weird has happened
        # Should not throw
        weight_copy = model.weight.clone()
        bias_copy = model.bias.clone()
        sgd.zero_grad()
        (model.weight.T @ model.bias).sum().backward()
        sgd.step()
        self.assertNotEqual(model.weight, weight_copy)
        self.assertNotEqual(model.bias, bias_copy)

        # Remove the second parametrization.
        # Check that the module is not parametrized
        parametrize.remove_parametrizations(model, "bias", leave_parametrized=False)
        self.assertFalse(parametrize.is_parametrized(model))  # Not parametrized
        self.assertNotEqual(model.bias, initial_model.bias)   # Has been updated
        self.assertNotEqual(model.bias[0].item(), 0.)         # Not parametrized
        self.assertNotEqual(model.bias[-1].item(), 0.)        # Not parametrized
        self.assertEqual(id(model.bias), initial_bias_id)     # Keeps the same id
        self.assertFalse(hasattr(model, "parametrizations"))  # Not parametrized the module
        self.assertEqual(model.__class__, nn.Linear)          # Resores the previous class
        self.assertEqual(len(list(model.parameters())), 2)    # Nothing weird has happeed

        # Should not throw things are updated
        weight_copy = model.weight.clone()
        bias_copy = model.bias.clone()
        sgd.zero_grad()
        (model.weight.T @ model.bias).sum().backward()
        sgd.step()
        self.assertNotEqual(model.weight, weight_copy)
        self.assertNotEqual(model.bias, bias_copy)

        # Test leave_parametrized=True
        for _ in range(2):
            parametrize.register_parametrization(model, "weight", Skew())
            parametrize.register_parametrization(model, "weight", Orthogonal())
            parametrize.remove_parametrizations(model, "weight", leave_parametrized=True)
            # We didn't change the dtype nor had multiple inputs, so the id should be the same
            self.assertEqual(id(model.weight), initial_weight_id)
            self.assertEqual(id(model.bias), initial_bias_id)

            # Should not throw. Things are updated
            weight_copy = model.weight.clone()
            bias_copy = model.bias.clone()
            sgd.zero_grad()
            (model.weight.T @ model.bias).sum().backward()
            sgd.step()
            self.assertNotEqual(model.weight, weight_copy)
            self.assertNotEqual(model.bias, bias_copy)

    def test_register_and_remove_nested_parametrization(self):
        r"""Test that it is possible to nest the parametrizations
        meaning that the original param is parametrized again
        """
        class Skew(nn.Module):
            def forward(self, X):
                X = X.tril(-1)
                return X - X.T

        model = nn.Linear(8, 8)
        # Add top level parametrization
        parametrize.register_parametrization(model, "weight", Skew())
        self.assertTrue(hasattr(model, "parametrizations"))
        self.assertTrue(parametrize.is_parametrized(model))
        self.assertTrue(parametrize.is_parametrized(model, "weight"))
        self.assertFalse(parametrize.is_parametrized(model, "bias"))
        self.assertNotIn("weight", model._parameters)
        # Result should be skew-symmetric
        A = model.weight
        self.assertEqual(A, -A.T)

        # Add nested parametrization
        param_mod = model.parametrizations.weight
        self.assertFalse(hasattr(param_mod, "parametrizations"))
        self.assertFalse(parametrize.is_parametrized(param_mod))
        self.assertFalse(parametrize.is_parametrized(param_mod, "original"))

        parametrize.register_parametrization(param_mod, "original", Skew())
        self.assertTrue(hasattr(param_mod, "parametrizations"))
        self.assertTrue(parametrize.is_parametrized(param_mod))
        self.assertTrue(parametrize.is_parametrized(param_mod, "original"))
        self.assertNotIn("original", param_mod._parameters)
        # Result should be skew-symmetric
        A = param_mod.original
        self.assertEqual(A, -A.T)

        # Remove nested param and check consistency
        parametrize.remove_parametrizations(param_mod, "original", leave_parametrized=False)
        self.assertFalse(hasattr(param_mod, "parametrizations"))
        self.assertEqual(param_mod.__class__, parametrize.ParametrizationList)

        # Remove top level and check consistency
        parametrize.remove_parametrizations(model, "weight", leave_parametrized=False)
        self.assertFalse(hasattr(model, "parametrizations"))
        self.assertEqual(model.__class__, nn.Linear)

    def test_register_and_remove_buffer_parametrization(self):
        r"""Test that it is possible to add and remove parametrizations on buffers"""
        # Define a couple vector parametrizations
        class FirstZero(nn.Module):
            def forward(self, x):
                return torch.cat([x.new_zeros(1), x[1:]])

        class LastZero(nn.Module):
            def forward(self, x):
                return torch.cat([x[:-1], x.new_zeros(1)])

        model = nn.Linear(8, 8)

        # Instantiate parametrizations on buffers. It should work as expected
        delattr(model, "bias")
        model.register_buffer("bias", torch.ones(8))
        parametrize.register_parametrization(model, "bias", FirstZero())
        parametrize.register_parametrization(model, "bias", LastZero())
        self.assertTrue(parametrize.is_parametrized(model))
        self.assertTrue(parametrize.is_parametrized(model, "bias"))
        self.assertEqual(model.bias[0].item(), 0.)
        self.assertEqual(model.bias[-1].item(), 0.)
        self.assertTrue((model.bias[1:-1] == torch.ones(6)).all())
        self.assertEqual(len(list(model.parameters())), 1)

        # Remove parametrizations on buffers. It should work as expected
        parametrize.remove_parametrizations(model, "bias", leave_parametrized=True)
        self.assertFalse(parametrize.is_parametrized(model))
        self.assertFalse(parametrize.is_parametrized(model, "bias"))
        self.assertEqual(model.bias[0].item(), 0.)
        self.assertEqual(model.bias[-1].item(), 0.)
        self.assertTrue((model.bias[1:-1] == torch.ones(6)).all())
        self.assertEqual(len(list(model.parameters())), 1)

    # FIXME: Rewrite this test using functions not depending on LAPACK
    #        and remove the `@skipIfNoLapack` (see #70995)
    @skipIfNoLapack
    def test_serialization_parametrization(self):
        r"""Test that it is possible to serialize a parametrized model via state_dict"""
        # A stateful parametrization
        class Orthogonal(nn.Module):
            def __init__(self, n):
                super().__init__()
                self.register_buffer("id", torch.eye(n))
                self.register_buffer("B", torch.empty(n, n))
                init.orthogonal_(self.B)

            def forward(self, X):
                A = X.triu(1)
                A = A - A.T
                return self.B @ torch.linalg.solve(self.id + A, self.id - A)

        def get_model():
            model = torch.nn.Sequential(
                torch.nn.Linear(5, 5),
                torch.nn.ReLU(),
                torch.nn.Linear(5, 1),
            )

            parametrize.register_parametrization(model[0], "weight", Orthogonal(5))
            return model

        model = get_model()

        prev_weight = model[0].weight
        prev_B = model[0].parametrizations.weight[0].B

        new_model = get_model()
        with TemporaryFileName() as fname:
            torch.save(model.state_dict(), fname)
            new_model.load_state_dict(torch.load(fname))

        # Integrity tests
        self.assertTrue(parametrize.is_parametrized(new_model[0], "weight"))
        self.assertEqual(prev_weight, new_model[0].weight)
        self.assertEqual(prev_B, new_model[0].parametrizations.weight[0].B)

        # Trying to save the whole parametrized model raises
        with self.assertRaisesRegex(RuntimeError, "state_dict"):
            with TemporaryFileName() as fname:
                torch.save(model, fname)

    # FIXME: Rewrite this test using functions not depending on LAPACK
    #        and remove the `@skipIfNoLapack` (see #70995)
    @skipIfNoLapack
    def test_initialization_parametrization(self):
        r"""Test that it is possible to initialize a parametrization when it
            implements a `right_inverse` method
        """
        class Skew(nn.Module):
            def forward(self, X):
                A = X.triu(1)
                return A - A.T

            def is_skew(self, A):
                return torch.allclose(A, -A.T, atol=1e-6)

            def right_inverse(self, X):
                if not self.is_skew(X):
                    raise ValueError("The matrix is not skew-symmetric.")
                return X.triu(1)

        # Implements a Cayley map where right_inverse is not quite the inverse of forward
        class Orthogonal(nn.Module):
            def __init__(self, n):
                super().__init__()
                self.register_buffer("B", torch.eye(n))

            def forward(self, X):
                Id = torch.eye(X.size(0))
                return self.B @ torch.linalg.solve(Id + X, Id - X)

            def is_orthogonal(self, X):
                Id = torch.eye(X.size(0))
                return torch.allclose(X.T @ X, Id, atol=1e-4)

            def right_inverse(self, X):
                if not self.is_orthogonal(X):
                    raise ValueError("The input is not orthogonal.")
                # cayley(0) == Id, so B @ cayley(0) == B
                self.B = X
                return torch.zeros_like(X)

        N = 5
        model = nn.Linear(N, N)
        # Register the skew-symmetric constraint. The result is now skew-symmetric
        skew = Skew()
        # Make the weight skew-symmetric before registering the parametrization
        with torch.no_grad():
            model.weight.set_(skew(model.weight))
        parametrize.register_parametrization(model, "weight", skew)
        X = torch.rand(N, N)
        # X is not skew-symmetric, so it throws an error
        with self.assertRaises(ValueError):
            model.weight = X
        # Make X skew-symmetric
        X = X - X.T
        model.weight = X
        self.assertEqual(model.parametrizations.weight.original, X.triu(1))
        self.assertEqual(model.weight, X)

        # Having several parametrizations registered should work in the same way
        parametrize.register_parametrization(model, "weight", Orthogonal(N))
        # Register now the Cayley map. The result is now orthogonal
        X = torch.rand(N, N)
        # X is not orthogonal, so it throws an error
        with self.assertRaises(ValueError):
            model.weight = X
        init.orthogonal_(X)
        model.weight = X
        self.assertEqual(model.weight, X)
        self.assertEqual(model.parametrizations.weight.original, torch.zeros_like(X))

    def test_errors_unparametrized_tensor_parametrization(self):
        # Test errors when registering a parametrization on an unparametrized tensor
        module = nn.Linear(3, 4)
        weight_init = module.weight.clone()

        class Identity(nn.Module):
            def forward(self, x):
                return x

        # Register a parametrization on a non-existing parameter throws
        with self.assertRaisesRegex(ValueError, "does not have a parameter"):
            parametrize.register_parametrization(module, "foo", Identity())
        self.assertFalse(parametrize.is_parametrized(module))

        # Removing parametrizations from an unparametrized tensor throws
        with self.assertRaisesRegex(ValueError, "does not have a parametrization"):
            parametrize.remove_parametrizations(module, "bias")
        self.assertFalse(parametrize.is_parametrized(module))

        # A correct parametrization with several outputs
        class Sum(nn.Module):
            def forward(self, x, y):
                return x + y

            def right_inverse(self, z):
                return z, torch.zeros_like(z)

        parametrize.register_parametrization(module, "weight", Sum())
        # Cannot remove a parametrization with several outputs with `leave_parametrized=False`
        with self.assertRaisesRegex(ValueError, "leave_parametrized=False"):
            parametrize.remove_parametrizations(module, "weight", leave_parametrized=False)
        parametrize.remove_parametrizations(module, "weight", leave_parametrized=True)

        # A parametrization with an incorrect number of outputs
        class WrongNumberParams(nn.Module):
            def forward(self, x, y, z):
                return x + y + z

            def right_inverse(self, w):
                return w, torch.zeros_like(w)

        # Makes param(*param.right_inverse(X)) fail
        with self.assertRaisesRegex(TypeError, "positional argument"):
            parametrize.register_parametrization(module, "weight", WrongNumberParams())
        self.assertFalse(parametrize.is_parametrized(module))

        # A parametrization with a right_inverse that does not return a Tensor or Sequence[Tensor]
        class WrongRightInverse(Identity):
            def right_inverse(self, z):
                return None

        # right_inverse should return a Tensor or a Sequence[Tensor]
        with self.assertRaisesRegex(ValueError, "Tensor or a Sequence of"):
            parametrize.register_parametrization(module, "weight", WrongRightInverse())
        self.assertFalse(parametrize.is_parametrized(module))

        # If it's a sequence, it must to be a sequence of tensors
        class WrongRightInverseSequence(nn.Module):
            def forward(self, x, y):
                return x

            def right_inverse(self, z):
                return None, z

        with self.assertRaisesRegex(ValueError, "of the sequence with type"):
            parametrize.register_parametrization(module, "weight", WrongRightInverseSequence())
        self.assertFalse(parametrize.is_parametrized(module))

        # A parametrization from one tensor to one tensor that changes the dtype
        class ChangeDtypeInverse(nn.Module):
            def forward(self, x):
                return x.float()

            def right_inverse(self, w):
                return w.bool()

        # For parametrizations that return one tensor, right_inverse may not change the dtype
        with self.assertRaisesRegex(ValueError, "outputs one tensor, it may not change the dtype"):
            parametrize.register_parametrization(module, "weight", ChangeDtypeInverse())
        self.assertFalse(parametrize.is_parametrized(module))

        # Doesn't return a tensor
        class NotTensor(nn.Module):
            def forward(self, x):
                return 2

        # Forward must return a tensor
        with self.assertRaisesRegex(ValueError, "must return a tensor"):
            parametrize.register_parametrization(module, "weight", NotTensor())
        self.assertFalse(parametrize.is_parametrized(module))

        # A parametrization from one tensor to one tensor that changes the dtype
        class ChangeDtype(nn.Module):
            def forward(self, x):
                return x.bool()

        # forward should not change the initial dtype
        with self.assertRaisesRegex(ValueError, "may not change the dtype"):
            parametrize.register_parametrization(module, "weight", ChangeDtype())
        self.assertFalse(parametrize.is_parametrized(module))

        # Change shape
        class ChangeShape(nn.Module):
            def forward(self, x):
                return x[:-1]

        # forward should not change the original shape
        with self.assertRaisesRegex(ValueError, "may not change the shape"):
            parametrize.register_parametrization(module, "weight", ChangeShape())
        self.assertFalse(parametrize.is_parametrized(module))

        # Many to one that changes dtype
        class ChangeDtypeMulti(nn.Module):
            def forward(self, x, y):
                return (x + y).bool()

            def right_inverse(self, w):
                return w, w + 1

        # forward should not change the original shape even for parametrizations with many inputs
        with self.assertRaisesRegex(ValueError, "may not change the dtype"):
            parametrize.register_parametrization(module, "weight", ChangeDtypeMulti())
        self.assertFalse(parametrize.is_parametrized(module))

        # Returning a sequence of size one, although weird, it's correct
        class SequenceLen1(nn.Module):
            def forward(self, x):
                return x

            def right_inverse(self, w):
                return (w,)

        parametrize.register_parametrization(module, "weight", SequenceLen1())
        self.assertTrue(hasattr(module.parametrizations.weight, "original0"))
        self.assertFalse(hasattr(module.parametrizations.weight, "original1"))
        _ = module.weight   # Does not throw
        self.assertTrue(parametrize.is_parametrized(module))
        parametrize.remove_parametrizations(module, "weight", leave_parametrized=True)

        # None of the operations above should have altered the weight
        self.assertFalse(parametrize.is_parametrized(module))
        self.assertEqual(module.weight, weight_init)

    def test_errors_parametrized_tensor_parametrization(self):
        # Test errors when registering a parametrization on a parametrized tensor

        class Identity(nn.Module):
            def forward(self, x):
                return x

        module = nn.Linear(3, 4)
        parametrize.register_parametrization(module, "weight", Identity())

        # Has to return a tensor
        class WrongReturn(nn.Module):
            def forward(self, x):
                return x, x

        with self.assertRaisesRegex(ValueError, "must return a tensor"):
            parametrize.register_parametrization(module, "weight", WrongReturn())
        self.assertTrue(parametrize.is_parametrized(module))
        self.assertEqual(len(module.parametrizations.weight), 1)
        self.assertTrue(isinstance(module.parametrizations.weight[0], Identity))

        # Cannot change dtype
        class ChangeDtype(nn.Module):
            def forward(self, x):
                return x.bool()

        with self.assertRaisesRegex(ValueError, "may not change the dtype"):
            parametrize.register_parametrization(module, "weight", ChangeDtype())
        self.assertTrue(parametrize.is_parametrized(module))
        self.assertEqual(len(module.parametrizations.weight), 1)
        self.assertTrue(isinstance(module.parametrizations.weight[0], Identity))

        # Cannot change shape
        class ChangeShape(nn.Module):
            def forward(self, x):
                return x[:-1]

        with self.assertRaisesRegex(ValueError, "may not change the shape"):
            parametrize.register_parametrization(module, "weight", ChangeShape())
        self.assertTrue(parametrize.is_parametrized(module))
        self.assertEqual(len(module.parametrizations.weight), 1)
        self.assertTrue(isinstance(module.parametrizations.weight[0], Identity))

        # The following checks are mostly due to bugs in the code of the parametrization

        # right_inverse has to return a tensor
        class WrongReturnInverse(Identity):
            def right_inverse(self, x):
                return x, x

        with self.assertRaisesRegex(ValueError, "right_inverse must return a tensor"):
            parametrize.register_parametrization(module, "weight", WrongReturnInverse())
        self.assertTrue(parametrize.is_parametrized(module))
        self.assertEqual(len(module.parametrizations.weight), 1)
        self.assertTrue(isinstance(module.parametrizations.weight[0], Identity))

        # Cannot change dtype
        class ChangeDtypeInverse(Identity):
            def right_inverse(self, x):
                return x.bool()

        with self.assertRaisesRegex(ValueError, "must have the same dtype"):
            parametrize.register_parametrization(module, "weight", ChangeDtypeInverse())
        self.assertTrue(parametrize.is_parametrized(module))
        self.assertEqual(len(module.parametrizations.weight), 1)
        self.assertTrue(isinstance(module.parametrizations.weight[0], Identity))

        # Cannot change shape
        class ChangeShapeInverse(Identity):
            def right_inverse(self, x):
                return x[:-1]

        with self.assertRaisesRegex(ValueError, "must have the same shape"):
            parametrize.register_parametrization(module, "weight", ChangeShapeInverse())
        self.assertTrue(parametrize.is_parametrized(module))
        self.assertEqual(len(module.parametrizations.weight), 1)
        self.assertTrue(isinstance(module.parametrizations.weight[0], Identity))

    # FIXME: Rewrite this test using functions not depending on LAPACK
    #        and remove the `@skipIfNoLapack` (see #70995)
    @skipIfNoLapack
    def test_multiple_inputs_parametrization(self):
        # A parametrization with several outputs
        class RankOne(nn.Module):
            def forward(self, x, y):
                # Form a rank-1 matrix from a pair of vectors
                return x.unsqueeze(-1) @ y.unsqueeze(-2)

            def right_inverse(self, Y):
                # We project the given matrix onto the rank 1 matrices
                U, S, Vh = torch.linalg.svd(Y, full_matrices=False)
                # S is ordered in a decreasing way.
                s0_sqrt = S[0].sqrt().unsqueeze(-1)
                return U[..., :, 0] * s0_sqrt, Vh[..., 0, :] * s0_sqrt

        # Simple parametrisation
        class Double(nn.Module):
            def forward(self, x):
                return 2.0 * x

            def right_inverse(self, w):
                return 0.5 * w

        model = nn.Linear(3, 3)
        # Test one parametrization
        parametrize.register_parametrization(model, "weight", RankOne())
        self.assertTrue(hasattr(model, "parametrizations"))
        self.assertTrue(parametrize.is_parametrized(model))
        self.assertTrue(parametrize.is_parametrized(model, "weight"))
        self.assertTrue(hasattr(model.parametrizations.weight, "original0"))
        self.assertIn("original0", model.parametrizations.weight._parameters)
        self.assertTrue(hasattr(model.parametrizations.weight, "original1"))
        self.assertIn("original1", model.parametrizations.weight._parameters)
        self.assertFalse(parametrize.is_parametrized(model, "bias"))
        self.assertNotIn("weight", model._parameters)
        # Result should be rank 1
        self.assertEqual(torch.linalg.matrix_rank(model.weight).item(), 1)

        with self.assertRaisesRegex(ValueError, "leave_parametrized=False"):
            # Cannot remove a parametrization with multiple inputs and not leave it parametrized
            parametrize.remove_parametrizations(model, "weight", leave_parametrized=False)
        # Remove parametrization and check consistency
        parametrize.remove_parametrizations(model, "weight", leave_parametrized=True)
        self.assertFalse(hasattr(model, "parametrizations"))
        self.assertEqual(model.__class__, nn.Linear)
        self.assertFalse(parametrize.is_parametrized(model))
        self.assertEqual(torch.linalg.matrix_rank(model.weight).item(), 1)
        self.assertIn("weight", model._parameters)

        # Registering parametrizations with one input on top of one with multiple inputs should work
        init_weight = model.weight.clone()
        parametrize.register_parametrization(model, "weight", RankOne())
        # Projecting a rank 1 matrix onto the matrices of rank one does not change the matrix
        self.assertEqual(init_weight, model.weight)
        parametrize.register_parametrization(model, "weight", Double())
        # The matrix now is twice the initial matrix
        self.assertEqual(2.0 * init_weight, model.weight)
        # Multiplying by a scalar does not change the rank
        self.assertEqual(torch.linalg.matrix_rank(model.weight).item(), 1)

        # The model has now three parameters
        self.assertEqual(len(list(model.parameters())), 3)

        sgd = torch.optim.SGD(model.parameters(), lr=0.1)

        # Test backward. Should not throw
        for _ in range(2):
            sgd.zero_grad()
            loss = (model.weight.T @ model.bias).sum()
            loss.backward()
            sgd.step()

        # Same drill as before, removing should work as expected
        with self.assertRaisesRegex(ValueError, "leave_parametrized=False"):
            # Cannot remove a parametrization with multiple inputs and not leave it parametrized
            parametrize.remove_parametrizations(model, "weight", leave_parametrized=False)
        # Remove parametrization and check consistency
        parametrize.remove_parametrizations(model, "weight", leave_parametrized=True)
        self.assertFalse(hasattr(model, "parametrizations"))
        self.assertEqual(model.__class__, nn.Linear)
        self.assertFalse(parametrize.is_parametrized(model))
        self.assertEqual(torch.linalg.matrix_rank(model.weight).item(), 1)
        self.assertIn("weight", model._parameters)

        # The model has now two parameters
        self.assertEqual(len(list(model.parameters())), 2)

        # Test backward. Should not throw
        sgd = torch.optim.SGD(model.parameters(), lr=0.1)
        for _ in range(2):
            sgd.zero_grad()
            loss = (model.weight.T @ model.bias).sum()
            loss.backward()
            sgd.step()

    # FIXME: Rewrite this test using functions not depending on LAPACK
    #        and remove the `@skipIfNoLapack` (see #70995)
    @skipIfNoLapack
    def test_caching_parametrization(self):
        r"""Test the caching system of a parametrization"""
        # Define a couple matrix parametrizations
        class Skew(nn.Module):
            def forward(self, X):
                X = X.tril(-1)
                return X - X.T

        class Orthogonal(nn.Module):
            def forward(self, X):
                Id = torch.eye(X.size(0), device=X.device)
                return torch.linalg.solve(Id + X, Id - X)

        model = nn.Linear(5, 5)
        parametrize.register_parametrization(model, "weight", Skew())
        parametrize.register_parametrization(model, "weight", Orthogonal())

        # Test that the caching system works
        with parametrize.cached():
            X = model.weight
            Y = model.weight
            self.assertEqual(id(X), id(Y))

    # FIXME: Rewrite this test using functions not depending on LAPACK
    #        and remove the `@skipIfNoLapack` (see #70995)
    @skipIfNoLapack
    def test_caching_parametrization_with_transfer_parametrizations_and_params(self):
        r"""Test that transferring parametrizations doesn't cause issues with caching"""
        class Skew(nn.Module):
            def forward(self, X):
                X = X.tril(-1)
                return X - X.T

        class Orthogonal(nn.Module):
            def forward(self, X):
                Id = torch.eye(X.size(0), device=X.device)
                return torch.linalg.solve(Id + X, Id - X)

        model = nn.Linear(5, 5)
        parametrize.register_parametrization(model, "weight", Skew())
        parametrize.register_parametrization(model, "weight", Orthogonal())

        to_model = nn.Linear(5, 5)
        parametrize.transfer_parametrizations_and_params(model, to_model)

        with parametrize.cached():
            X = model.weight
            Y = model.weight
            self.assertEqual(id(X), id(Y))

            A = to_model.weight
            B = to_model.weight
            self.assertEqual(id(A), id(B))

            # test that the results are distinct objects for each module
            self.assertNotEqual(id(A), id(X))

    def test_parametrization_same_training_mode(self):
        r"""Test training mode updated on parametrization registration"""
        class Identity(nn.Module):
            def forward(self, X):
                return X

        module = nn.Linear(4, 4)
        module.eval()
        parametrize.register_parametrization(module, "weight", Identity())
        self.assertFalse(module.parametrizations.weight[0].training)
        module.train()
        parametrize.register_parametrization(module, "weight", Identity().eval())
        self.assertTrue(module.parametrizations.weight[0].training)
        self.assertTrue(module.parametrizations.weight[1].training)

    def test_type_before_parametrizations(self):
        r"""Test that type_before_parametrizations always retrieves original type"""

        class Identity(nn.Module):
            def forward(self, X):
                return X

        model = nn.Linear(5, 5)
        original_type = type(model)
        self.assertTrue(
            parametrize.type_before_parametrizations(model) == original_type
        )
        parametrize.register_parametrization(model, "weight", Identity())
        self.assertTrue(
            parametrize.type_before_parametrizations(model) == original_type
        )

    def test_deepcopy_after_parametrization(self):
        r"""Test that we are able to create a deepcopy of the module when it's parametrized."""

        class AddOne(nn.Module):
            def forward(self, x):
                return x + 1.0

        class ModelWithoutDeepcopy(nn.Module):
            def __init__(self):
                super().__init__()
                self.weight = nn.Parameter(torch.tensor([1., 1., 1., 1.]), requires_grad=True)
                self.bias = nn.Parameter(torch.tensor([0., 0., 0., 0.]), requires_grad=True)
                self.attr = [1.0, 2.0, 3.0, 4.0]

        class ActualModel(ModelWithoutDeepcopy):
            # Emulate custom implementation of the deepcopying.
            def __deepcopy__(self, memo):
                result = self.__new__(self.__class__)
                memo[id(self)] = result
                result.__dict__ = deepcopy(self.__dict__, memo)
                return result

        def check_deepcopy(m1: nn.Module, m2: nn.Module):
            w1 = m1.parametrizations.weight.original
            w2 = m2.parametrizations.weight.original
            b1 = m1.parametrizations.bias.original if parametrize.is_parametrized(m1, "bias") else m1.bias
            b2 = m2.parametrizations.bias.original if parametrize.is_parametrized(m2, "bias") else m2.bias
            # Weights, biases and attributes should be equal but they must be different objects.
            self.assertEqual(m1.__dict__.keys(), m2.__dict__.keys())
            self.assertIsNot(m1, m2)
            self.assertEqual(w1, w2)
            self.assertIsNot(w1, w2)
            self.assertEqual(b1, b2)
            self.assertIsNot(b1, b2)
            self.assertEqual(m1.attr, m2.attr)
            self.assertIsNot(m1.attr, m2.attr)

        for model in (ModelWithoutDeepcopy(), ActualModel()):
            # General check that we are able to create deepcopy.
            parametrize.register_parametrization(model, "weight", AddOne())
            check_deepcopy(model, deepcopy(model))
            # Check that this works on models with several parametrized tensors.
            parametrize.register_parametrization(model, "bias", AddOne())
            check_deepcopy(model, deepcopy(model))
            # Check that this works on models where tensors have more than one parametrization.
            parametrize.register_parametrization(model, "weight", AddOne())
            check_deepcopy(model, deepcopy(model))

    def test_transfer_parametrizations_and_params(self):
        r"""Test that all parametrizations and their associated parameters are transferred."""

        class AddOne(nn.Module):
            def forward(self, x):
                return x + 1.0

        class Double(nn.Module):
            def forward(self, x):
                return 2.0 * x

            def right_inverse(self, x):
                return 0.5 * x

        class MinusOne(nn.Module):
            def forward(self, x):
                return x - 1.0

        model = nn.Linear(5, 5)
        parametrize.register_parametrization(model, "weight", AddOne())
        parametrize.register_parametrization(model, "weight", Double())
        parametrize.register_parametrization(model, "weight", MinusOne())
        hold_weight = model.weight

        to_model = torch.ao.nn.qat.Linear(
            5, 5, qconfig=torch.ao.quantization.get_default_qconfig()
        )
        parametrize.transfer_parametrizations_and_params(model, to_model)

        # checks that final and original value are correct and the to_model is parametrized
        self.assertTrue(torch.nn.utils.parametrize.is_parametrized(to_model, "weight"))
        self.assertEqual(model.weight, to_model.weight)
        self.assertEqual(
            model.parametrizations.weight.original,
            to_model.parametrizations.weight.original,
        )

        # check that the transfer didn't affect the original value
        self.assertEqual(hold_weight, model.weight)

        # testing that changes to one set of parametrizations do not affect the other
        parametrize.remove_parametrizations(to_model, "weight")
        self.assertFalse(torch.nn.utils.parametrize.is_parametrized(to_model, "weight"))
        self.assertTrue(torch.nn.utils.parametrize.is_parametrized(model, "weight"))

        # also test that parameters that don't exist in to_model get transferred
        model.test_param = Parameter(torch.randn(5, 5))

        self.assertTrue(not hasattr(to_model, "test_param"))
        parametrize.register_parametrization(model, "test_param", Double())
        hold_test_param = model.test_param
        parametrize.transfer_parametrizations_and_params(model, to_model, "test_param")

        # check that previously missing params got transferred correctly
        self.assertEqual(model.test_param, to_model.test_param)
        self.assertEqual(
            model.parametrizations.test_param.original,
            to_model.parametrizations.test_param.original,
        )

        # check that the new transfer didn't change the value for the from_module
        self.assertEqual(hold_test_param, model.test_param)

    def test_transfer_parametrizations_and_params_right_inverse(self):
        r"""Test that all parametrizations and their associated parameters are transferred."""

        class Double(nn.Module):
            def forward(self, x):
                return 2.0 * x

            def right_inverse(self, x):
                return 0.5 * x

        model = nn.Linear(5, 5)
        parametrize.register_parametrization(model, "weight", Double())
        hold_weight = model.weight

        to_model = torch.ao.nn.qat.Linear(
            5, 5, qconfig=torch.ao.quantization.get_default_qconfig()
        )
        parametrize.transfer_parametrizations_and_params(model, to_model)

        # check that transfer occurs successfully
        self.assertEqual(model.weight, to_model.weight)
        self.assertEqual(
            model.parametrizations.weight.original,
            to_model.parametrizations.weight.original,
        )

        # check that transfer doesn't affect the from_model weight
        self.assertEqual(hold_weight, model.weight)

    def test_transfer_parametrizations_and_params_single_param(self):
        r"""Test that all parametrizations and their associated parameters are transferred."""

        class AddOne(nn.Module):
            def forward(self, x):
                return x + 1.0

        class Double(nn.Module):
            def forward(self, x):
                return 2.0 * x

        class MinusOne(nn.Module):
            def forward(self, x):
                return x - 1.0

        model = nn.Linear(5, 5, bias=True)
        parametrize.register_parametrization(model, "weight", AddOne())
        parametrize.register_parametrization(model, "weight", Double())
        parametrize.register_parametrization(model, "weight", MinusOne())
        parametrize.register_parametrization(model, "bias", AddOne())
        parametrize.register_parametrization(model, "bias", Double())
        parametrize.register_parametrization(model, "bias", MinusOne())

        to_model = torch.ao.nn.qat.Linear(
            5, 5, bias=True, qconfig=torch.ao.quantization.get_default_qconfig()
        )
        parametrize.transfer_parametrizations_and_params(model, to_model, "weight")

        # check that weight and only weight was transferred
        self.assertEqual(model.weight, to_model.weight)
        self.assertEqual(
            model.parametrizations.weight.original,
            to_model.parametrizations.weight.original,
        )
        self.assertTrue("bias" not in to_model.parametrizations)

    # FIXME: Rewrite this test using functions not depending on LAPACK
    # and remove the `@skipIfNoLapack` (see #70995)
    @skipIfNoLapack
    def test_transfer_parametrizations_and_params_many_to_one(self):
        # A parametrization with several outputs
        class RankOne(nn.Module):
            def forward(self, x, y):
                # Form a rank-1 matrix from a pair of vectors
                return x.unsqueeze(-1) @ y.unsqueeze(-2)

            def right_inverse(self, Y):
                # We project the given matrix onto the rank 1 matrices
                U, S, Vh = torch.linalg.svd(Y, full_matrices=False)
                # S is ordered in a decreasing way.
                s0_sqrt = S[0].sqrt().unsqueeze(-1)
                return U[..., :, 0] * s0_sqrt, Vh[..., 0, :] * s0_sqrt

        class Double(nn.Module):
            def forward(self, x):
                return 2.0 * x

        model = nn.Linear(3, 3)
        parametrize.register_parametrization(model, "weight", RankOne())
        parametrize.register_parametrization(model, "weight", Double())
        hold_weight = model.weight

        to_model = torch.ao.nn.qat.Linear(
            3, 3, qconfig=torch.ao.quantization.get_default_qconfig()
        )

        parametrize.transfer_parametrizations_and_params(model, to_model)

        # checks that final and original value are correct and the to_model is parametrized
        self.assertTrue(torch.nn.utils.parametrize.is_parametrized(to_model, "weight"))
        self.assertEqual(model.weight, to_model.weight)
        self.assertEqual(
            model.parametrizations.weight.original0,
            to_model.parametrizations.weight.original0,
        )
        self.assertEqual(
            model.parametrizations.weight.original1,
            to_model.parametrizations.weight.original1,
        )

        # check that the transfer didn't affect the original value
        self.assertEqual(hold_weight, model.weight)

        # testing that changes to one set of parametrizations do not affect the other
        model.test_param = Parameter(torch.randn(3, 3))

        self.assertTrue(not hasattr(to_model, "test_param"))
        parametrize.register_parametrization(model, "test_param", RankOne())
        hold_test_param = model.test_param
        parametrize.transfer_parametrizations_and_params(model, to_model, "test_param")

        # also check that previously missing params got transferred correctly
        self.assertEqual(model.test_param, to_model.test_param)
        self.assertEqual(
            model.parametrizations.test_param.original0,
            to_model.parametrizations.test_param.original0,
        )
        self.assertEqual(
            model.parametrizations.test_param.original1,
            to_model.parametrizations.test_param.original1,
        )

        # check that the new transfer didn't change the value for the from_module
        self.assertEqual(hold_test_param, model.test_param)

    def test_new_spectral_norm(self):
        with set_default_dtype(torch.double):
            input = torch.randn(3, 5)
            m = nn.Linear(5, 7)
            m = torch.nn.utils.parametrizations.spectral_norm(m)
            spectral_norm_m = m.parametrizations.weight[0]

            self.assertEqual(spectral_norm_m._u.size(), torch.Size([m.weight.size(0)]))

            # .parametrizations.weight.original should be trainable
            self.assertTrue(hasattr(m.parametrizations.weight, 'original'))
            self.assertTrue('original' in m.parametrizations.weight._parameters)

            # u should be just a reused buffer
            self.assertTrue(hasattr(spectral_norm_m, '_u'))
            self.assertTrue('_u' in spectral_norm_m._buffers)
            self.assertTrue('_v' in spectral_norm_m._buffers)

            # weight should be a plain attribute, not counted as a buffer or a param
            self.assertIsNotNone(m.weight)
            self.assertFalse('weight' in m._buffers)
            self.assertFalse('weight' in m._parameters)

            # it should also be sharing storage as `weight_orig`
            # self.assertEqual(m.parametrizations.weight.original.storage(), m.weight.storage())
            self.assertEqual(m.parametrizations.weight.original.size(), m.weight.size())
            self.assertEqual(m.parametrizations.weight.original.stride(), m.weight.stride())

            m = torch.nn.utils.parametrize.remove_parametrizations(m, 'weight')

            # spectral_norm is the only parametrization
            self.assertFalse(hasattr(m, 'parametrizations'))
            self.assertTrue('weight' in m._parameters)

            # We can register spectral_norm multiple times on the same parameter
            # and on multiple parameters in the same module
            m = torch.nn.utils.parametrizations.spectral_norm(m, 'weight')
            m = torch.nn.utils.parametrizations.spectral_norm(m, 'weight')
            m = torch.nn.utils.parametrizations.spectral_norm(m, 'bias')

            # If we remove the parametrization on bias, weight is still parametrized
            # Removing a parametrization runs forward in eval mode if leave_parametrized=True
            m = torch.nn.utils.parametrize.remove_parametrizations(m, 'bias')
            self.assertTrue('bias' in m._parameters)
            self.assertTrue(hasattr(m, 'parametrizations'))
            self.assertFalse('weight' in m._parameters)

            m = torch.nn.utils.parametrize.remove_parametrizations(m, 'weight')
            # Neither weight and bias are parametrized
            self.assertFalse(hasattr(m, 'parametrizations'))
            self.assertTrue('weight' in m._parameters)
            self.assertFalse(torch.nn.utils.parametrize.is_parametrized(m))

            # test correctness in training/eval modes and cpu/multi-gpu settings
            for apply_dp in (True, False):
                if apply_dp:
                    if not TEST_MULTIGPU:
                        continue
                    device = torch.device('cuda:0')

                    def maybe_wrap(m):
                        return torch.nn.DataParallel(m, [0, 1])
                else:
                    device = torch.device('cpu')

                    def maybe_wrap(m):
                        return m

                for requires_grad in (True, False):
                    def get_modules():
                        m = nn.Linear(3, 4).to(device)
                        m.weight.requires_grad_(requires_grad)
                        m = torch.nn.utils.parametrizations.spectral_norm(m)
                        wrapped_m = maybe_wrap(m)
                        spectral_norm_m = m.parametrizations.weight[0]
                        return m, wrapped_m, spectral_norm_m

                    input = torch.randn(2, 3, device=device)

                    m, wrapped_m, spectral_norm_m = get_modules()

                    self.assertTrue(hasattr(spectral_norm_m, '_u'))
                    u0 = spectral_norm_m._u.clone()
                    v0 = spectral_norm_m._v.clone()

                    # TEST TRAINING BEHAVIOR

                    # We perform GD first to modify the initial matrix
                    opt = torch.optim.SGD(wrapped_m.parameters(), lr=0.1)

                    opt.zero_grad()
                    wrapped_m(input).sum().backward()
                    opt.step()

                    out = wrapped_m(input)
                    if requires_grad:
                        # run forward again and assert that u and v are updated
                        self.assertNotEqual(u0, spectral_norm_m._u)
                        self.assertNotEqual(v0, spectral_norm_m._v)

                    # assert that backprop reaches original weight
                    # can't use gradcheck because the function changes as we
                    # activate through it in training mode
                    if requires_grad:
                        torch.autograd.grad(out.sum(), m.parametrizations.weight.original)

                    # test backward works with multiple forwards
                    # it uses training mode so we need to reset `u` and `v` vectors
                    # to same value at beginning for finite difference test to pass
                    saved_u = spectral_norm_m._u.clone()
                    saved_v = spectral_norm_m._v.clone()

                    def fn(input):
                        spectral_norm_m._u.data.copy_(saved_u)
                        spectral_norm_m._v.data.copy_(saved_v)
                        out0 = wrapped_m(input)
                        out1 = wrapped_m(input)
                        return out0 + out1

                    # Make sure we can compute gradients wrt to all the parameters in the case
                    # of double forward
                    fn(input.clone().requires_grad_()).sum().backward()
                    gradcheck(fn, (input.clone().requires_grad_(),), check_batched_grad=False)

                    # test removing
                    # spectral norm module needs to be in eval mode if we'd like to
                    # avoid doing another power iteration
                    m, wrapped_m, _ = get_modules()
                    pre_remove_out = wrapped_m(input)
                    m.eval()
                    m = torch.nn.utils.parametrize.remove_parametrizations(m, 'weight')
                    self.assertEqual(wrapped_m(input), pre_remove_out)

                    torch.nn.utils.parametrizations.spectral_norm(m)
                    for _ in range(3):
                        pre_remove_out = wrapped_m(input)
                    m.eval()
                    m = torch.nn.utils.parametrize.remove_parametrizations(m, 'weight')
                    self.assertEqual(wrapped_m(input), pre_remove_out)

                    # TEST EVAL BEHAVIOR
                    m, wrapped_m, spectral_norm_m = get_modules()
                    wrapped_m(input)
                    last_train_out = wrapped_m(input)
                    last_train_u = spectral_norm_m._u.clone()
                    last_train_v = spectral_norm_m._v.clone()
                    wrapped_m.zero_grad()
                    wrapped_m.eval()

                    eval_out0 = wrapped_m(input)
                    # assert eval gives same result as last training iteration
                    self.assertEqual(eval_out0, last_train_out)
                    # assert doing more iteartion in eval don't change things
                    self.assertEqual(eval_out0, wrapped_m(input))
                    self.assertEqual(last_train_u, spectral_norm_m._u)
                    self.assertEqual(last_train_v, spectral_norm_m._v)

                    # FIXME: the code below is flaky when executed with DataParallel
                    # see https://github.com/pytorch/pytorch/issues/13818
                    if apply_dp:
                        continue

                    # test backward works with multiple forwards in mixed training
                    # and eval modes
                    # it uses training mode so we need to reset `u` and `v` vectors
                    # to same value at beginning for finite difference test to pass
                    saved_u = spectral_norm_m._u.clone()
                    saved_v = spectral_norm_m._v.clone()

                    def fn(input):
                        spectral_norm_m._u.data.copy_(saved_u)
                        spectral_norm_m._v.data.copy_(saved_v)
                        wrapped_m.train()
                        out0 = wrapped_m(input)
                        wrapped_m.eval()
                        out1 = wrapped_m(input)
                        wrapped_m.train()
                        out2 = wrapped_m(input)
                        wrapped_m.eval()
                        out3 = wrapped_m(input)
                        return out0 + out1 + out2 + out3

                    gradcheck(fn, (input.clone().requires_grad_(),))

                    # assert that backprop reaches weight_orig in eval
                    if requires_grad:
                        def fn(weight):
                            return wrapped_m(input)

                        gradcheck(fn, (m.parametrizations.weight.original,))

    def test_new_spectral_norm_load_state_dict(self):
        for activate_times in (0, 3):
            inp = torch.randn(2, 3)
            m = nn.Linear(3, 5)
            snm = torch.nn.utils.parametrizations.spectral_norm(m)
            snm.train()

            for _ in range(activate_times):
                snm(inp)

            state_dict = deepcopy(snm.state_dict())
            self.assertEqual({
                'parametrizations.weight.original',
                'bias',
                'parametrizations.weight.0._v',
                'parametrizations.weight.0._u'
            }, set(state_dict.keys()))

            # test that non-strict loading works
            non_strict_state_dict = deepcopy(state_dict)
            non_strict_state_dict['nonsense'] = 'nonsense'
            with self.assertRaisesRegex(RuntimeError, r'Unexpected key\(s\) in state_dict: "nonsense"'):
                snm.load_state_dict(non_strict_state_dict, strict=True)
            snm.load_state_dict(non_strict_state_dict, strict=False)
            del non_strict_state_dict['parametrizations.weight.original']
            snm.load_state_dict(non_strict_state_dict, strict=False)
            del non_strict_state_dict['parametrizations.weight.0._u']
            snm.load_state_dict(non_strict_state_dict, strict=False)
            del non_strict_state_dict['parametrizations.weight.0._v']
            snm.load_state_dict(non_strict_state_dict, strict=False)
            non_strict_state_dict['weight'] = snm.weight.detach().clone()     # set W as a buffer
            snm.load_state_dict(non_strict_state_dict, strict=False)
            del non_strict_state_dict._metadata['parametrizations.weight.0']  # remove metadata info
            snm.load_state_dict(non_strict_state_dict, strict=False)
            del non_strict_state_dict['weight']                               # remove W buffer
            snm.load_state_dict(non_strict_state_dict, strict=False)
            del non_strict_state_dict['bias']
            snm.load_state_dict(non_strict_state_dict, strict=False)

            # normal state_dict

            # test that re-wrapping does not matter
            m = torch.nn.utils.parametrize.remove_parametrizations(snm, 'weight')
            snm = torch.nn.utils.parametrizations.spectral_norm(m)

            snm.load_state_dict(state_dict)
            with torch.no_grad():
                snm.eval()
                out0_eval = snm(inp)
                snm.train()
                out1_train = snm(inp)
                out2_train = snm(inp)
                snm.eval()
                out3_eval = snm(inp)

            # test that re-wrapping does not matter
            m = torch.nn.utils.parametrize.remove_parametrizations(snm, 'weight')
            snm = torch.nn.utils.parametrizations.spectral_norm(m)

            # Test normal loading
            snm.load_state_dict(state_dict)
            with torch.no_grad():
                snm.eval()
                self.assertEqual(out0_eval, snm(inp))
                snm.train()
                self.assertEqual(out1_train, snm(inp))
                self.assertEqual(out2_train, snm(inp))
                snm.eval()
                self.assertEqual(out3_eval, snm(inp))

    def test_new_spectral_norm_dim(self):
        inp = torch.randn(2, 3, 10, 12)
        m = nn.ConvTranspose2d(3, 4, (5, 6))
        m = torch.nn.utils.parametrizations.spectral_norm(m)
        snm = m.parametrizations.weight[0]
        # this should not run into incompatible shapes
        x = m(inp)
        # check that u refers to the same dimension
        self.assertEqual(snm._u.shape, m.parametrizations.weight.original[0, :, 0, 0].shape)

    def test_new_spectral_norm_forward(self):
        input = torch.randn(3, 5)
        m = nn.Linear(5, 7)
        m = torch.nn.utils.parametrizations.spectral_norm(m)
        snm = m.parametrizations.weight[0]
        # naive forward
        _weight = m.parametrizations.weight.original
        _bias, _v = m.bias, snm._v
        _weight_mat = _weight.view(_weight.size(0), -1)
        _u = torch.mv(_weight_mat, _v)
        _u = F.normalize(_u, dim=0, eps=1e-12)
        _v = torch.mv(_weight_mat.t(), _u)
        _v = F.normalize(_v, dim=0, eps=1e-12)
        _weight.data /= torch.dot(_u, torch.matmul(_weight_mat, _v))
        out_hat = torch.nn.functional.linear(input, _weight, _bias)
        expect_out = m(input)
        self.assertEqual(expect_out, out_hat)

    @skipIfTorchDynamo("Test does not work with TorchDynamo")
    def test_new_spectral_norm_value(self):
        # a test that the spectral norm (= top singular value)
        # is in fact properly calculated, using example of a simple diagonal matrix.
<<<<<<< HEAD
        m = nn.Linear(2, 2)
        with torch.no_grad():
            # set weight to diagonal matrix with values 2., 1.
            # so spectral norm is 2
            m.weight = nn.Parameter(torch.diag(torch.tensor([2.0, 1.0])))
            torch.nn.utils.parametrizations.spectral_norm(m)
            # weights should be rescaled by spectral norm, so should now be
            # diag(1., 0.5)
            expected = torch.diag(torch.tensor([1.0, 0.5]))
            self.assertEqual(m.weight.data, expected)
=======
        for dtype in (torch.float, torch.cfloat):
            m = nn.Linear(2, 2, dtype=dtype)
            with torch.no_grad():
                # set weight to be diagonal
                x = torch.diagonal(m.weight)
                m.weight = nn.Parameter(torch.diag(x))
                torch.nn.utils.parametrizations.spectral_norm(m)
                # weights should be rescaled by spectral norm, (i.e., largest diagonal element in norm)
                expected = torch.diag(x / x.abs().max())
                self.assertEqual(m.weight.data, expected)
>>>>>>> 5b900745

    @skipIfNoLapack
    def test_orthogonal_parametrization(self):
        # Orthogonal implements 6 algorithms (3x parametrizations times 2 options of use_trivialization)

        def assert_is_orthogonal(X):
            n, k = X.size(-2), X.size(-1)
            if n < k:
                X = X.mT
                n, k = k, n
            Id = torch.eye(k, dtype=X.dtype, device=X.device).expand(*(X.size()[:-2]), k, k)
            eps = 10 * n * torch.finfo(X.dtype).eps
            torch.testing.assert_close(X.mH @ X, Id, atol=eps, rtol=0.)

        def assert_weight_allclose_Q(weight, W):
            # Test that weight is equal to the Q part of the QR decomposition of W
            # (or of its transpose if the matrix is wide)
            wide_matrix = W.size(-2) < W.size(-1)
            if wide_matrix:
                W = W.mT
            Q, R = torch.linalg.qr(W)
            Q *= R.diagonal(dim1=-2, dim2=-1).sgn().unsqueeze(-2)
            if wide_matrix:
                Q = Q.mT
            torch.testing.assert_close(Q, weight, atol=1e-5, rtol=0.)

        for shape, dtype, use_linear in product(((4, 4), (5, 3), (3, 5)),  # square/ tall / wide
                                                (torch.float32, torch.complex64),
                                                (True, False)):
            # Conv2d does not support complex yet
            if not use_linear:
                continue

            if use_linear:
                input = torch.randn(3, shape[0], dtype=dtype)
            else:
                input = torch.randn(2, 2, shape[0] + 2, shape[1] + 1, dtype=dtype)

            for parametrization, use_trivialization in product(("matrix_exp", "cayley", "householder"),
                                                               (False, True)):
                # right_inverse for Cayley and matrix_exp not implemented for use_trivialization=False
                # See Note [right_inverse expm cayley]
                can_initialize = use_trivialization or parametrization == "householder"

                # We generate them every time to always start with fresh weights
                if use_linear:
                    m = nn.Linear(*shape, dtype=dtype)
                else:
                    m = nn.Conv2d(2, 3, shape, dtype=dtype)

                # We do not support householder for complex inputs
                # See Note [Householder complex]
                w_init = m.weight.clone()
                if parametrization == "householder" and m.weight.is_complex():
                    msg = "householder parametrization does not support complex tensors"
                    with self.assertRaisesRegex(ValueError, msg):
                        torch.nn.utils.parametrizations.orthogonal(m,
                                                                   "weight",
                                                                   parametrization,
                                                                   use_trivialization=use_trivialization)
                    continue

                wide_matrix = w_init.size(-2) < w_init.size(-1)
                torch.nn.utils.parametrizations.orthogonal(m,
                                                           "weight",
                                                           parametrization,
                                                           use_trivialization=use_trivialization)
                # Forwards works as expected
                self.assertEqual(w_init.shape, m.weight.shape)
                assert_is_orthogonal(m.weight)
                if can_initialize:
                    assert_weight_allclose_Q(m.weight, w_init)

                # Intializing with a given orthogonal matrix works
                X = torch.randn_like(m.weight)
                if wide_matrix:
                    X = X.mT
                w_new = torch.linalg.qr(X).Q
                if wide_matrix:
                    w_new = w_new.mT
                if can_initialize:
                    m.weight = w_new
                    torch.testing.assert_close(w_new, m.weight, atol=1e-5, rtol=0.)
                else:
                    msg = "assign to the matrix exponential or the Cayley parametrization"
                    with self.assertRaisesRegex(NotImplementedError, msg):
                        m.weight = w_new

                # Intializing with a non-orthogonal matrix makes m.weight be the Q part of the given matrix
                w_new = torch.randn_like(m.weight)
                if can_initialize:
                    m.weight = w_new
                    assert_weight_allclose_Q(m.weight, w_new)
                else:
                    msg = "assign to the matrix exponential or the Cayley parametrization"
                    with self.assertRaisesRegex(NotImplementedError, msg):
                        m.weight = w_new

                opt = torch.optim.SGD(m.parameters(), lr=0.1)
                for _ in range(2):
                    opt.zero_grad()
                    m(input).norm().backward()
                    grad = m.parametrizations.weight.original.grad
                    self.assertIsNotNone(grad)
                    # We do not update the upper triangular part of the matrix if tall tril if wide
                    if grad.size(-2) >= grad.size(-1):
                        zeros_grad = grad.triu(1)
                    else:
                        zeros_grad = grad.tril(-1)
                    self.assertEqual(zeros_grad, torch.zeros_like(zeros_grad))
                    # The gradient in the diagonal can only be imaginary because a skew-Hermitian
                    # matrix has imaginary diagonal
                    diag_grad = grad.diagonal(dim1=-2, dim2=-1)
                    if grad.is_complex():
                        diag_grad = diag_grad.real
                    self.assertEqual(diag_grad, torch.zeros_like(diag_grad))
                    opt.step()
                    assert_is_orthogonal(m.weight)

    @skipIfNoLapack
    def test_orthogonal_errors(self):
        m = nn.Linear(3, 4)
        with self.assertRaisesRegex(ValueError, "has to be one of"):
            torch.nn.utils.parametrizations.orthogonal(m, "weight", "foo")

        with self.assertRaisesRegex(ValueError, "Expected a matrix"):
            torch.nn.utils.parametrizations.orthogonal(m, "bias")

        torch.nn.utils.parametrizations.orthogonal(m, "weight")
        with self.assertRaisesRegex(ValueError, "matrices of shape"):
            m.weight = torch.randn(5, 5)
        torch.nn.utils.parametrize.remove_parametrizations(m, "weight")

    def test_weight_norm_state_dict_compat(self):
        m = nn.Linear(4, 5)
        m = torch.nn.utils.weight_norm(m)
        old_dict = m.state_dict()

        m2 = nn.Linear(4, 5)
        m2 = torch.nn.utils.parametrizations.weight_norm(m2)
        m2.load_state_dict(old_dict)

        input = torch.randn(3, 4)
        self.assertEqual(m(input), m2(input))

    def test_weight_norm_pickle(self):
        m = nn.Linear(4, 5)
        m = torch.nn.utils.parametrizations.weight_norm(m)
        with self.assertRaisesRegex(RuntimeError, 'state_dict'):
            pickle.dumps(m)

    def test_weight_norm_deepcopy(self):
        m = nn.Linear(4, 5)
        m = torch.nn.utils.parametrizations.weight_norm(m)
        m2 = deepcopy(m)
        input = torch.randn(3, 4)
        self.assertEqual(m(input), m2(input))


class TestNNParametrizationDevice(NNTestCase):
    def test_weight_norm_parametrization(self, device):
        for dtype in [torch.float, torch.bfloat16]:
            input = torch.randn(3, 4, dtype=dtype, device=device)
            m = nn.Linear(4, 5, dtype=dtype, device=device)
            expected_output = m(input)

            # add weight normalization
            m = torch.nn.utils.parametrizations.weight_norm(m)
            self.assertEqual(m.parametrizations.weight.original1.size(), m.weight.size())
            self.assertEqual(m.parametrizations.weight.original0.size(), (5, 1))
            self.assertEqual(m(input), expected_output)

            # remove weight norm
            torch.nn.utils.parametrize.remove_parametrizations(m, "weight")
            self.assertFalse(hasattr(m, "parametrizations"))
            self.assertEqual(m(input), expected_output)

            # test with dim=1
            m = torch.nn.utils.parametrizations.weight_norm(m, dim=1)
            self.assertEqual(m.parametrizations.weight.original1.size(), m.weight.size())
            self.assertEqual(m.parametrizations.weight.original0.size(), (1, 4))
            self.assertEqual(m(input), expected_output)

            # test with dim=None
            m = nn.Linear(4, 5, dtype=dtype, device=device)
            expected_output = m(input)
            m = torch.nn.utils.parametrizations.weight_norm(m, dim=None)
            self.assertEqual(m(input), expected_output)



only_for = ("cpu", "cuda")
instantiate_device_type_tests(TestNNParametrizationDevice, globals(), only_for=only_for)
instantiate_parametrized_tests(TestNNParametrization)

if __name__ == '__main__':
    run_tests()<|MERGE_RESOLUTION|>--- conflicted
+++ resolved
@@ -1392,18 +1392,6 @@
     def test_new_spectral_norm_value(self):
         # a test that the spectral norm (= top singular value)
         # is in fact properly calculated, using example of a simple diagonal matrix.
-<<<<<<< HEAD
-        m = nn.Linear(2, 2)
-        with torch.no_grad():
-            # set weight to diagonal matrix with values 2., 1.
-            # so spectral norm is 2
-            m.weight = nn.Parameter(torch.diag(torch.tensor([2.0, 1.0])))
-            torch.nn.utils.parametrizations.spectral_norm(m)
-            # weights should be rescaled by spectral norm, so should now be
-            # diag(1., 0.5)
-            expected = torch.diag(torch.tensor([1.0, 0.5]))
-            self.assertEqual(m.weight.data, expected)
-=======
         for dtype in (torch.float, torch.cfloat):
             m = nn.Linear(2, 2, dtype=dtype)
             with torch.no_grad():
@@ -1414,7 +1402,6 @@
                 # weights should be rescaled by spectral norm, (i.e., largest diagonal element in norm)
                 expected = torch.diag(x / x.abs().max())
                 self.assertEqual(m.weight.data, expected)
->>>>>>> 5b900745
 
     @skipIfNoLapack
     def test_orthogonal_parametrization(self):
