--- conflicted
+++ resolved
@@ -2227,7 +2227,28 @@
         self.assertEqual(gm(inp).shape, f(inp).shape)
 
     @patch.object(torch._dynamo.config, "dynamic_shapes", True)
-<<<<<<< HEAD
+    @patch.object(torch._dynamo.config, "capture_scalar_outputs", True)
+    def test_tensor_item(self):
+        def f(x, y):
+            val = y.item()
+            return x.sum() + val
+
+        gm, _ = torch._dynamo.export(
+            f,
+            torch.zeros(6, 4),
+            torch.tensor(1),
+            aten_graph=True,
+            tracing_mode="symbolic",
+        )
+        self.assertEqual(
+            f(torch.zeros(6, 4), torch.tensor(1)),
+            gm(torch.zeros(6, 4), torch.tensor(1)),
+        )
+        self.assertEqual(
+            f(torch.zeros(6, 4), torch.tensor(2)),
+            gm(torch.zeros(6, 4), torch.tensor(2)),
+        )
+
     def test_dynamic_slicing(self):
         def f(x):
             return x[: x.shape[0] - 2, x.shape[1] - 1 :: 2]
@@ -2293,29 +2314,6 @@
 
         inp = torch.randn(6, 7)
         self.assertEqual(gm(inp), f(inp))
-=======
-    @patch.object(torch._dynamo.config, "capture_scalar_outputs", True)
-    def test_tensor_item(self):
-        def f(x, y):
-            val = y.item()
-            return x.sum() + val
-
-        gm, _ = torch._dynamo.export(
-            f,
-            torch.zeros(6, 4),
-            torch.tensor(1),
-            aten_graph=True,
-            tracing_mode="symbolic",
-        )
-        self.assertEqual(
-            f(torch.zeros(6, 4), torch.tensor(1)),
-            gm(torch.zeros(6, 4), torch.tensor(1)),
-        )
-        self.assertEqual(
-            f(torch.zeros(6, 4), torch.tensor(2)),
-            gm(torch.zeros(6, 4), torch.tensor(2)),
-        )
->>>>>>> d5bfcb56
 
 
 if __name__ == "__main__":
