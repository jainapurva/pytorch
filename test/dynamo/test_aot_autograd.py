--- conflicted
+++ resolved
@@ -1108,18 +1108,12 @@
         self.assertEqual(z.grad, z_opt.grad)
 
     def test_data_ptr_access_copy(self):
-<<<<<<< HEAD
-        with FakeTensorMode(_allow_unsafe_data_ptr_access=False):
-            x = torch.randn(3)
-            y = copy.copy(x)
-=======
         import torch._functorch.config as _config
 
         with _config.patch(fake_tensor_allow_unsafe_data_ptr_access=False):
             with FakeTensorMode():
                 x = torch.randn(3)
                 y = copy.copy(x)
->>>>>>> b279034e
         self.assertEqual(y.shape, x.shape)
 
     def test_data_ptr_access_fails_in_forward(self):
