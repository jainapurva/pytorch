# Owner(s): ["module: dynamo"]
import dataclasses
import importlib
import inspect
import math
import types
import unittest
import warnings
from typing import Any, Dict, Set

import torch
import torch._dynamo.config as config
import torch._dynamo.test_case
import torch._functorch.deprecated as deprecated_func
from torch._dynamo.trace_rules import (
    LEGACY_MOD_INLINELIST,
    load_object,
    manual_torch_name_rule_map,
    MOD_INLINELIST,
    torch_c_binding_in_graph_functions,
    torch_non_c_binding_in_graph_functions,
)
from torch._dynamo.utils import hashable, is_safe_constant, istype
from torch._dynamo.variables import TorchInGraphFunctionVariable, UserFunctionVariable

try:
    from .utils import create_dummy_module_and_function
except ImportError:
    from utils import create_dummy_module_and_function


ignored_c_binding_in_graph_function_names = {
    # Ignored because they have manual rules defined at `trace_rules.manual_torch_name_rule_map`.
    "torch._nested_tensor_from_mask",
    "torch._nested_from_padded",
    "torch.sparse_compressed_tensor",
    "torch.sparse_bsc_tensor",
    "torch.sparse_bsr_tensor",
    "torch.sparse_coo_tensor",
    "torch.sparse_csc_tensor",
    "torch.sparse_csr_tensor",
    "torch.cuda._get_device_properties",
    # Ignored and go through rules defined at `trace_rules.check`.
    "torch._functionalize_are_all_mutations_under_no_grad_or_inference_mode",
    "torch._cslt_sparse_mm_search",
    "torch._C._abort",
    "torch._C._mps_is_on_macos_or_newer",
    "torch._C._swap_tensor_impl",
    "torch._C._unsafe_reset_storage",
    "torch._dynamo.eval_frame.reset_code",
    "torch._C.autocast_decrement_nesting",
    "torch._C.autocast_increment_nesting",
    "torch._C.clear_autocast_cache",
    "torch._C.set_anomaly_enabled",
    "torch._C.set_autocast_cache_enabled",
    "torch._C.set_autocast_cpu_dtype",
    "torch._C.set_autocast_cpu_enabled",
    "torch._C.set_autocast_enabled",
    "torch._C.set_autocast_gpu_dtype",
    "torch._C.set_autocast_ipu_dtype",
    "torch._C.set_autocast_ipu_enabled",
    "torch._C.set_autocast_xla_dtype",
    "torch._C.set_autocast_xla_enabled",
    "torch.resize_as_",
    "torch.resize_as_sparse_",
    "torch._C._data_address",
    "torch._C._is_cow_tensor",
    "torch._lazy_clone",
    "torch._test_parallel_materialize",
    "torch._C._storage_address",
    "torch._C._pickle_save",
<<<<<<< HEAD
    "torch.cuda._get_device_properties",
=======
    "torch._validate_sparse_compressed_tensor_args",
    "torch._validate_sparse_csr_tensor_args",
    "torch._validate_sparse_bsr_tensor_args",
    "torch._validate_sparse_csc_tensor_args",
    "torch._validate_sparse_coo_tensor_args",
    "torch._validate_sparse_bsc_tensor_args",
    "torch._validate_compressed_sparse_indices",
>>>>>>> 22ba180e
}
if torch._C._llvm_enabled():
    ignored_c_binding_in_graph_function_names |= {
        "torch._C._te.set_llvm_aot_workflow",
        "torch._C._te.set_llvm_target_cpu",
        "torch._C._te.set_llvm_target_attrs",
        "torch._C._te.set_llvm_target_triple",
    }


# Helper function to dump the torch name rule map generated based on
# the heuristic defined in gen_allowed_objs_and_ids.
def dump_allowed_torch_name_rule_map() -> None:
    m = gen_allowed_objs_and_ids(record=True, c_binding_only=False).name_rule_map
    for k, v in m.items():
        print(f'"{k}": {v.__name__},')


@dataclasses.dataclass
class AllowedObjects:
    """
    Track the objects, object id - name pairs, and name - dynamo wrapping rule pairs
    from the heuristic defined in `gen_allowed_objs_and_ids`.
    """

    object_ids: Dict[int, str]
    c_binding_in_graph_functions: Set[Any]
    non_c_binding_in_graph_functions: Set[Any]
    name_rule_map: Dict[str, Any]


def gen_allowed_objs_and_ids(record=False, c_binding_only=True) -> AllowedObjects:
    """
    Walk torch.* and get the ids of all the stuff in it
    """

    warnings.filterwarnings("ignore", category=UserWarning, module="torch.distributed")
    torch_object_ids = dict()
    c_binding_in_graph_functions = set()
    non_c_binding_in_graph_functions = set()
    torch_name_rule_map = dict()

    # In some platforms, these functions were loaded as classes instead of functions.
    # To mitigate these weired cases, we need this special check.
    def is_special_functions(obj):
        return hashable(obj) and obj in {
            torch._C._cuda_isCurrentStreamCapturing,
            torch._C._graph_pool_handle,
        }

    # Add obj to c_binding_in_graph_functions set or non_c_binding_in_graph_functions set
    # if it's a torch function or method.
    # This is used to generate the in graph function list based on heuristic.
    def heuristic_record_if_in_graph_function(obj, module, name):
        try:
            if hasattr(obj, "__wrapped__"):
                obj = obj.__wrapped__
        except Exception:
            pass
        if isinstance(
            obj,
            (
                types.FunctionType,
                types.BuiltinFunctionType,
                types.MethodDescriptorType,
                types.WrapperDescriptorType,
            ),
        ) or is_special_functions(obj):
            torch_name_rule_map[
                f"{module.__name__}.{name}"
            ] = TorchInGraphFunctionVariable
            if c_binding_only:
                if not hasattr(obj, "__code__"):
                    c_binding_in_graph_functions.add(obj)
            else:
                if hasattr(obj, "__code__"):
                    non_c_binding_in_graph_functions.add(obj)
                else:
                    c_binding_in_graph_functions.add(obj)

    def _is_allowed_module_prefix(obj):
        allowed_modules = ("torch", "math")
        # torch.nn.modules.rnn is disallowed because these modules internally
        # flatten their parameters.  This flattening process will call
        # Tensor.set_ with a Storage, and Storages cannot be traced with
        # AOTAutograd; so we need to graph-break. To ensure this, we inline
        # these functions, rather than keep them opaque-ly in the graph.
        disallowed_modules = [
            "torch.optim.",
            "torch.nn.modules.rnn.",
            "torch._dynamo.",
            "torch._C._dynamo.",
            "torch._inductor.",
            "torch._C.inductor.",
            "torch.fx.",
            "torch._C._autograd",
            "torch._C._cudart",
            "torch._C._distributed_autograd",
            "torch._C._distributed_c10d",
            "torch._C._distributed_rpc",
            "torch._C._functorch",
            "torch._C._monitor",
            "torch._C._nvtx",
            "torch._C._lazy",
            "torch._C._profiler",
            "torch.__config__",
            "torch._custom_op",
            "torch._decomp",
            "torch._dispatch",
            "torch._export",
            "torch._functorch.make_functional",
            "torch._functorch.compile_utils",
            "torch._functorch.partitioners",
            "torch._functorch.aot_autograd",
            "torch._functorch.compilers",
            "torch._functorch.fx_minifier",
            "torch.autograd.profiler_util",
            "torch.autograd.profiler",
            "torch._jit_internal",
            "torch._library",
            "torch._lobpcg",
            "torch._logging",
            "torch._meta_registrations",
            "torch._namedtensor_internals",
            "torch._numpy",
            "torch._sources",
            "torch._subclasses",
            "torch._tensor",
            "torch._tensor_str",
            "torch._utils",
            "torch._utils_internal",
            "torch._vmap_internals",
            "torch.compiler",
            "torch.distributed",
            "torch.export",
            "torch.hub",
            "torch.jit",
            "torch.library",
            "torch.masked.maskedtensor",
            "torch.nn.init",
            "torch.nn.modules.module",
            "torch.nn.parallel",
            "torch.nn.utils",
            "torch.multiprocessing",
            "torch.onnx",
            "torch.overrides",
            "torch.package",
            "torch.profiler",
            "torch.serialization",
            "torch.storage",
            "torch.utils",
        ]
        if config.trace_distributed:
            disallowed_modules.append("torch.distributed.")

        allowed_modules_dot = tuple([x + "." for x in allowed_modules])
        module = inspect.getmodule(obj)
        if module is None:
            return False

        mod_name = module.__name__

        if any(mod_name.startswith(m) for m in disallowed_modules):
            return False

        return mod_name in allowed_modules or mod_name.startswith(allowed_modules_dot)

    def _find_torch_objects(module):
        if any(
            module.__name__.startswith(mod_name)
            for mod_name in config.allowed_functions_module_string_ignorelist
        ):
            return
        torch_object_ids[id(module)] = module.__name__
        for name, obj in list(module.__dict__.items()):
            if id(obj) not in torch_object_ids:
                # Dynamo allows all builtins into the graph and does not attempt
                # to introspect into them. We don't want to allow instances of
                # HigherOrderOperator into the graph all the time (Dynamo needs
                # to introspect the body functions of these HigherOrderOperator
                # first, decide they are safe, and then allow them into the graph).
                # So we exclude HigherOrderOperator from being a builtin.
                import torch._ops

                if isinstance(obj, torch._ops.HigherOrderOperator):
                    continue

                # We want to trace through `grad` and `vmap`
                if obj in (
                    torch.func.grad,
                    deprecated_func.grad,
                    torch.func.vmap,
                    deprecated_func.vmap,
                    torch.nn.functional.triplet_margin_with_distance_loss,
                    torch.cond,
                ):
                    continue

                if isinstance(obj, types.ModuleType):
                    if obj.__name__.startswith("torch.") and _is_allowed_module_prefix(
                        obj
                    ):
                        torch_object_ids[id(obj)] = f"{module.__name__}.{name}"
                        _find_torch_objects(obj)
                elif _is_allowed_module_prefix(obj):
                    if record:
                        heuristic_record_if_in_graph_function(obj, module, name)
                    torch_object_ids[id(obj)] = f"{module.__name__}.{name}"
                elif inspect.getmodule(obj) is None and not is_safe_constant(obj):
                    if record:
                        heuristic_record_if_in_graph_function(obj, module, name)
                    torch_object_ids[id(obj)] = f"{module.__name__}.{name}"

    _find_torch_objects(torch)
    _find_torch_objects(math)

    return AllowedObjects(
        torch_object_ids,
        c_binding_in_graph_functions,
        non_c_binding_in_graph_functions,
        torch_name_rule_map,
    )


class TraceRuleTests(torch._dynamo.test_case.TestCase):
    def _check_set_equality(self, generated, used, rule_map, ignored_set):
        x = generated - used
        y = used - generated
        msg1 = (
            f"New torch objects: {x} "
            f"were not added to `trace_rules.{rule_map}` or `test_trace_rules.{ignored_set}`. "
            "Refer the instruction in `torch/_dynamo/trace_rules.py` for more details."
        )
        msg2 = (
            f"Existing torch objects: {y} were removed. "
            f"Please remove them from `trace_rules.{rule_map}` or `test_trace_rules.{ignored_set}`. "
            "Refer the instruction in `torch/_dynamo/trace_rules.py` for more details."
        )
        self.assertTrue(len(x) == 0, msg1)
        self.assertTrue(len(y) == 0, msg2)

    # We are using python function and module string names for these inlinelist,
    # this unit test is to make sure the functions/modules can be correctly imported
    # or loaded in case there is typo in the strings.
    def test_skipfiles_inlinelist(self):
        for m in LEGACY_MOD_INLINELIST.union(MOD_INLINELIST):
            self.assertTrue(
                isinstance(importlib.import_module(m), types.ModuleType),
                f"{m} from trace_rules.MOD_INLINELIST/LEGACY_MOD_INLINELIST is not a python module, please check and correct it.",
            )

    @unittest.skip(
        "This test keeps getting broken and our disable infra is not handling well. see #120627"
    )
    def test_torch_name_rule_map_updated(self):
        # Generate the allowed objects based on heuristic defined in `allowed_functions.py`,
        objs = gen_allowed_objs_and_ids(record=True, c_binding_only=True)
        # Test C binding in graph functions are updated in torch_name_rule_map.
        generated = objs.c_binding_in_graph_functions
        used = set()
        for x in (
            set(torch_c_binding_in_graph_functions.keys())
            | ignored_c_binding_in_graph_function_names
        ):
            obj = load_object(x)
            if obj is not None:
                used.add(obj)
        self._check_set_equality(
            generated,
            used,
            "torch_c_binding_in_graph_functions",
            "ignored_c_binding_in_graph_function_names",
        )
        # For non C binding in graph functions, we only test if they can be loaded successfully.
        for f in torch_non_c_binding_in_graph_functions:
            self.assertTrue(
                isinstance(
                    load_object(f),
                    (
                        types.FunctionType,
                        types.BuiltinFunctionType,
                        types.MethodDescriptorType,
                        types.WrapperDescriptorType,
                    ),
                )
            )

    def test_force_inline_torch_function(self):
        # `torch._dynamo.utils.istype` is skipped by default
        def fn(x):
            if istype(x, torch.Tensor):
                return x + 1
            else:
                return x - 1

        _manual_torch_name_rule_map = manual_torch_name_rule_map.copy()
        # Force inline `torch._dynamo.utils.istype` by setting trace rule.
        _manual_torch_name_rule_map["torch._dynamo.utils.istype"] = UserFunctionVariable

        _torch_name_rule_map = [
            _manual_torch_name_rule_map,
            torch_c_binding_in_graph_functions,
            torch_non_c_binding_in_graph_functions,
        ]

        self.assertTrue(
            "torch._dynamo" not in torch._dynamo.trace_rules.LEGACY_MOD_INLINELIST
        )
        self.assertTrue("torch._dynamo" not in torch._dynamo.trace_rules.MOD_INLINELIST)

        with unittest.mock.patch(
            "torch._dynamo.trace_rules.torch_name_rule_map",
            _torch_name_rule_map,
        ), unittest.mock.patch(
            "torch._dynamo.trace_rules.get_torch_obj_rule_map",
            torch._dynamo.trace_rules.get_torch_obj_rule_map.__wrapped__,  # bypass functools.lru_cache
        ):
            x = torch.rand(3)
            opt_fn = torch.compile(backend="eager", fullgraph=True)(fn)
            ref = fn(x)
            res = opt_fn(x)
            self.assertEqual(ref, res)

    def test_force_inline_custom_function(self):
        mod, func = create_dummy_module_and_function()

        def fn(x):
            return func(x)

        _manual_torch_name_rule_map = manual_torch_name_rule_map.copy()
        # Force inline `mod.func` by setting trace rule.
        _manual_torch_name_rule_map[
            f"{mod.__name__}.{func.__name__}"
        ] = UserFunctionVariable

        _torch_name_rule_map = [
            _manual_torch_name_rule_map,
            torch_c_binding_in_graph_functions,
            torch_non_c_binding_in_graph_functions,
        ]

        with unittest.mock.patch(
            "torch._dynamo.trace_rules.torch_name_rule_map",
            _torch_name_rule_map,
        ), unittest.mock.patch(
            "torch._dynamo.trace_rules.get_torch_obj_rule_map",
            torch._dynamo.trace_rules.get_torch_obj_rule_map.__wrapped__,
        ):
            # First adding the module to SKIP_DIRS so that it will be skipped by default.
            torch._dynamo.trace_rules.add(mod.__name__)
            x = torch.rand(3)
            opt_fn = torch.compile(backend="eager", fullgraph=True)(fn)
            ref = fn(x)
            res = opt_fn(x)
            self.assertEqual(ref, res)


class TestModuleSurviveSkipFiles(torch._dynamo.test_case.TestCase):
    @unittest.skipIf(
        not torch.distributed.is_available(),
        "need to import MLP module from distributed",
    )
    def test_module_survive_skip_files(self):
        from torch.testing._internal.common_fsdp import MLP

        model = MLP(3)
        inp = torch.randn((2, 3))
        frame_count_before = torch._dynamo.convert_frame.FRAME_COUNTER
        model.compile(backend="eager")
        model(inp)
        frame_count_after = torch._dynamo.convert_frame.FRAME_COUNTER
        self.assertTrue(
            frame_count_after > frame_count_before, "MLP did not survive skip files"
        )


if __name__ == "__main__":
    from torch._dynamo.test_case import run_tests

    run_tests()<|MERGE_RESOLUTION|>--- conflicted
+++ resolved
@@ -69,9 +69,6 @@
     "torch._test_parallel_materialize",
     "torch._C._storage_address",
     "torch._C._pickle_save",
-<<<<<<< HEAD
-    "torch.cuda._get_device_properties",
-=======
     "torch._validate_sparse_compressed_tensor_args",
     "torch._validate_sparse_csr_tensor_args",
     "torch._validate_sparse_bsr_tensor_args",
@@ -79,7 +76,6 @@
     "torch._validate_sparse_coo_tensor_args",
     "torch._validate_sparse_bsc_tensor_args",
     "torch._validate_compressed_sparse_indices",
->>>>>>> 22ba180e
 }
 if torch._C._llvm_enabled():
     ignored_c_binding_in_graph_function_names |= {
