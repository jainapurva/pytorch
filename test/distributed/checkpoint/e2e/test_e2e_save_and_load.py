# Owner(s): ["oncall: distributed"]

import time
from dataclasses import dataclass, field
from enum import auto, Enum
from functools import partial
from io import BytesIO
from typing import Any, Dict, List

import torch
import torch.distributed as dist
import torch.distributed.checkpoint as DCP
import torch.distributed.checkpoint.state_dict_saver as saver
import torch.nn as nn
import torch.nn.functional as F
from torch.distributed._tensor.device_mesh import init_device_mesh
from torch.distributed.checkpoint.state_dict import (
    _patch_model_state_dict,
    _patch_optimizer_state_dict,
    get_model_state_dict,
    get_state_dict,
)
from torch.distributed.checkpoint.state_dict_loader import _load_state_dict_from_keys
from torch.distributed.distributed_c10d import ReduceOp
from torch.distributed.fsdp import FullyShardedDataParallel as FSDP
from torch.distributed.fsdp.api import ShardingStrategy
from torch.distributed.tensor.parallel import (
    ColwiseParallel,
    parallelize_module,
    RowwiseParallel,
)
from torch.nn.parallel import DistributedDataParallel

from torch.testing._internal.common_utils import (
    instantiate_parametrized_tests,
    parametrize,
    run_tests,
)
from torch.testing._internal.distributed._tensor.common_dtensor import (
    DTensorTestBase,
    skip_if_lt_x_gpu,
    with_comms,
)
from torch.testing._internal.distributed.checkpoint_utils import with_temp_dir
from torch.testing._internal.distributed.common_state_dict import VerifyStateDictMixin


# Simple and boring model
class TestDummyModel(torch.nn.Module):
    def __init__(self):
        super().__init__()
        torch.manual_seed(0)
        self.net1 = nn.Linear(8, 16)
        self.net2 = nn.Linear(16, 32)
        self.net3 = nn.Linear(32, 64)
        self.net4 = nn.Linear(64, 8)

    def forward(self, x):
        x = F.relu(self.net1(x))
        x = F.relu(self.net2(x))
        x = F.relu(self.net3(x))
        x = F.relu(self.net4(x))
        return x

    def get_input(self):
        return torch.rand(8, 8, device="cuda")


class TestStatefulObj:
    def __init__(self):
        self.data = torch.rand(10, 10, device="cuda")

    def state_dict(self):
        return {"data": self.data}

    def load_state_dict(self, state_dict):
        self.data = state_dict["data"]

    def __eq__(self, other):
        return torch.equal(self.data, other.data)


class ModelType(Enum):
    FSDP = auto()
    HSDP = auto()
    FSDP_TP = auto()
    DDP = auto()
    NONE = auto()  # no parallelization


@dataclass
class TestTrainState:
    step: int = 0
    current_loss: float = -1
    losses: List[float] = field(default_factory=list)

    def state_dict(self) -> Dict[str, Any]:
        loss_bytes = BytesIO()
        torch.save(self.losses, loss_bytes)
        return {
            "step": torch.tensor(self.step, dtype=torch.int32),
            "current_loss": torch.tensor(self.current_loss, dtype=torch.float32),
            "losses": loss_bytes,
        }

    def load_state_dict(self, state_dict) -> None:
        self.step = state_dict["step"].item()
        self.current_loss = state_dict["current_loss"].item()
        state_dict["losses"].seek(0)
        self.losses = torch.load(state_dict["losses"])

    def __eq__(self, other):
        return (
            self.step == other.step
            and self.current_loss == other.current_loss
            and self.losses == other.losses
        )


def _train(model, optim, train_steps=1):
    torch.manual_seed(0)
    loss = None

    train_state = TestTrainState()

    for _ in range(train_steps):
        loss = model(model.get_input()).sum()
        loss.backward()

        # We usually sync the loss across dp ranks in real training.
        # This is just simulating for testing purpose.
        train_state.step += 1
        train_state.current_loss = torch.rand(1).item()
        train_state.losses.append(train_state.current_loss)

        optim.step()
        optim.zero_grad()

    return loss, train_state


class TestE2ESaveAndLoad(DTensorTestBase, VerifyStateDictMixin):
    @property
    def backend(self):
        return "cpu:gloo,cuda:nccl"

    def _create_model(self, compile, model_type, state_dict_options=None):
        dummy_model = TestDummyModel().cuda()

        assert model_type in ModelType, f"{model_type} is not supported."
        if model_type == ModelType.FSDP:
            device_mesh = init_device_mesh(self.device_type, (self.world_size,))
            model = FSDP(
                dummy_model,
                device_mesh=device_mesh,
                use_orig_params=True,
            )
        elif model_type == ModelType.HSDP:
            device_mesh = init_device_mesh(self.device_type, (2, self.world_size // 2))
            model = FSDP(
                dummy_model,
                device_mesh=device_mesh,
                use_orig_params=True,
                sharding_strategy=ShardingStrategy.HYBRID_SHARD,
            )
        elif model_type == ModelType.FSDP_TP:
            mesh_2d = init_device_mesh(
                self.device_type, (2, self.world_size // 2), mesh_dim_names=("dp", "tp")
            )
            tp_mesh = mesh_2d["tp"]
            dp_mesh = mesh_2d["dp"]
            parallelize_plan = {
                "net1": ColwiseParallel(),
                "net2": RowwiseParallel(),
            }
            model = parallelize_module(dummy_model, tp_mesh, parallelize_plan)
            model = FSDP(model, device_mesh=dp_mesh, use_orig_params=True)
        elif model_type == ModelType.DDP:
            model = DistributedDataParallel(dummy_model)
            model.get_input = partial(TestDummyModel.get_input, model)
        else:
            model = dummy_model

        if compile:
            # TODO: enable dynamic=True when dynamic shape support is enabled.
            # model = torch.compile(model)
            model = torch.compile(model, dynamic=False)

        optim = self._optim(model)
        if model_type is not ModelType.NONE:
            _patch_model_state_dict(model, options=state_dict_options)
            _patch_optimizer_state_dict(
                model, optimizers=optim, options=state_dict_options
            )

        return model, optim

    def _optim(self, model):
        return torch.optim.Adam(model.parameters(), lr=0.1)

    @with_comms
    @skip_if_lt_x_gpu(4)
    @with_temp_dir
    @parametrize("compile", [True, False])
    # TODO: Previously PairwiseParallel does not shard properly, passing ModelType.FSDP_TP test where it
    # should have failed. Disabling the failed test temporarily to unblock the deprecation of PairwiseParallel.
    @parametrize("model_type", [ModelType.FSDP, ModelType.HSDP, ModelType.DDP])
    def test_e2e(self, compile, model_type):
        self._run_e2e_test(compile, model_type)

    @with_comms
    @skip_if_lt_x_gpu(4)
    @with_temp_dir
    def test_e2e_async(self):
        self._run_e2e_test(compile=False, model_type=ModelType.FSDP, async_op=True)

    def _run_e2e_test(self, compile, model_type, async_op=False):
        model, optim = self._create_model(compile, ModelType.NONE)
        _train(model, optim, train_steps=2)

        dist_model, dist_optim = self._create_model(compile, model_type)
        _, original_train_state = _train(dist_model, dist_optim, train_steps=2)

        original_stateful_obj = TestStatefulObj()  # tests arbitrary saving/loading
        sd = {
            "model": dist_model,
            "optimizer": dist_optim,
            "s": original_stateful_obj,
            "train_state": original_train_state,
        }

        if async_op:
            f = saver.async_save(sd, checkpoint_id=self.temp_dir)
            t = time.monotonic()
            while not f.done():
                time.sleep(1)
                print(f"still waiting... {time.monotonic() - t}")

            f.result()
        else:
            DCP.save(sd, checkpoint_id=self.temp_dir)

        loaded_stateful_obj = TestStatefulObj()
        loaded_train_state = TestTrainState()
<<<<<<< HEAD
        dist_model, dist_optim = self._create_model(compile, model_type)

        loaded_stateful_obj = TestStatefulObj()
=======
>>>>>>> b279034e
        dist_model, dist_optim = self._create_model(compile, model_type)

        DCP.load(
            state_dict={
                "model": dist_model,
                "optimizer": dist_optim,
                "s": loaded_stateful_obj,
                "train_state": loaded_train_state,
            },
            checkpoint_id=self.temp_dir,
        )

        self.assertEqual(original_stateful_obj, loaded_stateful_obj)
        self.assertEqual(original_train_state, loaded_train_state)

        # train one more step on both models
        loss, _ = _train(model, optim, train_steps=1)
        dist_loss, _ = _train(dist_model, dist_optim, train_steps=1)
        self.assertEqual(loss, dist_loss)

        dist_msd, dist_osd = get_state_dict(dist_model, optimizers=dist_optim)
        model_sd, optim_sd = get_state_dict(model, optimizers=optim)

        self._verify_msd(model_sd, dist_msd)
        self._verify_osd_by_load(model, optim, self._optim(model), dist_osd)

    @with_comms
    @with_temp_dir
    @skip_if_lt_x_gpu(4)
    def test_different_ordered_state_dict_keys(self):
        """Tests that the order of keys in the state dict does not matter when loading
        If order was not accounted for, the following test would cause a deadlock.
        """

        world_size = self.world_size

        class Foo:
            def state_dict(self):
                return {}

            def load_state_dict(self, state_dict):
                tl = [
                    torch.ones(2, dtype=torch.int64, device="cuda")
                    for _ in range(world_size)
                ]
                t = (
                    torch.arange(2, dtype=torch.int64, device="cuda")
                    + 1
                    + 2 * dist.get_rank()
                )
                dist.all_gather(tl, t, async_op=False)

        class Bar:
            def state_dict(self):
                return {}

            def load_state_dict(self, state_dict):
                tensor = (
                    torch.arange(2, dtype=torch.int64, device="cuda")
                    + 1
                    + 2 * dist.get_rank()
                )
                dist.all_reduce(tensor, op=ReduceOp.SUM)

        if self.rank == 0:
            sd = {
                "A": Foo(),
                "B": Bar(),
            }
        else:
            sd = {
                "B": Bar(),
                "A": Foo(),
            }

        DCP.save(sd, checkpoint_id=self.temp_dir)
        DCP.load(sd, checkpoint_id=self.temp_dir)

    @with_temp_dir
    def test_no_dist(self):
        # since comm's are not initialized in this method, `no_dist`
        # is assumed False
        DCP.save({}, checkpoint_id=self.temp_dir)
        DCP.load({}, checkpoint_id=self.temp_dir)

<<<<<<< HEAD
=======
    @with_comms
    @skip_if_lt_x_gpu(4)
    @with_temp_dir
    def test_partial_load(self):
        model, optim = self._create_model(compile=False, model_type=ModelType.NONE)
        _train(model, optim, train_steps=2)

        dist_model, dist_optim = self._create_model(
            compile=False, model_type=ModelType.FSDP
        )
        _train(dist_model, dist_optim, train_steps=2)

        DCP.save(
            {"model": dist_model, "optimizer": dist_optim}, checkpoint_id=self.temp_dir
        )

        dist_model, _ = self._create_model(compile=False, model_type=ModelType.FSDP)
        DCP.load({"model": dist_model}, checkpoint_id=self.temp_dir)

        dist_msd = get_model_state_dict(dist_model)
        model_sd = get_model_state_dict(model)
        self._verify_msd(model_sd, dist_msd)

        # another way
        loaded_model_sd = _load_state_dict_from_keys("model", model_sd)
        self._verify_msd(model_sd, loaded_model_sd)

>>>>>>> b279034e

class TestNoCPU(DTensorTestBase):
    @property
    def backend(self):
        return "nccl"

    @with_comms
    def test_no_cpu(self):
        with self.assertRaisesRegex(
            AssertionError, r"A CPU backend must be enabled for async save;.*?"
        ):
            f = saver.async_save({})
            f.result()


instantiate_parametrized_tests(TestE2ESaveAndLoad)
if __name__ == "__main__":
    run_tests()<|MERGE_RESOLUTION|>--- conflicted
+++ resolved
@@ -242,12 +242,6 @@
 
         loaded_stateful_obj = TestStatefulObj()
         loaded_train_state = TestTrainState()
-<<<<<<< HEAD
-        dist_model, dist_optim = self._create_model(compile, model_type)
-
-        loaded_stateful_obj = TestStatefulObj()
-=======
->>>>>>> b279034e
         dist_model, dist_optim = self._create_model(compile, model_type)
 
         DCP.load(
@@ -333,8 +327,6 @@
         DCP.save({}, checkpoint_id=self.temp_dir)
         DCP.load({}, checkpoint_id=self.temp_dir)
 
-<<<<<<< HEAD
-=======
     @with_comms
     @skip_if_lt_x_gpu(4)
     @with_temp_dir
@@ -362,7 +354,6 @@
         loaded_model_sd = _load_state_dict_from_keys("model", model_sd)
         self._verify_msd(model_sd, loaded_model_sd)
 
->>>>>>> b279034e
 
 class TestNoCPU(DTensorTestBase):
     @property
