# Owner(s): ["module: intel"]

import math
import sys
import unittest

import numpy as np

import torch
<<<<<<< HEAD
import torch.nn as nn
=======
import torch.xpu._gpu_trace as gpu_trace
>>>>>>> aecd06d9
from torch.testing._internal.common_device_type import (
    dtypes,
    instantiate_device_type_tests,
    precisionOverride,
    floating_and_complex_types_and,
)
from torch.testing._internal.common_utils import NoTest, run_tests, TEST_XPU, TestCase

if not TEST_XPU:
    print("XPU not available, skipping tests", file=sys.stderr)
    TestCase = NoTest  # noqa: F811

TEST_MULTIXPU = torch.xpu.device_count() > 1


class TestXpu(TestCase):
    def test_device_behavior(self):
        current_device = torch.xpu.current_device()
        torch.xpu.set_device(current_device)
        self.assertEqual(current_device, torch.xpu.current_device())

    @unittest.skipIf(not TEST_MULTIXPU, "only one GPU detected")
    def test_multi_device_behavior(self):
        current_device = torch.xpu.current_device()
        target_device = (current_device + 1) % torch.xpu.device_count()

        with torch.xpu.device(target_device):
            self.assertEqual(target_device, torch.xpu.current_device())
        self.assertEqual(current_device, torch.xpu.current_device())

        with torch.xpu._DeviceGuard(target_device):
            self.assertEqual(target_device, torch.xpu.current_device())
        self.assertEqual(current_device, torch.xpu.current_device())

    def test_get_device_properties(self):
        current_device = torch.xpu.current_device()
        device_properties = torch.xpu.get_device_properties(current_device)
        self.assertEqual(device_properties, torch.xpu.get_device_properties(None))
        self.assertEqual(device_properties, torch.xpu.get_device_properties())

        device_name = torch.xpu.get_device_name(current_device)
        self.assertEqual(device_name, torch.xpu.get_device_name(None))
        self.assertEqual(device_name, torch.xpu.get_device_name())

        device_capability = torch.xpu.get_device_capability(current_device)
        self.assertTrue(device_capability["max_work_group_size"] > 0)
        self.assertTrue(device_capability["max_num_sub_groups"] > 0)

    def test_wrong_xpu_fork(self):
        stderr = TestCase.runWithPytorchAPIUsageStderr(
            """\
import torch
from torch.multiprocessing import Process
def run(rank):
    torch.xpu.set_device(rank)
if __name__ == "__main__":
    size = 2
    processes = []
    for rank in range(size):
        # it would work fine without the line below
        torch.xpu.set_device(0)
        p = Process(target=run, args=(rank,))
        p.start()
        processes.append(p)
    for p in processes:
        p.join()
"""
        )
        self.assertRegex(stderr, "Cannot re-initialize XPU in forked subprocess.")

    def test_streams(self):
        s0 = torch.xpu.Stream()
        torch.xpu.set_stream(s0)
        s1 = torch.xpu.current_stream()
        self.assertEqual(s0, s1)
        s2 = torch.xpu.Stream()
        self.assertFalse(s0 == s2)
        torch.xpu.set_stream(s2)
        with torch.xpu.stream(s0):
            self.assertEqual(s0, torch.xpu.current_stream())
        self.assertEqual(s2, torch.xpu.current_stream())

    def test_stream_priority(self):
        low, high = torch.xpu.Stream.priority_range()
        s0 = torch.xpu.Stream(device=0, priority=low)

        self.assertEqual(low, s0.priority)
        self.assertEqual(torch.device("xpu:0"), s0.device)

        s1 = torch.xpu.Stream(device=0, priority=high)

        self.assertEqual(high, s1.priority)
        self.assertEqual(torch.device("xpu:0"), s1.device)

    def test_stream_event_repr(self):
        s = torch.xpu.current_stream()
        self.assertTrue("torch.xpu.Stream" in str(s))
        e = torch.xpu.Event()
        self.assertTrue("torch.xpu.Event(uninitialized)" in str(e))
        s.record_event(e)
        self.assertTrue("torch.xpu.Event" in str(e))

    def test_events(self):
        stream = torch.xpu.current_stream()
        event = torch.xpu.Event()
        self.assertTrue(event.query())
        stream.record_event(event)
        event.synchronize()
        self.assertTrue(event.query())

    def test_generator(self):
        torch.manual_seed(2024)
        g_state0 = torch.xpu.get_rng_state()
        torch.manual_seed(1234)
        g_state1 = torch.xpu.get_rng_state()
        self.assertNotEqual(g_state0, g_state1)

        torch.xpu.manual_seed(2024)
        g_state2 = torch.xpu.get_rng_state()
        self.assertEqual(g_state0, g_state2)

        torch.xpu.set_rng_state(g_state1)
        self.assertEqual(g_state1, torch.xpu.get_rng_state())

        torch.manual_seed(1234)
        torch.xpu.set_rng_state(g_state0)
        self.assertEqual(2024, torch.xpu.initial_seed())


<<<<<<< HEAD
class TestXpuTrace(TestCase):
    def setUp(self):
        torch._C._activate_gpu_trace()
        self.mock = unittest.mock.MagicMock()

    def test_event_creation_callback(self):
        gpu_trace.register_callback_for_event_creation(self.mock)

        event = torch.xpu.Event()
        event.record()
        self.mock.assert_called_once_with(event._as_parameter_.value)

    def test_event_deletion_callback(self):
        gpu_trace.register_callback_for_event_deletion(self.mock)

        event = torch.xpu.Event()
        event.record()
        event_id = event._as_parameter_.value
        del event
        self.mock.assert_called_once_with(event_id)

    def test_event_record_callback(self):
        gpu_trace.register_callback_for_event_record(self.mock)

        event = torch.xpu.Event()
        event.record()
        self.mock.assert_called_once_with(
            event._as_parameter_.value, torch.xpu.current_stream().sycl_queue
        )

    def test_event_wait_callback(self):
        gpu_trace.register_callback_for_event_wait(self.mock)

        event = torch.xpu.Event()
        event.record()
        event.wait()
        self.mock.assert_called_once_with(
            event._as_parameter_.value, torch.xpu.current_stream().sycl_queue
        )

    def test_device_synchronization_callback(self):
        gpu_trace.register_callback_for_device_synchronization(self.mock)

        torch.xpu.synchronize()
        self.mock.assert_called()

    def test_stream_synchronization_callback(self):
        gpu_trace.register_callback_for_stream_synchronization(self.mock)

        stream = torch.xpu.Stream()
        stream.synchronize()
        self.mock.assert_called_once_with(stream.sycl_queue)

    def test_event_synchronization_callback(self):
        gpu_trace.register_callback_for_event_synchronization(self.mock)

        event = torch.xpu.Event()
        event.record()
        event.synchronize()
        self.mock.assert_called_once_with(event._as_parameter_.value)

class TestBasicGEMM(TestCase):
    @precisionOverride(
        {
            torch.double: 1e-8,
            torch.float: 1e-4,
            torch.half: 1e-1,
            torch.cfloat: 1e-4,
            torch.cdouble: 1e-8,
        }
    )
    @dtypes(*floating_and_complex_types_and(torch.half))
    def test_addmm(self, device, dtype):
        m1 = torch.randn((10, 50), dtype=dtype, device="cpu").to(device)
        m2 = torch.randn((50, 25), dtype=dtype, device="cpu").to(device)
        M = torch.zeros((10, 25), dtype=dtype, device="cpu").to(device)

        res1 = torch.addmm(M, m1, m2)
        res2 = torch.full_like(res1, math.nan)

        torch.addmm(M, m1, m2, out=res2)

        res3 = m1.cpu().numpy() @ m2.cpu().numpy()
        res3 += M.cpu().numpy()
        res3 = torch.from_numpy(res3).to(dtype)

        self.assertEqual(res1.cpu(), res3.cpu())
        self.assertEqual(res1.cpu(), res3.cpu())

    @dtypes(torch.half, torch.float, torch.double, torch.cfloat, torch.cdouble)
    def test_addmv(self, device, dtype):
        m1 = torch.randn([2, 3], dtype=dtype)
        m2 = torch.randn([3], dtype=dtype)
        x = torch.randn([2], dtype=dtype)

        res1 = torch.addmv(x, m1, m2)

        res2 = torch.full_like(res1, math.nan)

        torch.addmv(x, m1, m2, out=res2)

        res3 = m1.cpu().numpy() @ m2.cpu().numpy()
        res3 += x.cpu().numpy()
        res3 = torch.from_numpy(res3).to(dtype)

        self.assertEqual(res1.cpu(), res2.cpu())
        self.assertEqual(res1.cpu(), res3.cpu())

    @dtypes(
        torch.half,
        torch.float32,
        torch.float64,
        torch.int32,
        torch.int64,
        torch.cfloat,
        torch.cdouble,
    )
    def test_mm(self, device, dtype):
        def genf_int(x, y):
            return torch.randint(0, 100, (x, y), dtype=dtype, device="cpu").to(device)

        def genf_bfloat(x, y):
            return torch.randn(x, y, dtype=torch.float32, device=device).to(dtype) * 0.1

        def genf_float(x, y):
            return torch.randn(x, y, dtype=dtype, device="cpu").to(device)

        for n, m, p in [(20, 10, 15), (15, 20, 10), (25, 18, 10)]:
            if (dtype == torch.int32) or (dtype == torch.int64):
                genf = genf_int
            elif dtype == torch.bfloat16:
                genf = genf_bfloat
            else:
                genf = genf_float
            mat1 = genf(n, m)
            mat2 = genf(m, p)
            # mat1 = torch.randn((n, m), device=device, dtype=dtype)
            # mat2 = torch.randn((m, p), device=device, dtype=dtype)
            res = torch.mm(mat1, mat2)
            ref = mat1.cpu().numpy() @ mat2.cpu().numpy()
            self.assertEqual(res.cpu(), ref)

    @dtypes(*floating_and_complex_types_and(torch.half))
    def test_bmm(self, device, dtype):
        b1 = torch.randn((3, 3, 4), device="cpu", dtype=dtype).to(device)
        b2 = torch.randn((3, 4, 5), device="cpu", dtype=dtype).to(device)

        res1 = torch.bmm(b1, b2)
        # res2 = torch.full((3, 3, 5), math.nan, dtype=dtype, devcie=device)
        res2 = torch.full((3, 3, 5), math.nan, dtype=dtype, device=device)
        torch.bmm(b1, b2, out=res2)
        expect = torch.from_numpy(
            b1.to(dtype).cpu().numpy() @ b2.to(dtype).cpu().numpy()
        ).to(device)
        self.assertEqual(expect, res1.cpu())
        self.assertEqual(expect, res2.cpu())

    @dtypes(*floating_and_complex_types_and(torch.half))
    def test_addbmm(self, device, dtype):
        M = torch.zeros([3, 2], dtype=dtype, device="cpu").to(device)
        b1 = torch.randn([10, 3, 4], dtype=dtype, device="cpu").to(device)
        b2 = torch.randn([10, 4, 2], dtype=dtype, device="cpu").to(device)

        res1 = torch.addbmm(M, b1, b2)
        res2 = torch.full([3, 2], math.nan, dtype=dtype, device=device)
        torch.addbmm(M, b1, b2, out=res2)
        expect = (
            torch.from_numpy(b1.to(dtype).cpu().numpy() @ b2.to(dtype).cpu().numpy())
            .sum(0)
            .to(device)
        )

        self.assertEqual(res1.cpu(), res2.cpu())
        self.assertEqual(res1.cpu(), expect)

    @dtypes(*floating_and_complex_types_and(torch.half))
    def test_baddbmm(self, device, dtype):
        M, N, O = 12, 8, 50
        num_batches = 10
        b1 = torch.randn((num_batches, M, N), dtype=dtype, device="cpu").to(device)
        b2 = torch.randn((num_batches, N, O), dtype=dtype, device="cpu").to(device)
        x = torch.zeros((num_batches, M, O), dtype=dtype, device="cpu").to(device)

        res1 = torch.baddbmm(x, b1, b2)
        res2 = torch.full((num_batches, M, O), math.nan, dtype=dtype, device=device)
        torch.baddbmm(x, b1, b2, out=res2)
        expect = torch.from_numpy(
            b1.to(dtype).cpu().numpy() @ b2.to(dtype).cpu().numpy()
        ).to(device)

        self.assertEqual(res1.cpu(), res2.cpu())
        self.assertEqual(res1.cpu(), expect)

    def test_tensordot(self, device):
        a = torch.randn((3, 4, 5), device="cpu").to(device)
        b = torch.randn((4, 3, 2), device="cpu").to(device)
        c = torch.tensordot(a, b, dims=([1, 0], [0, 1])).cpu()
        cn = torch.from_numpy(
            np.tensordot(a.cpu().numpy(), b.cpu().numpy(), axes=([1, 0], [0, 1]))
        )
        self.assertEqual(c, cn)

        cout = torch.zeros((5, 2), device=device)
        torch.tensordot(a, b, dims=([1, 0], [0, 1]), out=cout).cpu()
        self.assertEqual(c, cout)

        a = torch.randn(2, 3, 4, 5, device="cpu").to(device)
        b = torch.randn(4, 5, 6, 7, device="cpu").to(device)
        c = torch.tensordot(a, b, dims=2).cpu()
        cn = torch.from_numpy(np.tensordot(a.cpu().numpy(), b.cpu().numpy(), axes=2))

        self.assertEqual(c, cn)

        c = torch.tensordot(a, b).cpu()
        cn = torch.from_numpy(np.tensordot(a.cpu().numpy(), b.cpu().numpy()))
        self.assertEqual(c, cn)

        a = torch.tensordot(torch.tensor(0.0), torch.tensor(0.0), 0)
        an = torch.from_numpy(
            np.tensordot(
                np.zeros((), dtype=np.float32), np.zeros((), dtype=np.float32), 0
            )
        )
        self.assertEqual(a, an)

<<<<<<< HEAD

class TestBasicConv(TestCase):
    @dtypes(torch.float32, torch.bfloat16)
    def test_conv2d(self, device, dtype):
        inchannel = 16
        outchannel = 64
        x_ref = torch.randn(
            [1, inchannel, 256, 256], dtype=dtype, device="cpu", requires_grad=True
        )
        conv_ref = nn.Conv2d(
            inchannel, outchannel, kernel_size=3, stride=1, padding=1
        ).to(dtype)

        x = x_ref.detach().clone().contiguous().to(device).requires_grad_()
        conv = nn.Conv2d(inchannel, outchannel, kernel_size=3, stride=1, padding=1).to(
            dtype
        )
        conv.load_state_dict(conv_ref.state_dict())
        conv.to(device)

        y_ref = conv_ref(x_ref)
        y = conv(x)

        grad_ref = torch.full(
            [1, outchannel, 256, 256], 1e-3, dtype=dtype, device="cpu"
        )
        grad = grad_ref.detach().clone().contiguous().to(device)

        y_ref.backward(grad_ref)
        y.backward(grad)

        self.assertEqual(y_ref, y.cpu())
        self.assertEqual(
            conv.weight.grad, conv_ref.weight.grad, atol=5 * 1e-5, rtol=5 * 1e-5
        )
        self.assertEqual(
            conv.bias.grad, conv_ref.bias.grad, atol=5 * 1e-5, rtol=5 * 1e-5
        )
        self.assertEqual(x.grad, x_ref.grad, atol=5 * 1e-5, rtol=5 * 1e-5)

    @dtypes(torch.float32, torch.bfloat16)
    def test_conv3d(self, device, dtype):
        x_ref = torch.randn(
            [1, 3, 16, 32, 32], dtype=dtype, device="cpu", requires_grad=True
        )
        conv_ref = nn.Conv3d(3, 3, kernel_size=3, stride=1, padding=1).to(dtype)

        x = x_ref.detach().clone().contiguous().to(device).requires_grad_()
        conv = nn.Conv3d(3, 3, kernel_size=3, stride=1, padding=1).to(dtype)
        conv.load_state_dict(conv_ref.state_dict())
        conv.to(device)

        y_ref = conv_ref(x_ref)
        y = conv(x)

        grad_ref = torch.full([1, 3, 16, 32, 32], 1e-3, dtype=dtype, device="cpu")
        grad = grad_ref.detach().clone().contiguous().to(device)

        y_ref.backward(grad_ref)
        y.backward(grad)

        self.assertEqual(y_ref, y.cpu())
        self.assertEqual(
            conv.weight.grad, conv_ref.weight.grad, atol=5 * 1e-5, rtol=5 * 1e-5
        )
        self.assertEqual(
            conv.bias.grad, conv_ref.bias.grad, atol=5 * 1e-5, rtol=5 * 1e-5
        )
        self.assertEqual(x.grad, x_ref.grad, atol=5 * 1e-5, rtol=5 * 1e-5)

    def _test_conv_xpu_nhwc_nchw(self, layer, n, c, h, w, k, filter_size, device):
        ref_x = torch.randn([n, c, h, w], dtype=torch.float32, device="cpu")
        ref_conv = layer(c, k, kernel_size=filter_size)
        ref_y = ref_conv(ref_x)

        x = ref_x.to(memory_format=torch.channels_last).to(device)
        conv = ref_conv.to(memory_format=torch.channels_last).to(device)
        y = conv(x)

        # self.assertTrue(y.is_contiguous(memory_format=torch.channels_last))
        self.assertEqual(y.cpu(), ref_y.to(memory_format=torch.channels_last))

    @dtypes(torch.float32, torch.half)
    def test_conv2d_channels_last(self, device, dtype):
        configs = [[1, 256, 5, 5, 64, 3]]

        for n, c, h, w, k, filter_size in configs:
            self._test_conv_xpu_nhwc_nchw(nn.Conv2d, n, c, h, w, k, filter_size, device)
            self._test_conv_xpu_nhwc_nchw(
                nn.ConvTranspose2d, n, c, h, w, k, filter_size, device
            )

    def _test_conv3d_xpu_ndhwc_ncdhw(
        self, layer, n, c, d, h, w, k, filter_size, device
    ):
        ref_x = torch.randn([n, c, d, h, w], dtype=torch.float32, device="cpu")
        ref_conv = layer(c, k, kernel_size=filter_size)
        ref_y = ref_conv(ref_x)

        x = ref_x.to(memory_format=torch.channels_last_3d).to(device)
        conv = ref_conv.to(memory_format=torch.channels_last_3d).to(device)
        y = conv(x)

        self.assertTrue(y.is_contiguous(memory_format=torch.channels_last_3d))
        self.assertEqual(y.cpu().to(memory_format=torch.channels_last_3d), ref_y)

    @dtypes(torch.float32, torch.half)
    def test_conv3d_channels_last(self, device, dtype):
        configs = [[1, 256, 5, 5, 5, 64, 3]]

        for n, c, d, h, w, k, filter_size in configs:
            self._test_conv3d_xpu_ndhwc_ncdhw(
                nn.Conv3d, n, c, d, h, w, k, filter_size, device
            )
            # self._test_conv3d_xpu_ndhwc_ncdhw(nn.ConvTranspose3d, n, c, d, h, w, k, filter_size, device)

    @dtypes(torch.float32)
    def test_conv2d_channels_last_backward(self, device, dtype):
        in_channel = 3
        out_channel = 32
        x_ref = (
            torch.randn([1, in_channel, 256, 256], dtype=dtype, device="cpu")
            .to(memory_format=torch.channels_last)
            .requires_grad_()
        )
        grad_ref = (
            torch.full([1, out_channel, 256, 256], 1e-3, dtype=dtype, device="cpu")
            .to(memory_format=torch.channels_last)
            .requires_grad_()
        )
        conv_ref = (
            nn.Conv2d(in_channel, out_channel, kernel_size=3, stride=1, padding=1)
            .to(memory_format=torch.channels_last)
            .to(dtype)
        )

        conv = (
            nn.Conv2d(in_channel, out_channel, kernel_size=3, stride=1, padding=1)
            .to(memory_format=torch.channels_last)
            .to(dtype)
        )
        conv.load_state_dict(conv_ref.state_dict())
        conv.to(device)

        y_ref = conv_ref(x_ref)
        y_ref.backward(grad_ref)
        ref_gw = conv_ref.weight.grad.detach().clone()

        x = x_ref.detach().clone().to(device).requires_grad_()
        grad = (
            torch.full([1, out_channel, 256, 256], 1e-3, dtype=dtype, device="cpu")
            .to(memory_format=torch.channels_last)
            .to(device)
            .requires_grad_()
        )
        y = conv(x)
        y.backward(grad)
        gw = conv.weight.grad.detach()

        self.assertEqual(y_ref, y.cpu())
        self.assertEqual(conv.bias.grad, conv_ref.bias.grad, atol=3e-4, rtol=3e-2)
        self.assertEqual(gw, ref_gw.to(memory_format=torch.channels_last))
        self.assertEqual(
            conv.weight.grad,
            ref_gw.to(memory_format=torch.channels_last),
            atol=3e-4,
            rtol=3e-2,
        )

    @dtypes(torch.float32)
    def test_conv3d_channels_last_backward(self, device, dtype):
        inchannel = 3
        outchannel = 64
        x_ref = (
            torch.randn([1, inchannel, 16, 32, 32], dtype=dtype, device="cpu")
            .to(memory_format=torch.channels_last_3d)
            .requires_grad_()
        )
        grad_ref = (
            torch.full([1, outchannel, 16, 32, 32], 1e-3, dtype=dtype, device="cpu")
            .to(memory_format=torch.channels_last_3d)
            .requires_grad_()
        )
        conv_ref = (
            nn.Conv3d(
                inchannel, outchannel, kernel_size=3, stride=1, padding=1, dilation=1
            )
            .to(memory_format=torch.channels_last_3d)
            .to(dtype)
        )

        conv = (
            nn.Conv3d(
                inchannel, outchannel, kernel_size=3, stride=1, padding=1, dilation=1
            )
            .to(memory_format=torch.channels_last_3d)
            .to(dtype)
        )
        conv.load_state_dict(conv_ref.state_dict())
        conv.to(device)

        y_ref = conv_ref(x_ref)
        y_ref.backward(grad_ref)
        ref_gw = conv_ref.weight.grad.detach()

        conv_ref.zero_grad()

        x = x_ref.detach().clone().to(device).requires_grad_()
        grad = (
            torch.full([1, 64, 16, 32, 32], 1e-3, dtype=dtype, device="cpu")
            .to(memory_format=torch.channels_last_3d)
            .to(device)
            .requires_grad_()
        )
        y = conv(x)
        y.backward(grad)
        gw = conv.weight.grad.detach()

        self.assertEqual(y_ref, y.cpu())
        self.assertEqual(gw.cpu(), ref_gw.to(memory_format=torch.channels_last_3d))

    @dtypes(torch.float32)
    def test_to_channels_last(self, device, dtype):
        x_ref = torch.randn([1, 3, 9, 9], device="cpu").to(device)
        x_ref = x_ref.to(memory_format=torch.channels_last)


=======
>>>>>>> aecd06d9
instantiate_device_type_tests(TestBasicGEMM, globals(), only_for="cpu, xpu")
instantiate_device_type_tests(TestBasicConv, globals(), only_for="xpu")

if __name__ == "__main__":
    run_tests()<|MERGE_RESOLUTION|>--- conflicted
+++ resolved
@@ -7,11 +7,8 @@
 import numpy as np
 
 import torch
-<<<<<<< HEAD
+import torch.xpu._gpu_trace as gpu_trace
 import torch.nn as nn
-=======
-import torch.xpu._gpu_trace as gpu_trace
->>>>>>> aecd06d9
 from torch.testing._internal.common_device_type import (
     dtypes,
     instantiate_device_type_tests,
@@ -140,8 +137,6 @@
         torch.xpu.set_rng_state(g_state0)
         self.assertEqual(2024, torch.xpu.initial_seed())
 
-
-<<<<<<< HEAD
 class TestXpuTrace(TestCase):
     def setUp(self):
         torch._C._activate_gpu_trace()
@@ -367,8 +362,6 @@
         )
         self.assertEqual(a, an)
 
-<<<<<<< HEAD
-
 class TestBasicConv(TestCase):
     @dtypes(torch.float32, torch.bfloat16)
     def test_conv2d(self, device, dtype):
@@ -595,8 +588,6 @@
         x_ref = x_ref.to(memory_format=torch.channels_last)
 
 
-=======
->>>>>>> aecd06d9
 instantiate_device_type_tests(TestBasicGEMM, globals(), only_for="cpu, xpu")
 instantiate_device_type_tests(TestBasicConv, globals(), only_for="xpu")
 
