# Owner(s): ["module: cuda"]

from itertools import product
import collections
import contextlib
from copy import deepcopy
import gc
import os
import pickle
import sys
import tempfile
import threading
import unittest
import warnings
import subprocess
import random
from random import randint
import json

import torch
import torch.cuda
from torch.cuda._memory_viz import profile_plot, _profile_to_snapshot
from torch.cuda._memory_viz import trace_plot
from torch.cuda._memory_viz import segment_plot

from torch import inf, nan
from torch.utils.checkpoint import checkpoint_sequential
from torch.testing._internal.common_utils import TestCase, freeze_rng_state, run_tests, \
    NO_MULTIPROCESSING_SPAWN, skipIfRocm, load_tests, IS_WINDOWS, \
    slowTest, skipCUDANonDefaultStreamIf, skipCUDAMemoryLeakCheckIf, TEST_CUDA, TEST_CUDA_GRAPH, TEST_WITH_ROCM, TEST_NUMPY, \
    get_cycles_per_ms, parametrize, instantiate_parametrized_tests, subtest, IS_JETSON, gcIfJetson, NoTest, IS_LINUX, IS_ARM64
from torch.testing._internal.common_cuda import TEST_CUDNN, TEST_MULTIGPU, \
    _create_scaling_case, _get_torch_cuda_version
from torch.testing._internal.autocast_test_lists import AutocastTestLists
from torch.utils.viz._cycles import observe_tensor_cycles

# load_tests from common_utils is used to automatically filter tests for
# sharding on sandcastle. This line silences flake warnings
load_tests = load_tests

if not TEST_CUDA:
    print('CUDA not available, skipping tests', file=sys.stderr)
    TestCase = NoTest  # noqa: F811

try:
    import torchvision.models  # noqa: F401
    from torchvision.models import resnet18  # noqa: F401

    HAS_TORCHVISION = True
except ImportError:
    HAS_TORCHVISION = False
skipIfNoTorchVision = unittest.skipIf(not HAS_TORCHVISION, "no torchvision")

TEST_CUDAMALLOCASYNC = TEST_CUDA and (torch.cuda.get_allocator_backend() == "cudaMallocAsync")
TEST_LARGE_TENSOR = TEST_CUDA
TEST_MEDIUM_TENSOR = TEST_CUDA
TEST_BF16 = False
TEST_PYNVML = not torch.cuda._HAS_PYNVML
if TEST_CUDA:
    TEST_LARGE_TENSOR = torch.cuda.get_device_properties(0).total_memory >= 12e9
    TEST_MEDIUM_TENSOR = torch.cuda.get_device_properties(0).total_memory >= 6e9
    TEST_BF16 = torch.cuda.is_bf16_supported()

_cycles_per_ms = None


@torch.testing._internal.common_utils.markDynamoStrictTest
class TestCuda(TestCase):
    _do_cuda_memory_leak_check = True
    _do_cuda_non_default_stream = True
    FIFTY_MIL_CYCLES = 50000000

    def setUp(self):
        super().setUp()
        self.autocast_lists = AutocastTestLists(torch.device('cuda:0'))

    def tearDown(self):
        del self.autocast_lists
        super().tearDown()

    def test_pinned_memory_with_cudaregister(self):
        torch.cuda.memory._set_allocator_settings("pinned_use_cuda_host_register:True,pinned_num_register_threads:8")
        t = torch.ones(20)
        self.assertFalse(t.is_pinned())
        try:
            pinned_t = torch.ones(1 << 21).pin_memory()
            self.assertTrue(pinned_t.is_pinned())
            pinned_t = torch.ones(1 << 24).pin_memory()
            self.assertTrue(pinned_t.is_pinned())
        except RuntimeError as e:
            # Some GPUs don't support same address space on host and device side
            pass

    def test_pinned_memory_with_cudaregister_multithread(self):
        num_threads = 4
        threads = [threading.Thread(target=self.test_pinned_memory_with_cudaregister)
                   for t in range(num_threads)]
        for thread in threads:
            thread.start()
        for thread in threads:
            thread.join()

    def test_cudart_register(self):
        t = torch.ones(20)
        self.assertFalse(t.is_pinned())
        cudart = torch.cuda.cudart()
        r = cudart.cudaHostRegister(t.data_ptr(), t.numel() * t.element_size(), 0)
        self.assertEqual(r, 0)
        self.assertTrue(t.is_pinned())
        r = cudart.cudaHostUnregister(t.data_ptr())
        self.assertEqual(r, 0)
        self.assertFalse(t.is_pinned())

    def test_memory_allocation(self):
        gc.collect()
        torch.cuda.empty_cache()
        mem = None
        size = 1
        prev = 0
        try:
            prev = torch.cuda.memory_allocated()
            mem = torch.cuda.caching_allocator_alloc(size)
            self.assertGreater(torch.cuda.memory_allocated(), prev)
        finally:
            if mem is not None:
                torch.cuda.caching_allocator_delete(mem)
                self.assertEqual(torch.cuda.memory_allocated(), prev)

    def test_check_error(self):
        # Assert this call doesn't raise.
        torch.cuda.check_error(0)

        with self.assertRaisesRegex(torch.cuda.CudaError,
                                    "out of memory|hipErrorOutOfMemory"):
            torch.cuda.check_error(2)

    def test_cuda_get_device_name(self):
        # Testing the behaviour with None as an argument
        current_device = torch.cuda.current_device()
        current_device_name = torch.cuda.get_device_name(current_device)
        device_name_None = torch.cuda.get_device_name(None)
        self.assertEqual(current_device_name, device_name_None)

        # Testing the behaviour for No argument
        device_name_no_argument = torch.cuda.get_device_name()
        self.assertEqual(current_device_name, device_name_no_argument)

    def test_cuda_get_device_capability(self):
        # Testing the behaviour with None as an argument
        current_device = torch.cuda.current_device()
        current_device_capability = torch.cuda.get_device_capability(current_device)
        device_capability_None = torch.cuda.get_device_capability(None)
        self.assertEqual(current_device_capability, device_capability_None)

        # Testing the behaviour for No argument
        device_capability_no_argument = torch.cuda.get_device_capability()
        self.assertEqual(current_device_capability, device_capability_no_argument)

    def test_out_of_memory(self):
        tensor = torch.zeros(1024, device='cuda')

        oom_regex = "would exceed allowed memory" if TEST_CUDAMALLOCASYNC else \
                    "Tried to allocate 800000000.00 GiB"
        with self.assertRaisesRegex(RuntimeError, oom_regex):
            torch.empty(1024 * 1024 * 1024 * 800000000, dtype=torch.int8, device='cuda')

        with self.assertRaisesRegex(RuntimeError, "Tried to allocate more than 1EB memory"):
            torch.empty(1024 * 1024 * 1024 * 8000000000, dtype=torch.int8, device='cuda')

        # ensure out of memory error doesn't disturb subsequent kernel
        tensor.fill_(1)
        self.assertTrue((tensor == 1).all())

    @unittest.skipIf(TEST_CUDAMALLOCASYNC or IS_JETSON, "Segmentation fault (core dumped)")
    def test_out_of_memory_retry(self):
        torch.cuda.empty_cache()
        total_memory = torch.cuda.get_device_properties(0).total_memory
        oom_regex = "would exceed allowed memory" if TEST_CUDAMALLOCASYNC else \
                    "Tried to allocate"
        size = int(total_memory * 0.5)
        a = torch.empty(size , dtype=torch.int8, device='cuda')
        with self.assertRaisesRegex(RuntimeError, oom_regex):
            b = torch.empty(size, dtype=torch.int8, device='cuda')
        del a
        b = torch.empty(size, dtype=torch.int8, device='cuda')
        del b
        # We used a lot of memory here, clean up so we don't affect other tests too much
        torch.cuda.empty_cache()
        torch.cuda.reset_peak_memory_stats()

    def test_set_per_process_memory_fraction(self):
        # test invalid fraction value.
        with self.assertRaisesRegex(TypeError, "Invalid type"):
            torch.cuda.set_per_process_memory_fraction(1)
        with self.assertRaisesRegex(ValueError, "Invalid fraction value"):
            torch.cuda.set_per_process_memory_fraction(-0.1)
        with self.assertRaisesRegex(ValueError, "Invalid fraction value"):
            torch.cuda.set_per_process_memory_fraction(2.0)

        tensor = torch.zeros(1024, device='cuda')
        torch.cuda.empty_cache()
        total_memory = torch.cuda.get_device_properties(0).total_memory
        torch.cuda.set_per_process_memory_fraction(0.5, 0)

        # test 0.499 allocation is ok.
        application = int(total_memory * 0.499) - torch.cuda.max_memory_reserved()
        tmp_tensor = torch.empty(application, dtype=torch.int8, device='cuda')
        del tmp_tensor
        torch.cuda.empty_cache()

        application = int(total_memory * 0.5)
        # it will get OOM when try to allocate more than half memory.
        oom_regex = "would exceed allowed memory" if TEST_CUDAMALLOCASYNC else \
                    "out of memory"
        with self.assertRaisesRegex(RuntimeError, oom_regex):
            torch.empty(application, dtype=torch.int8, device='cuda')

        # ensure out of memory error doesn't disturb subsequent kernel
        tensor.fill_(1)
        self.assertTrue((tensor == 1).all())

    def test_copy_non_blocking(self):
        def _test_copy_non_blocking(a, b):
            event = torch.cuda.Event()
            a.copy_(b, non_blocking=True)
            event.record()
            event.synchronize()
            self.assertEqual(a, b)

        # 10MB copies
        x = torch.ones(10000000, dtype=torch.uint8).cuda()
        y = torch.zeros(10000000, dtype=torch.uint8).pin_memory()
        _test_copy_non_blocking(x, y)

        x = torch.zeros(10000000, dtype=torch.uint8).pin_memory()
        y = torch.ones(10000000, dtype=torch.uint8).cuda()
        _test_copy_non_blocking(x, y)

        # Test the case where the pinned data_ptr is not equal to the storage data_ptr.
        x_base = torch.zeros(10000000, dtype=torch.uint8).pin_memory()
        x = x_base[1:]
        self.assertTrue(x.is_pinned())
        self.assertTrue(x_base.is_pinned())
        self.assertNotEqual(x_base.data_ptr(), x.data_ptr())
        self.assertEqual(x_base.storage().data_ptr(), x.storage().data_ptr())
        y = torch.ones(10000000 - 1, dtype=torch.uint8).cuda()
        _test_copy_non_blocking(x, y)

    def test_copy_non_blocking_type_conversion(self):
        a = torch.ones(1, device="cuda")
        b = torch.zeros(1, device="cpu", pin_memory=True)
        c = torch.empty(1, device="cuda", dtype=torch.long)
        torch.cuda._sleep(int(100 * get_cycles_per_ms()))
        b.copy_(a, non_blocking=True)
        c.copy_(b, non_blocking=True)
        self.assertEqual(a, c, exact_dtype=False)

    def test_to_non_blocking(self):
        stream = torch.cuda.current_stream()

        def _test_to_non_blocking(a, non_blocking, dst):
            torch.cuda.synchronize()
            # Pushes an 0.1 second spin to stream so if the copy is non blocking,
            # stream will almost surely be active when we query().
            torch.cuda._sleep(int(100 * get_cycles_per_ms()))
            b = a.to(device=dst, non_blocking=non_blocking)
            self.assertEqual(stream.query(), not non_blocking)
            stream.synchronize()
            self.assertEqual(a, b)
            self.assertTrue(b.is_pinned() == (non_blocking and dst == "cpu"))

        for dst, try_non_blocking in product(("cuda", "cpu"), (True, False)):
            # Creates source on the opposite device from destination.
            src = torch.randn(1000000,
                              device="cuda" if dst == "cpu" else "cpu",
                              pin_memory=True if dst == "cuda" else False)
            _test_to_non_blocking(src, try_non_blocking, dst)

    def test_to_cpu_blocking_by_default(self):
        src = torch.randn(1000000, device="cuda")
        torch.cuda.synchronize()
        torch.cuda._sleep(int(100 * get_cycles_per_ms()))
        dst = src.to(device="cpu")
        self.assertEqual(torch.cuda.current_stream().query(), True)
        self.assertEqual(src, dst)
        self.assertFalse(dst.is_pinned())

    def test_serialization_array_with_storage(self):
        x = torch.randn(5, 5).cuda()
        y = torch.IntTensor(2, 5).fill_(0).cuda()
        q = [x, y, x, y.storage()]
        with tempfile.NamedTemporaryFile() as f:
            torch.save(q, f)
            f.seek(0)
            q_copy = torch.load(f)
        self.assertEqual(q_copy, q, atol=0, rtol=0)
        q_copy[0].fill_(5)
        self.assertEqual(q_copy[0], q_copy[2], atol=0, rtol=0)
        self.assertTrue(isinstance(q_copy[0], torch.cuda.FloatTensor))
        self.assertTrue(isinstance(q_copy[1], torch.cuda.IntTensor))
        self.assertTrue(isinstance(q_copy[2], torch.cuda.FloatTensor))
        self.assertTrue(isinstance(q_copy[3], torch.storage.TypedStorage))
        self.assertTrue(isinstance(q_copy[3]._untyped_storage, torch.UntypedStorage))
        q_copy[1].fill_(10)
        self.assertEqual(q_copy[3], torch.cuda.IntStorage(10).fill_(10))

    @unittest.skipIf(TEST_CUDAMALLOCASYNC or TEST_WITH_ROCM, "temporarily disabled for async")
    @unittest.skipIf(_get_torch_cuda_version() >= (12, 2), "skipped as explicit workspace allocation is removed")
    def test_cublas_workspace_explicit_allocation(self):
        a = torch.randn(7, 7, device='cuda', requires_grad=False)
        default_workspace_size = 4096 * 2 * 1024 + 16 * 8 * 1024  # :4096:2:16:8
        # different size (32 MiB) expected on Hopper GPU
        if torch.cuda.get_device_capability() == (9, 0):
            default_workspace_size = 4096 * 8 * 1024

        def check_workspace_size(inp):
            torch._C._cuda_clearCublasWorkspaces()
            start = torch.torch.cuda.memory_stats()['active_bytes.all.allocated']
            with torch.no_grad():
                torch.matmul(inp, inp)
            finish = torch.torch.cuda.memory_stats()['active_bytes.all.allocated']
            return finish - start

        # check default
        os.environ['CUBLAS_WORKSPACE_CONFIG'] = ''
        self.assertTrue(abs(check_workspace_size(a) - default_workspace_size) < 524288)

        # check default with bad user config
        os.environ['CUBLAS_WORKSPACE_CONFIG'] = '-1'
        self.assertTrue(abs(check_workspace_size(a) - default_workspace_size) < 524288)

        # check valid config
        os.environ['CUBLAS_WORKSPACE_CONFIG'] = ':128:8:64:16:32:32'
        self.assertTrue(abs(check_workspace_size(a) - (3072 * 1024)) < 524288)

        torch._C._cuda_clearCublasWorkspaces()

    def test_cublas_allow_tf32_get_set(self):
        skip_tf32_cublas = 'TORCH_ALLOW_TF32_CUBLAS_OVERRIDE' in os.environ and\
            int(os.environ['TORCH_ALLOW_TF32_CUBLAS_OVERRIDE'])
        if skip_tf32_cublas:
            self.assertTrue(torch.backends.cuda.matmul.allow_tf32)
            return

        orig = torch.backends.cuda.matmul.allow_tf32
        self.assertEqual(torch._C._get_cublas_allow_tf32(), orig)
        torch.backends.cuda.matmul.allow_tf32 = not orig
        self.assertEqual(torch._C._get_cublas_allow_tf32(), not orig)
        torch.backends.cuda.matmul.allow_tf32 = orig

    def test_float32_matmul_precision_get_set(self):
        orig = torch.get_float32_matmul_precision()
        skip_tf32_cublas = 'TORCH_ALLOW_TF32_CUBLAS_OVERRIDE' in os.environ and\
            int(os.environ['TORCH_ALLOW_TF32_CUBLAS_OVERRIDE'])
        # this is really just checking that the environment variable is respected during testing
        # and not overwritten by another function that doesn't revert it to the intitial value
        if not skip_tf32_cublas:
            self.assertFalse(torch.backends.cuda.matmul.allow_tf32)
            self.assertEqual(torch.get_float32_matmul_precision(), 'highest')
        else:
            self.assertTrue(torch.backends.cuda.matmul.allow_tf32)
        for p in ('medium', 'high'):
            torch.set_float32_matmul_precision(p)
            self.assertEqual(torch.get_float32_matmul_precision(), p)
            self.assertTrue(torch.backends.cuda.matmul.allow_tf32)
        torch.set_float32_matmul_precision('highest')
        self.assertEqual(torch.get_float32_matmul_precision(), 'highest')
        self.assertFalse(torch.backends.cuda.matmul.allow_tf32)
        torch.set_float32_matmul_precision(orig)

    def test_cublas_allow_fp16_reduced_precision_reduction_get_set(self):
        orig = torch.backends.cuda.matmul.allow_fp16_reduced_precision_reduction
        self.assertEqual(torch._C._get_cublas_allow_fp16_reduced_precision_reduction(), orig)
        torch.backends.cuda.matmul.allow_fp16_reduced_precision_reduction = not orig
        self.assertEqual(torch._C._get_cublas_allow_fp16_reduced_precision_reduction(), not orig)
        torch.backends.cuda.matmul.allow_fp16_reduced_precision_reduction = orig

    def test_cublas_allow_bf16_reduced_precision_reduction_get_set(self):
        orig = torch.backends.cuda.matmul.allow_bf16_reduced_precision_reduction
        self.assertEqual(torch._C._get_cublas_allow_bf16_reduced_precision_reduction(), orig)
        torch.backends.cuda.matmul.allow_bf16_reduced_precision_reduction = not orig
        self.assertEqual(torch._C._get_cublas_allow_bf16_reduced_precision_reduction(), not orig)
        torch.backends.cuda.matmul.allow_bf16_reduced_precision_reduction = orig

    def test_cudnn_allow_tf32_get_set(self):
        with torch.backends.cudnn.flags(enabled=None, benchmark=None, deterministic=None, allow_tf32=False):
            self.assertFalse(torch.backends.cudnn.allow_tf32)
        with torch.backends.cudnn.flags(enabled=None, benchmark=None, deterministic=None, allow_tf32=True):
            self.assertTrue(torch.backends.cudnn.allow_tf32)

    def test_type_conversions(self):
        x = torch.randn(5, 5)
        self.assertIsInstance(x.float(), torch.FloatTensor)
        self.assertIsInstance(x.cuda().double(), torch.cuda.DoubleTensor)
        self.assertIsInstance(x.cuda().float(), torch.cuda.FloatTensor)
        self.assertIsInstance(x.cuda().float().cpu(), torch.FloatTensor)
        self.assertIsInstance(x.cuda().float().cpu().int(), torch.IntTensor)

        y = x.storage()
        self.assertIsInstance(y.float(), torch.FloatStorage)
        self.assertIsInstance(y.cuda().double(), torch.cuda.DoubleStorage)
        self.assertIsInstance(y.cuda().float(), torch.cuda.FloatStorage)
        self.assertIsInstance(y.cuda().float().cpu(), torch.FloatStorage)
        self.assertIsInstance(y.cuda().float().cpu().int(), torch.IntStorage)

    @unittest.skip("was disabled due to not enough memory, but actually it always fail")
    def test_arithmetic_large_tensor(self):
        x = torch.empty(2**30, device='cuda')

        x.fill_(1)
        self.assertEqual(x.sum(), 2**30)

        x += 1
        self.assertEqual(x.sum(), 2**31)

        x.fill_(1)
        x -= 0.5
        self.assertEqual(x.sum(), 2**29)

        x.fill_(1)
        x *= 2
        self.assertEqual(x.sum(), 2**31)

        x.fill_(1)
        x /= 2
        self.assertEqual(x.sum(), 2**29)

    def test_gather_bool(self):
        t = torch.tensor([[False, True], [True, True]], device='cuda')
        self.assertEqual(torch.gather(t, 1, torch.tensor([[0, 0], [1, 0]], device='cuda')),
                         torch.tensor([[False, False], [True, True]], device='cuda'))

    def test_torch_manual_seed_seeds_cuda_devices(self):
        with freeze_rng_state():
            x = torch.zeros(4, 4).float().cuda()
            torch.manual_seed(2)
            self.assertEqual(torch.cuda.initial_seed(), 2)
            x.uniform_()
            torch.manual_seed(2)
            y = x.clone().uniform_()
            self.assertEqual(x, y)
            self.assertEqual(torch.cuda.initial_seed(), 2)

    def test_manual_seed(self):
        with freeze_rng_state():
            x = torch.zeros(4, 4).float().cuda()
            torch.cuda.manual_seed(2)
            self.assertEqual(torch.cuda.initial_seed(), 2)
            x.uniform_()
            a = torch.bernoulli(torch.full_like(x, 0.5))
            torch.cuda.manual_seed(2)
            y = x.clone().uniform_()
            b = torch.bernoulli(torch.full_like(x, 0.5))
            self.assertEqual(x, y)
            self.assertEqual(a, b)
            self.assertEqual(torch.cuda.initial_seed(), 2)

    def test_specify_improper_device_name(self):
        import os
        fname = "tempfile.pt"
        try:
            with self.assertRaisesRegex(RuntimeError, "Invalid device string"):
                torch.save([torch.nn.Parameter(torch.randn(10, 10))], fname,
                           _use_new_zipfile_serialization=True)
                torch.load(fname, 'cuda0')
        finally:
            if os.path.exists(fname):
                os.remove(fname)

    def test_get_device_index(self):
        from torch.cuda._utils import _get_device_index
        with self.assertRaisesRegex(RuntimeError, "Invalid device string"):
            _get_device_index('cuda0', optional=True)

        with self.assertRaisesRegex(ValueError, "Expected a cuda device"):
            cpu_device = torch.device('cpu')
            _get_device_index(cpu_device, optional=True)

    def test_serialization_array_with_empty(self):
        x = [torch.randn(4, 4).cuda(), torch.cuda.FloatTensor()]
        with tempfile.NamedTemporaryFile() as f:
            torch.save(x, f)
            f.seek(0)
            x_copy = torch.load(f)
        for original, copy in zip(x, x_copy):
            self.assertEqual(copy, original)
            self.assertIs(type(copy), type(original))
            self.assertEqual(copy.get_device(), original.get_device())

    @skipCUDANonDefaultStreamIf(True)
    def test_streams(self):
        default_stream = torch.cuda.current_stream()
        user_stream = torch.cuda.Stream()
        self.assertEqual(torch.cuda.current_stream(), default_stream)
        self.assertNotEqual(default_stream, user_stream)
        self.assertEqual(default_stream.cuda_stream, 0)
        self.assertNotEqual(user_stream.cuda_stream, 0)
        with torch.cuda.stream(user_stream):
            self.assertEqual(torch.cuda.current_stream(), user_stream)
        self.assertTrue(user_stream.query())
        tensor1 = torch.ByteTensor(5).pin_memory()
        tensor2 = tensor1.cuda(non_blocking=True) + 1
        default_stream.synchronize()
        self.assertTrue(default_stream.query())

    def test_stream_event_repr(self):
        s = torch.cuda.current_stream()
        self.assertTrue("torch.cuda.Stream" in s.__repr__())
        e = torch.cuda.Event()
        self.assertTrue("torch.cuda.Event" in e.__repr__())
        s.record_event(e)
        self.assertTrue("torch.cuda.Event" in e.__repr__())

    def test_events(self):
        stream = torch.cuda.current_stream()
        event = torch.cuda.Event(enable_timing=True)
        self.assertTrue(event.query())
        start_event = torch.cuda.Event(enable_timing=True)
        stream.record_event(start_event)
        torch.cuda._sleep(int(50 * get_cycles_per_ms()))
        stream.record_event(event)
        self.assertFalse(event.query())
        event.synchronize()
        self.assertTrue(event.query())
        self.assertGreater(start_event.elapsed_time(event), 0)

    def test_record_stream(self):
        cycles_per_ms = get_cycles_per_ms()

        t = torch.FloatTensor([1, 2, 3, 4]).pin_memory()
        result = torch.cuda.FloatTensor(t.size())
        stream = torch.cuda.Stream()
        ptr = [None]

        # Performs the CPU->GPU copy in a background stream
        def perform_copy():
            with torch.cuda.stream(stream):
                tmp = t.cuda(non_blocking=True)
                ptr[0] = tmp.data_ptr()
            torch.cuda.current_stream().wait_stream(stream)
            tmp.record_stream(torch.cuda.current_stream())
            torch.cuda._sleep(int(50 * cycles_per_ms))  # delay the copy
            result.copy_(tmp)

        perform_copy()
        with torch.cuda.stream(stream):
            tmp2 = torch.cuda.FloatTensor(t.size())
            tmp2.zero_()
            self.assertNotEqual(tmp2.data_ptr(), ptr[0], msg='allocation re-used to soon')

        self.assertEqual(result.tolist(), [1, 2, 3, 4])

        if not TEST_CUDAMALLOCASYNC:
            # In the native allocator, we expect "tmp"'s side-stream-tagged block will be reused
            # in that side stream after result.copy_(tmp) in the main stream finishes.
            torch.cuda.current_stream().synchronize()
            with torch.cuda.stream(stream):
                tmp3 = torch.cuda.FloatTensor(t.size())
                self.assertEqual(tmp3.data_ptr(), ptr[0], msg='allocation not re-used')

    def test_record_stream_on_shifted_view(self):
        # See issue #27366

        # This test detects unexpected block reallocation. For reliable test,
        # the stream to allocate tensors is isolated. The allocator will not
        # reuse free blocks which were allocated from another stream.
        stream_alloc = torch.cuda.Stream()
        with torch.cuda.stream(stream_alloc):
            base = torch.cuda.FloatTensor([10, 10])

        # Record another stream on a shifted view tensor.
        view = base[5:]
        assert view.storage_offset() > 0

        stream_record = torch.cuda.Stream()
        with torch.cuda.stream(stream_record):
            torch.cuda._sleep(int(50 * get_cycles_per_ms()))

        view.record_stream(stream_record)

        # Delete those tensors to make the block free soon.
        data_ptr = base.data_ptr()
        del base, view

        # A new tensor should not be allocated to the block above.
        stream_alloc.synchronize()

        with torch.cuda.stream(stream_alloc):
            try_realloc = torch.cuda.FloatTensor([10, 10])

        self.assertNotEqual(try_realloc.data_ptr(), data_ptr)

    def test_noncontiguous_pinned_memory(self):
        # See issue #3266
        x = torch.arange(0, 10).view((2, 5))
        self.assertEqual(x.t(), x.t().pin_memory())

    def test_caching_pinned_memory(self):
        cycles_per_ms = get_cycles_per_ms()

        # check that allocations are re-used after deletion
        t = torch.FloatTensor([1]).pin_memory()
        ptr = t.data_ptr()
        del t
        t = torch.FloatTensor([1]).pin_memory()
        self.assertEqual(t.data_ptr(), ptr, msg='allocation not reused')

        # check that the allocation is not re-used if it's in-use by a copy
        gpu_tensor = torch.cuda.FloatTensor([0])
        torch.cuda._sleep(int(1000 * cycles_per_ms))  # delay the copy by 1s
        gpu_tensor.copy_(t, non_blocking=True)
        del t
        t = torch.FloatTensor([1]).pin_memory()
        self.assertNotEqual(t.data_ptr(), ptr, msg='allocation re-used too soon')
        self.assertEqual(list(gpu_tensor), [1])

    def test_caching_allocator_record_stream_oom(self):
        """allocations delayed by a record_stream call should still be freed on
        an out-of-memory in cuda_malloc_retry. see issue #19219"""
        stream = torch.cuda.Stream()

        with torch.cuda.stream(stream):
            y = torch.zeros(40 * 1024 * 1024, device='cuda')

        for _ in range(100):
            x = torch.empty(40 * 1024 * 1024, device='cuda')
            with torch.cuda.stream(stream):
                y += x
            # delays re-use of `x` until after all operations in `stream`
            x.record_stream(stream)
            del x

        # we've made a mess by allocating up to the device capacity. free any
        # cached blocks in case it affects future tests.
        torch.cuda.empty_cache()

    # Tests for historic illegal memory access, see #17040.
    def test_reduction_gpu_memory_accessing(self):
        x = torch.ones(512, 8, dtype=torch.float32, device='cuda')
        torch.sum(x, 0)

    def test_sum_fp16(self):
        x = torch.zeros(10, device='cuda', dtype=torch.float16)
        self.assertEqual(x.sum(), 0)

        x = torch.ones(65504, device='cuda', dtype=torch.float16)
        self.assertEqual(x.sum(), 65504)
        self.assertEqual(x.sum(dtype=torch.float32), 65504)

        x = torch.ones(65536, device='cuda', dtype=torch.float16)
        self.assertEqual(x.sum(dtype=torch.float32), 65536)

        a = torch.zeros(1203611).bernoulli_(0.0005)
        x = a.to(device='cuda', dtype=torch.float16)
        self.assertEqual(x.sum().item(), a.sum().item())

        a = torch.zeros(100, 121, 80).bernoulli_(0.0005)
        x = a.to(device='cuda', dtype=torch.float16)
        self.assertEqual(x.sum((0, 2)).float().cpu(), a.sum((0, 2)))

    def test_mean_fp16(self):
        x = torch.ones(65536, device='cuda', dtype=torch.float16)
        self.assertEqual(x.mean(), 1)

        x = torch.ones(65536, device='cuda', dtype=torch.float16)
        self.assertEqual(x.mean(dtype=torch.float32), 1)

    def test_prod_large(self):
        # tests global reduction (should_global_reduce = true) in case of non-zero identity element
        x = torch.ones(240000, device='cuda', dtype=torch.float32)
        self.assertEqual(x.prod(), 1)

        # test for complex types. Note 240k is divisible by 4
        for dtype in [torch.cfloat, torch.cdouble]:
            x = torch.ones(240000, device='cuda', dtype=dtype) * (0 + 1j)
            self.assertEqual(x.prod(), 1)

    def test_multinomial_ext(self):
        # Test two corner cases from older PyTorch (Issue #4858)
        freqs = torch.cuda.FloatTensor([
            0.0, 0.0, 0.0, 0.0, 0.0, 0.0, 0.0, 0.0, 0.0,
            0.03178183361887932, 0.027680952101945877, 0.033176131546497345,
            0.046052902936935425, 0.07742464542388916, 0.11543981730937958,
            0.14148041605949402, 0.15784293413162231, 0.13180233538150787,
            0.08271478116512299, 0.049702685326337814, 0.027557924389839172,
            0.018125897273421288, 0.011851548217236996, 0.010252203792333603,
            0.007422595750540495, 0.005372154992073774, 0.0045109698548913,
            0.0036087757907807827, 0.0035267581697553396, 0.0018864056328311563,
            0.0024605290964245796, 0.0022964938543736935, 0.0018453967059031129,
            0.0010662291897460818, 0.0009842115687206388, 0.00045109697384759784,
            0.0007791675161570311, 0.00020504408166743815, 0.00020504408166743815,
            0.00020504408166743815, 0.00012302644609007984, 0.0,
            0.00012302644609007984, 4.100881778867915e-05, 0.0, 0.0, 0.0, 0.0,
            0.0, 0.0])

        torch.cuda.manual_seed(11042)
        sample = torch.multinomial(freqs, 1000, True)
        self.assertNotEqual(freqs[sample].min(), 0)

        p = torch.zeros(3421, 2, device="cuda", dtype=torch.float)
        p[:, 1] = 1
        torch.cuda.manual_seed(5214)
        r = torch.multinomial(p, 1)
        self.assertNotEqual(r.min().item(), 0)

        # test corner case from Issue #13867
        torch.cuda.manual_seed(33)
        probs = torch.randn(1000000, device='cuda').clamp(min=0) * 3e-5
        samples = probs.multinomial(1000000, replacement=True)
        self.assertGreater(probs[samples].min().item(), 0)

    def _spawn_test_multinomial_invalid_probs_cuda(self, probs):
        import subprocess
        try:
            p = subprocess.Popen([sys.executable, '-c', f"""\
import sys
import torch
from torch import inf, nan
try:
    with torch.random.fork_rng(devices=[0]):
        torch.multinomial(torch.tensor({probs}).to('cuda'), 2, replacement=True)
        torch.cuda.synchronize()
    sys.exit(-1) # Should not be reached
except RuntimeError as e:
    sys.exit(-2)
"""], stdout=subprocess.PIPE, stderr=subprocess.PIPE, universal_newlines=True)
            out, err = p.communicate(timeout=10)
            p.wait(timeout=10)
        except subprocess.TimeoutExpired as e:
            p.kill()
            out, err = p.communicate()
        expected_messages = [
            'device-side assert triggered',  # CUDA
            'Assertion',  # CUDA
            'HSA_STATUS_ERROR_EXCEPTION',  # ROCm
            'Device-side assertion'  # ROCm
        ]
        self.assertTrue(any(msg in out or msg in err for msg in expected_messages))

    @slowTest
    @unittest.skipIf(TEST_WITH_ROCM, "ROCm doesn't support device side asserts")
    @unittest.skipIf(NO_MULTIPROCESSING_SPAWN, "Disabled for environments that \
                     don't support multiprocessing with spawn start method")
    def test_multinomial_invalid_probs_cuda(self):
        self._spawn_test_multinomial_invalid_probs_cuda([1., -1., 1.])
        self._spawn_test_multinomial_invalid_probs_cuda([1., inf, 1.])
        self._spawn_test_multinomial_invalid_probs_cuda([1., -inf, 1.])
        self._spawn_test_multinomial_invalid_probs_cuda([1., 1., nan])

    @staticmethod
    def _mute_init():
        os.dup2(os.open(os.devnull, os.O_WRONLY), sys.stderr.fileno())

    def _spawn_method(self, method, arg):
        ctx = torch.multiprocessing.get_context("spawn")
        with ctx.Pool(1, initializer=self._mute_init) as pool:
            errors = pool.map(method, [arg])
            for e in errors:
                if 'device-side assert triggered' not in str(e):
                    self.fail(e)

    @staticmethod
    def _test_index_bounds_cuda(idx):
        x = torch.arange(10, device="cuda")
        try:
            y = x[torch.tensor([idx])]
            return f"x[torch.tensor([{idx})]={y}"
        except RuntimeError as err:
            return err

    @slowTest
    @unittest.skipIf(NO_MULTIPROCESSING_SPAWN, "Disabled for environments that \
                     don't support multiprocessing with spawn start method")
    @skipIfRocm
    def test_index_out_of_bounds_exception_cuda(self):
        test_method = TestCuda._test_index_bounds_cuda
        # Test in-bound access works fine
        self.assertEqual(test_method(1), "x[torch.tensor([1)]=tensor([1], device='cuda:0')")
        # Test that indexing out of bounds causes assert
        self._spawn_method(test_method, 11)

    @slowTest
    @unittest.skipIf(not TEST_LARGE_TENSOR, "not enough memory")
    def test_huge_index(self):
        src = torch.empty(15000000, 45, device='cuda', dtype=torch.long).random_(0, 2**22)
        idx = torch.randperm(src.shape[0], device='cuda')
        res = src[idx]
        res_cpu = src.cpu()[idx.cpu()]
        self.assertEqual(res.cpu(), res_cpu)

    def test_min_max_inits(self):
        # Testing if THC_reduceAll received the correct index initialization.
        # This affects the result of THC_reduceAll operations at extreme values
        x = torch.cuda.ByteTensor([0])
        y = torch.cuda.ByteTensor([255])
        expected = torch.cuda.LongTensor([0])[0]

        _, v = x.max(dim=0)
        self.assertEqual(v, expected)

        _, v = y.min(dim=0)
        self.assertEqual(v, expected)

    def test_nvtx(self):
        # Just making sure we can see the symbols
        torch.cuda.nvtx.range_push("foo")
        torch.cuda.nvtx.mark("bar")
        torch.cuda.nvtx.range_pop()
        range_handle = torch.cuda.nvtx.range_start("range_start")
        torch.cuda.nvtx.range_end(range_handle)

    def test_bincount_ext(self):
        # ensure CUDA code coverage
        input_size = (100000,)
        w = torch.randn(input_size, dtype=torch.double, device='cuda')
        w_cpu = w.cpu()
        # test shared memory impl
        t = torch.randint(50, input_size, dtype=torch.int8, device='cuda')
        self.assertEqual(t.cpu().bincount(), t.bincount())
        self.assertEqual(t.cpu().bincount(w_cpu), t.bincount(w))
        # test global memory impl
        #   see `CUDAHistogramMemoryType` in SummaryOps.cu
        #   50000 * sizeof(int64_t) == 390 KiB, which should exceed smem of any known GPU
        t = torch.randint(50000, input_size, dtype=torch.int64, device='cuda')
        self.assertEqual(t.cpu().bincount(), t.bincount())
        self.assertEqual(t.cpu().bincount(w_cpu), t.bincount(w))

        t = torch.zeros([10], dtype=torch.int32, device='cuda')
        # 35488 * 65536 as int32 would cause overflow to negative value
        # giving negative bin offset
        t[0] = 35488
        counted = t.bincount(minlength=65536)
        self.assertEqual(torch.sum(counted), 10)

    def test_tiny_half_norm_(self):
        a = torch.arange(25).cuda().float()
        a /= 100000000
        b = a.half()
        self.assertGreater(b.norm().item(), 0)

    def test_norm_type_conversion(self):
        a = torch.ones(65536).cuda().half()
        self.assertEqual(a.norm(p=0, dtype=torch.float32), 65536)

    def test_cuda_memory_leak_detection_propagates_errors(self):
        with self.assertRaisesRegex(RuntimeError, r"The size of tensor a \(3\) must match"):
            with self.assertLeaksNoCudaTensors():
                x = torch.randn(3, 1, device='cuda')
                y = torch.randn(2, 1, device='cuda')
                z = x + y

    @unittest.skipIf(not TEST_MEDIUM_TENSOR, "not enough memory")
    def test_cuda_kernel_loop_overflow(self):
        # Issue #24309: In extreme cases, the loop variable could overflow and continue
        # the kernel loop with a negative index, causing a RuntimeError (invalid write):
        x = torch.randn(1, 1, 1, 2**30 + 1, dtype=torch.float16, device="cuda")
        expected = x[0, 0, 0, 2**30]
        y = torch.nn.functional.avg_pool2d(x, kernel_size=1)
        torch.cuda.synchronize()
        self.assertEqual(y[0, 0, 0, 2**30], expected)

    @unittest.skipIf(not TEST_LARGE_TENSOR, "not enough memory")
    @gcIfJetson
    def test_cuda_kernel_loop_overflow_large(self):
        # Make sure input.numel() > INT_MAX is handled:
        x = torch.randn(1, 1, 1, 2**31, dtype=torch.float16, device="cuda")
        with self.assertRaisesRegex(RuntimeError, "integer out of range"):
            y = torch.nn.functional.avg_pool2d(x, kernel_size=1)

        # Issue #24309: In extreme cases, the loop variable could overflow and continue
        # the kernel loop with a negative index, causing a RuntimeError (invalid write):
        x = torch.randn(1, 1, 1, 2**31 - 1, dtype=torch.float16, device="cuda")
        expected = x[0, 0, 0, 2**31 - 2]
        y = torch.nn.functional.avg_pool2d(x, kernel_size=1)
        torch.cuda.synchronize()
        self.assertEqual(y[0, 0, 0, 2**31 - 2], expected)

    # this might create a reference cycle on self...
    def _make_multiply_in_stream(self):
        class MultiplyInStream(torch.autograd.Function):
            @staticmethod
            def forward(ctx, x, val):
                ctx.val = val
                ctx.stream = torch.cuda.current_stream()
                return x * val

            @staticmethod
            def backward(ctx, grad):
                self.assertEqual(torch.cuda.current_stream(), ctx.stream)
                # delays the operation in the background stream
                torch.cuda._sleep(1000 * 5000)
                return grad * ctx.val, None

        return MultiplyInStream

    @skipCUDANonDefaultStreamIf(True)
    def test_streaming_backwards_sync(self):
        default_stream = torch.cuda.current_stream()
        stream = torch.cuda.Stream()

        MultiplyInStream = self._make_multiply_in_stream()

        # Tests using grads outside the backward() stream context
        # See "Stream semantics of backward passes" on https://pytorch.org/docs/stable/notes/cuda.html
        x = torch.randn(5, 5, device='cuda', requires_grad=True)
        with torch.cuda.stream(stream):
            stream.wait_stream(default_stream)
            output = MultiplyInStream.apply(x, 2)
            output.sum().backward()
        # sync needed
        default_stream.wait_stream(stream)
        self.assertEqual(x.grad, torch.ones_like(x) * 2)
        self.assertEqual(torch.cuda.current_stream(), default_stream)

        # Tests that using grads in the same stream context as backward()
        # is safe regardless what streams bwd ops ran on
        bwd_ambient_stream = torch.cuda.Stream()
        x = torch.randn(5, 5, device='cuda', requires_grad=True)
        with torch.cuda.stream(stream):
            stream.wait_stream(default_stream)
            output = MultiplyInStream.apply(x, 3)
        with torch.cuda.stream(bwd_ambient_stream):
            bwd_ambient_stream.wait_stream(stream)
            output.sum().backward()
            # x was first used on "stream" so its AccumulateGrad leaf should run on "stream".
            # The end of backward() should have synced "bwd_ambient_stream" with "stream"
            # so it should be safe to use x.grad here without any syncs.
            self.assertEqual(x.grad, torch.ones_like(x) * 3)
            self.assertEqual(torch.cuda.current_stream(), bwd_ambient_stream)

    # Skip the test for ROCm as per https://github.com/pytorch/pytorch/issues/53190
    @skipIfRocm(msg="flakey on ROCm https://github.com/pytorch/pytorch/issues/53190")
    def test_streaming_backwards_multiple_streams(self):
        MultiplyInStream = self._make_multiply_in_stream()

        class StreamModel(torch.nn.Module):
            def __init__(self):
                super().__init__()
                self.event = torch.cuda.Event()
                self.stream0 = torch.cuda.Stream()
                self.stream1 = torch.cuda.Stream()

            def forward(self, x, x_first_use_on_ambient):
                if x_first_use_on_ambient:
                    x0 = x.clone()
                self.stream0.wait_stream(torch.cuda.current_stream())
                self.stream1.wait_stream(torch.cuda.current_stream())
                with torch.cuda.stream(self.stream0):
                    if not x_first_use_on_ambient:
                        x0 = x.clone()
                    y0 = MultiplyInStream.apply(x0, 2)
                    self.event.record(stream=torch.cuda.current_stream())

                with torch.cuda.stream(self.stream1):
                    y1 = MultiplyInStream.apply(x, 3)
                    self.stream1.wait_event(self.event)
                    return y0 + y1

        stream = torch.cuda.Stream()

        for x_first_use_on_ambient in (True, False):
            # the out_of_place=False, iters=1 case stresses if proper syncs are inserted
            # when grads are initially None and stolen by backward ops.
            for out_of_place, iters in ((True, 1),
                                        (False, 1),
                                        (False, 5)):
                with torch.cuda.stream(stream):
                    x = torch.randn(5, 5, device='cuda', requires_grad=True)
                    model = StreamModel().cuda()
                    x.register_hook(lambda grad: self.assertEqual(torch.cuda.current_stream(),
                                                                  stream if x_first_use_on_ambient else model.stream0))
                    for p in model.parameters():
                        self.assertTrue(p.grad is None)
                    for i in range(iters):
                        loss = model(x, x_first_use_on_ambient).sum()
                        if out_of_place:
                            x_grad = torch.autograd.grad((loss,), (x,))[0]
                        else:
                            loss.backward()
                # See "Stream semantics of backward passes" on https://pytorch.org/docs/stable/notes/cuda.html
                torch.cuda.current_stream().wait_stream(stream)

                if out_of_place:
                    self.assertEqual(x_grad, torch.ones_like(x) * 5 * iters)
                else:
                    self.assertEqual(x.grad, torch.ones_like(x) * 5 * iters)

    def test_streaming_backwards_sync_graph_root(self):
        # This function tests if bwd ops running on a side stream properly sync with the GraphRoot.
        # The potential bug it targets is a race condition. The test uses multiple trials and
        # torch.cuda._sleep such that if the race condition exists, the test will almost certainly fail,
        # but there's a chance it may spuriously pass. Passing does not guarantee the backend is bug-free,
        # but failure does guarantee there is a bug.
        fwd_bwd_op_stream = torch.cuda.Stream()
        bwd_ambient_stream = torch.cuda.Stream()
        # We need these streams to be different otherwise the test is meaningless.
        self.assertTrue(fwd_bwd_op_stream != bwd_ambient_stream)

        size = int(1e3)

        a = torch.full((size,), 2.0, device="cuda", requires_grad=True)
        b = torch.full((size,), 3.0, device="cuda", requires_grad=True)

        # I don't think we need any manual record_streams below.
        # a and b remain in scope for the entire test.
        # c and grad remain in scope for each iteration, and there's a full sync between iterations.
        for trial in range(5):
            torch.cuda.synchronize()
            a.grad = b.grad = None
            with torch.cuda.stream(fwd_bwd_op_stream):
                c = a * b

            with torch.cuda.stream(bwd_ambient_stream):
                torch.cuda.synchronize()
                # Long-running dummy kernel on bwd_ambient_stream delays filling of grad
                torch.cuda._sleep(int(50 * get_cycles_per_ms()))
                # Fills grad on bwd_ambient_stream
                grad = torch.full((size,), float(trial + 1), device="cuda")

                # Bwd ops still run on fwd_bwd_ops_stream, so the following will likely fail if
                # bwd ops don't sync with bwd_ambient_stream before consuming grad.
                torch.autograd.backward(tensors=c, grad_tensors=grad)

                # See https://github.com/pytorch/pytorch/issues/47028
                # assertEquals below run on bwd_ambient_stream, so this test may also fail
                # if backward() fails to sync with bwd_ambient_stream at the end.
                # Synchronizing here works around the issue until a proper fix can be made.
                torch.cuda.synchronize()
                with torch.no_grad():
                    self.assertEqual(a.grad, grad * b)
                    self.assertEqual(b.grad, grad * a)

    def test_streaming_backwards_callback(self):
        # Tests if autograd callbacks sync properly with respect to leaf streams and
        # the user-facing stream surrounding backward(). If it fails, first suspect is
        # sync logic where  "final_callbacks_" are called in torch/csrc/autograd/engine.cpp
        MultiplyInStream = self._make_multiply_in_stream()

        size = int(1e3)
        a = torch.full((size,), 1, device="cuda", dtype=torch.float, requires_grad=True)
        b = torch.full((size,), 1, device="cuda", dtype=torch.float, requires_grad=True)

        s0 = torch.cuda.Stream()
        s1 = torch.cuda.Stream()
        s2 = torch.cuda.Stream()

        stash = []

        # sets up a nontrivial structure of leaf streams
        s0.wait_stream(torch.cuda.current_stream())
        with torch.cuda.stream(s0):
            c = MultiplyInStream.apply(a, 2)

        s1.wait_stream(torch.cuda.current_stream())
        with torch.cuda.stream(s1):
            d = MultiplyInStream.apply(b, 3)
            s1.wait_stream(s0)
            e = c * d

            def clone_leaf_grads():
                stash.append(a.grad.clone())
                stash.append(b.grad.clone())

            # Use a hook on e to install the callback
            e.register_hook(lambda grad: torch.autograd.Variable._execution_engine.queue_callback(clone_leaf_grads))

        s2.wait_stream(s1)
        with torch.cuda.stream(s2):
            e.sum().backward()
            # The autograd engine should sync s2 with all leaf streams then run the callback clone_leaf_grads on s2.
            # If those things happened properly, checking the values of the cloned grads on s2 should be safe:
            self.assertEqual(stash[0], torch.full_like(a, 6))
            self.assertEqual(stash[1], torch.full_like(a, 6))

    @unittest.skipIf(TEST_WITH_ROCM, "In ROCm, kernel asserts are disabled due to performance overhead")
    def test_fixed_cuda_assert_async(self):
        with self.assertRaisesRegex(RuntimeError, "Boolean value of Tensor with no values is ambiguous"):
            torch._assert_async(torch.tensor([], device="cuda"))
        with self.assertRaisesRegex(RuntimeError, "Boolean value of Tensor with more than one value is ambiguous"):
            torch._assert_async(torch.tensor([0, 0], device="cuda"))

        torch._assert_async(torch.tensor(1, device="cuda"))
        torch._assert_async(torch.tensor(0.1, device="cuda"))
        torch._assert_async(torch.tensor(-0.1, device="cuda"))
        torch._assert_async(torch.tensor(True, device="cuda"))
        torch._assert_async(torch.tensor(0 + 0.1j, device="cuda"))

        fail_stmts = [
            "torch._assert_async(torch.tensor(0, device='cuda'))",
            "torch._assert_async(torch.tensor(0.0, device='cuda'))",
            "torch._assert_async(torch.tensor(False, device='cuda'))",
            "torch._assert_async(torch.tensor(0 + 0j, device='cuda'))",
        ]

        import subprocess
        for stmt in fail_stmts:
            with self.subTest(stmt=stmt):
                r = subprocess.call([sys.executable, '-c', f"""\
import torch

{stmt}
torch.cuda.synchronize()
"""])
                self.assertTrue(r != 0)

    # Compare non-fused optimizer vs fused one as the fused one unscales gradients
    # inside its cuda kernel unlike the other.
    def test_grad_scaling_autocast_fused_optimizers(self):
        for optimizer_ctor, optimizer_kwargs, separate_unscale in list(product(
            (torch.optim.Adam, torch.optim.AdamW),
            ({"fused": True, "amsgrad": False}, {"fused": True, "amsgrad": True}),
            (False, True),
        )) + list(product(
            (torch.optim.SGD,),
            [
                {"momentum": 0.0, "dampening": d, "weight_decay": w, "nesterov": n, "fused": True}
                for d, w, n in product((0.0, 0.5), (0.0, 0.5), (False,))
            ] + [
                {"momentum": 0.5, "dampening": d, "weight_decay": w, "nesterov": n, "fused": True}
                for d, w, n in product((0.0,), (0.0, 0.5), (True, False))
            ],
            (False, True),
        )):
            with self.subTest(optim=optimizer_ctor, kwargs=optimizer_kwargs, separate_unscale=separate_unscale):
                self._grad_scaling_autocast_fused_optimizers(
                    optimizer_ctor=optimizer_ctor, optimizer_kwargs=optimizer_kwargs, separate_unscale=separate_unscale)

    def _grad_scaling_autocast_fused_optimizers(self, optimizer_ctor, optimizer_kwargs, separate_unscale):
        (
            mod_control, mod_scaling, opt_control, opt_scaling, data, loss_fn, _,
        ) = _create_scaling_case(optimizer_ctor=optimizer_ctor, optimizer_kwargs=optimizer_kwargs)
        kwargs = deepcopy(optimizer_kwargs)
        kwargs["fused"] = False
        opt_control = optimizer_ctor(mod_control.parameters(), lr=1.0, **kwargs)

        scaler = torch.cuda.amp.GradScaler(init_scale=128.0)

        for input, target in data:
            opt_control.zero_grad()
            with torch.autocast('cuda'):
                output_control = mod_control(input)
                loss_control = loss_fn(output_control, target)
            scaler.scale(loss_control).backward()
            scaler.step(opt_control)
            scaler.update()

            opt_scaling.zero_grad()
            with torch.autocast('cuda'):
                output_scaling = mod_scaling(input)
                loss_scaling = loss_fn(output_scaling, target)
            scaler.scale(loss_scaling).backward()
            if separate_unscale:
                scaler.unscale_(opt_scaling)
            scaler.step(opt_scaling)
            scaler.update()

            self.assertEqual(loss_control, loss_scaling)
            for param_control, param_scaling in zip(mod_control.parameters(), mod_scaling.parameters()):
                self.assertEqual(param_control.grad, param_scaling.grad)
                self.assertEqual(param_control, param_scaling)

                state_control, state_scaling = opt_control.state[param_control], opt_scaling.state[param_scaling]

                for k in state_control:
                    actual = state_scaling[k]
                    if k == "step":
                        actual = actual.squeeze()
                    self.assertEqual(state_control[k], actual)

    @unittest.skipIf(TEST_CUDAMALLOCASYNC, "FAIL")
    def test_cublas_multiple_threads_same_device(self):
        # Note, these parameters should be very carefully tuned
        # Too small number makes it hard for the racing condition
        # to happen, while too large number sometimes cause hang
        size = 1024
        num_threads = 2
        trials = 3
        test_iters = 100

        weight = torch.ones((size, size), device='cuda')
        results = {}
        barrier = threading.Barrier(num_threads)

        def _worker(t):
            my_stream = torch.cuda.Stream()
            # Hard sync so we don't need to worry about creating and using tensors
            # across streams or the fact that default streams are thread-local.
            # Those issues are not the target of this test.
            torch.cuda.synchronize()
            # Line up threads to increase likelihood of race conditions.
            barrier.wait()
            with torch.cuda.stream(my_stream):
                for i in range(test_iters):
                    # If all threads are sharing the same cublas handle,
                    # the following sequence may occur:
                    # thread 0 calls cublasSetStream()
                    # thread 1 calls cublasSetStream()
                    # thread 0 launches its raw gemm, which it thinks is in
                    #          its own stream, but is actually in thread 1's stream.
                    # thread 0 enqueues its div_, which IS is its own stream,
                    #          but actually now races with its gemm.
                    results[t] = torch.mm(results[t], weight)
                    results[t].div_(float(size))
            torch.cuda.synchronize()

        for _ in range(trials):
            for t in range(num_threads):
                results[t] = torch.ones((size, size), device='cuda')

            threads = [threading.Thread(target=_worker,
                                        args=(t,)) for t in range(num_threads)]

            for thread in threads:
                thread.start()
            for thread in threads:
                thread.join()

            for t in range(num_threads):
                self.assertEqual(results[t].sum().item(), size * size)

    # Test is flaky on Windows (https://github.com/pytorch/pytorch/issues/57401)
    @unittest.skipIf(IS_WINDOWS, 'Test is flaky on Windows (see issue 57401)')
    @unittest.skipIf(not TEST_CUDNN, 'CUDNN not available')
    @skipIfRocm
    def test_cudnn_multiple_threads_same_device(self):
        # This function is intended to test the lazy creation and reuse of per-thread
        # cudnn handles on each device in aten/src/ATen/cudnn/Handles.cpp.
        # Failure here likely indicates something wrong with that logic.
        weight = torch.ones((1, 1, 2, 2), device='cuda')

        results = {}

        num_threads = 2
        trials = 3
        test_iters = 1000
        barrier = threading.Barrier(num_threads)

        with torch.backends.cudnn.flags(enabled=True):
            def _worker(t):
                my_stream = torch.cuda.Stream()
                # Hard sync so we don't need to worry about creating and using tensors
                # across streams or the fact that default streams are thread-local.
                # Those issues are not the target of this test.
                torch.cuda.synchronize()
                # Line up threads to increase likelihood of race conditions.
                barrier.wait()
                with torch.cuda.stream(my_stream):
                    for _ in range(test_iters):
                        # If all threads are sharing the same cudnn handle,
                        # the following sequence may occur:
                        # thread 0 calls setCuDNNStreamToCurrent()
                        # thread 1 calls setCuDNNStreamToCurrent()
                        # thread 0 launches its raw convolution, which it thinks is in
                        #          its own stream, but is actually in thread 1's stream.
                        # thread 0 enqueues its div_, which IS is its own stream,
                        #          but now races with its convolution.
                        results[t] = torch.nn.functional.conv2d(results[t], weight, padding=0)
                        results[t].div_(4.0)
                torch.cuda.synchronize()

            for _ in range(trials):
                for t in range(num_threads):
                    results[t] = torch.ones((1, 1, 2048, 2048), device='cuda')

                threads = [threading.Thread(target=_worker,
                                            args=(t,)) for t in range(num_threads)]

                for thread in threads:
                    thread.start()
                for thread in threads:
                    thread.join()

                for t in range(num_threads):
                    self.assertEqual(results[t].sum().item(),
                                     (2048 - test_iters) * (2048 - test_iters))

    def test_cusparse_multiple_threads_same_device(self):
        size = 1024
        num_threads = 2
        trials = 3
        test_iters = 500

        def ones_sparse(size):
            a = torch.arange(size, device='cuda')
            indices = torch.cartesian_prod(a, a).t()
            values = torch.ones(size * size, device='cuda')
            return torch.sparse_coo_tensor(indices, values)

        weight = ones_sparse(size)
        results = {}
        barrier = threading.Barrier(num_threads)

        def _worker(t):
            my_stream = torch.cuda.Stream()
            # Hard sync so we don't need to worry about creating and using tensors
            # across streams or the fact that default streams are thread-local.
            # Those issues are not the target of this test.
            torch.cuda.synchronize()
            # Line up threads to increase likelihood of race conditions.
            barrier.wait()
            with torch.cuda.stream(my_stream):
                for i in range(test_iters):
                    # If all threads are sharing the same cublas handle,
                    # the following sequence may occur:
                    # thread 0 calls cublasSetStream()
                    # thread 1 calls cublasSetStream()
                    # thread 0 launches its raw gemm, which it thinks is in
                    #          its own stream, but is actually in thread 1's stream.
                    # thread 0 enqueues its div_, which IS is its own stream,
                    #          but actually now races with its gemm.
                    results[t] = weight.mm(results[t])
                    results[t].div_(float(size))
            torch.cuda.synchronize()

        for _ in range(trials):
            for t in range(num_threads):
                results[t] = torch.ones((size, size), device='cuda')

            threads = [threading.Thread(target=_worker,
                                        args=(t,)) for t in range(num_threads)]

            for thread in threads:
                thread.start()
            for thread in threads:
                thread.join()

            for t in range(num_threads):
                self.assertEqual(results[t].sum().item(), size * size)

    def _run_autocast_outofplace(self, op, args, run_as_type, out_type=None, module=torch, add_kwargs=None):
        # helper to cast args
        def cast(val, to_type):
            if isinstance(val, torch.Tensor):
                return val.to(to_type) if val.is_floating_point() else val
            elif isinstance(val, collections.abc.Iterable):
                return type(val)(cast(v, to_type) for v in val)
            else:
                return val

        if add_kwargs is None:
            add_kwargs = {}
        fast_dtype = torch.bfloat16 if run_as_type == torch.bfloat16 else torch.float16
        self.assertFalse(torch.is_autocast_enabled())
        with torch.autocast('cuda', dtype=fast_dtype):
            self.assertTrue(torch.is_autocast_enabled())

            out_type = out_type if out_type is not None else run_as_type
            output = output_method = None

            # Try module.* variant, if requested:
            if module is not None and hasattr(module, op):
                output = getattr(module, op)(*args, **add_kwargs)
                if isinstance(output, torch.Tensor):
                    self.assertTrue(out_type == output.dtype,
                                    f"autocast for torch.{op} produced {output.dtype}, should produce {out_type}")

            # Try Tensor.* variant:
            if hasattr(torch.Tensor, op):
                output_method = getattr(args[0], op)(*args[1:], **add_kwargs)
                if isinstance(output_method, torch.Tensor):
                    self.assertTrue(out_type == output_method.dtype,
                                    "autocast for torch.{} produced {}, should produce torch.{}"
                                    .format(op, output_method.dtype, out_type))

            self.assertTrue((output is not None) or (output_method is not None),
                            f"{op} not found as an attribute on either Tensor or the requested module {module}")

            # Accounts for ops that return Tensors, iterables, and other non-Tensors.
            # For example, lstm_cell returns a tuple and equal returns bool.
            def compare(first, second):
                if isinstance(first, torch.Tensor):
                    return torch.equal(first, second)
                elif isinstance(first, collections.abc.Iterable):
                    return all(compare(f, s) for f, s in zip(first, second))
                else:
                    return first == second

            # If both torch.* and Tensor.* variants were found, check outputs are identical
            if (output is not None) and (output_method is not None):
                self.assertTrue(type(output) == type(output_method))
                comparison = compare(output, output_method)
                self.assertTrue(comparison, f"torch.{op} result did not match Tensor.{op} result")

            # Compare numerics to Python-side "autocasting" that (we expect) does the same thing
            # as the C++-side autocasting, and should be bitwise accurate.
            output_to_compare = output if output is not None else output_method
            with torch.autocast('cuda', enabled=False):
                self.assertFalse(torch.is_autocast_enabled())

                if module is not None and hasattr(module, op):
                    control = getattr(module, op)(*cast(args, run_as_type), **add_kwargs)
                else:
                    control = getattr(args[0].to(run_as_type), op)(*cast(args[1:], run_as_type), **add_kwargs)
                self.assertTrue(type(output_to_compare) == type(control))
                comparison = compare(output_to_compare, control)
                self.assertTrue(comparison, f"torch.{op} result did not match control")
            self.assertTrue(torch.is_autocast_enabled())
        self.assertFalse(torch.is_autocast_enabled())

    def args_maybe_kwargs(self, op_with_args):
        if len(op_with_args) == 2:
            return op_with_args[0], op_with_args[1], {}
        else:
            return op_with_args[0], op_with_args[1], op_with_args[2]

    @unittest.skipIf(not TEST_CUDNN, 'CUDNN not available')
    def test_autocast_torch_fp16(self):
        with torch.backends.cudnn.flags(enabled=True, deterministic=True):
            for op_with_args in self.autocast_lists.torch_fp16:
                skip_test = False
                op, args = op_with_args[0], op_with_args[1]
                if len(op_with_args) == 3:
                    skip_test = op_with_args[2]  # TEST_WITH_ROCM
                if not skip_test:
                    self._run_autocast_outofplace(op, args, torch.float16)

    @unittest.skipIf(not TEST_CUDNN, 'CUDNN not available')
    def test_autocast_torch_bf16(self):
        with torch.backends.cudnn.flags(enabled=True, deterministic=True):
            for op_with_args in self.autocast_lists.torch_fp16:
                skip_test = False
                op, args = op_with_args[0], op_with_args[1]
                if len(op_with_args) == 3:
                    skip_test = op_with_args[2]  # TEST_WITH_ROCM
                should_error_from_cudnn = 'cudnn' in op and \
                    ('TORCH_CUDNN_V8_API_DISABLED' in os.environ and
                     int(os.environ['TORCH_CUDNN_V8_API_DISABLED']) or
                     torch.cuda.get_device_capability() < (8, 0))
                should_error_from_not_implemented = should_error_from_cudnn
                if not skip_test:
                    if should_error_from_not_implemented:
                        with self.assertRaises(RuntimeError, msg=str(op) + ' should not be supported for bfloat16!'):
                            self._run_autocast_outofplace(op, args, torch.bfloat16)
                    else:
                        if torch.cuda.is_bf16_supported():
                            self._run_autocast_outofplace(op, args, torch.bfloat16)
                        else:
                            with self.assertRaisesRegex(RuntimeError, 'Device does not support bfloat16'):
                                self._run_autocast_outofplace(op, args, torch.bfloat16)

    @unittest.skipIf(not TEST_CUDNN, 'CUDNN not available')
    def test_autocast_torch_fp32(self):
        for op_with_args in self.autocast_lists.torch_fp32:
            op, args, maybe_kwargs = self.args_maybe_kwargs(op_with_args)
            self._run_autocast_outofplace(op, args, torch.float32, add_kwargs=maybe_kwargs)

    @unittest.skipIf(not TEST_CUDNN, 'CUDNN not available')
    def test_autocast_torch_need_autocast_promote(self):
        for op, args in self.autocast_lists.torch_need_autocast_promote:
            self._run_autocast_outofplace(op, args, torch.float32)

    @unittest.skipIf(not TEST_CUDNN, 'CUDNN not available')
    def test_autocast_torch_expect_builtin_promote(self):
        for op, args, out_type in self.autocast_lists.torch_expect_builtin_promote:
            self._run_autocast_outofplace(op, args, torch.float32, out_type=out_type)

    @unittest.skipIf(not TEST_CUDNN, 'CUDNN not available')
    def test_autocast_nn_fp16(self):
        with torch.backends.cudnn.flags(enabled=True, deterministic=True):
            for op, args in self.autocast_lists.nn_fp16:
                self._run_autocast_outofplace(op, args, torch.float16, module=torch._C._nn)

    @unittest.skipIf(not TEST_CUDNN, 'CUDNN not available')
    def test_autocast_nn_bf16(self):
        with torch.backends.cudnn.flags(enabled=True, deterministic=True):
            for op, args in self.autocast_lists.nn_fp16:
                if torch.cuda.is_bf16_supported():
                    self._run_autocast_outofplace(op, args, torch.bfloat16, module=torch._C._nn)
                else:
                    with self.assertRaisesRegex(RuntimeError, 'Device does not support bfloat16'):
                        self._run_autocast_outofplace(op, args, torch.bfloat16, module=torch._C._nn)

    @unittest.skipIf(not TEST_CUDNN, 'CUDNN not available')
    def test_autocast_nn_fp32(self):
        for op, args in self.autocast_lists.nn_fp32:
            self._run_autocast_outofplace(op, args, torch.float32, module=torch._C._nn)

    @unittest.skipIf(not TEST_CUDNN, 'CUDNN not available')
    def test_autocast_linalg_fp16(self):
        with torch.backends.cudnn.flags(enabled=True, deterministic=True):
            for op, args in self.autocast_lists.linalg_fp16:
                self._run_autocast_outofplace(op, args, torch.float16, module=torch._C._linalg)

    @unittest.skipIf(not TEST_CUDNN, 'CUDNN not available')
    def test_autocast_methods_fp16(self):
        with torch.backends.cudnn.flags(enabled=True, deterministic=True):
            for op, args in self.autocast_lists.methods_fp16:
                self._run_autocast_outofplace(op, args, torch.float16, module=None)

    @unittest.skipIf(not TEST_CUDNN, 'CUDNN not available')
    def test_autocast_methods_fp32(self):
        for op, args in self.autocast_lists.methods_fp32:
            self._run_autocast_outofplace(op, args, torch.float32, module=None)

    @unittest.skipIf(not TEST_CUDNN, 'CUDNN not available')
    def test_autocast_methods_expect_builtin_promote(self):
        for op, args, out_type in self.autocast_lists.methods_expect_builtin_promote:
            self._run_autocast_outofplace(op, args, torch.float32, module=None, out_type=out_type)

    def test_autocast_banned(self):
        with torch.autocast('cuda'):
            for op, args, module in self.autocast_lists.banned:
                with self.assertRaises(RuntimeError):
                    getattr(module, op)(*args)

    def test_autocast_ignored_types(self):
        with torch.autocast('cuda'):
            for ignore_type in (torch.double, torch.int32):
                a_ignore = torch.ones((8, 8), dtype=ignore_type, device="cuda:0")
                b_ignore = torch.ones((8, 8), dtype=ignore_type, device="cuda:0")
                c_16 = torch.ones((8, 8), dtype=torch.float16, device="cuda:0")

                # Tests if CastPolicy::fp16 ops ignore double and int
                # Currently, no ops belonging to this policy support integer inputs.
                if ignore_type is torch.double:
                    with self.assertRaises(RuntimeError):
                        torch.mm(a_ignore, c_16)
                    with torch.autocast('cuda', enabled=False):
                        type_no_autocast = torch.mm(a_ignore, b_ignore).dtype
                    self.assertTrue(torch.mm(a_ignore, b_ignore).dtype is type_no_autocast)

                # Tests if CastPolicy::fp32 ops ignore double and int
                with torch.autocast('cuda', enabled=False):
                    type_no_autocast = torch.pow(a_ignore, 2.0).dtype
                self.assertTrue(torch.pow(a_ignore, 2.0).dtype is type_no_autocast)

                # Tests if CastPolicy::fp32_set_opt_dtype ops ignore double and int
                with torch.autocast('cuda', enabled=False):
                    type_no_autocast = torch.sum(a_ignore).dtype
                self.assertTrue(torch.sum(a_ignore).dtype is type_no_autocast)

                # Tests if CastPolicy::fp32_append_dtype ops ignore double and int
                # Currently, no ops belonging to this policy support integer inputs.
                if ignore_type is torch.double:
                    with torch.autocast('cuda', enabled=False):
                        type_no_autocast = torch.norm(a_ignore).dtype
                    self.assertTrue(torch.norm(a_ignore).dtype is type_no_autocast)

    def test_autocast_custom_enabled(self):
        class MyMM(torch.autograd.Function):
            @staticmethod
            @torch.cuda.amp.custom_fwd
            def forward(ctx, a, b):
                self.assertTrue(a.dtype is torch.float32)
                self.assertTrue(b.dtype is torch.float32)
                self.assertTrue(torch.is_autocast_enabled())
                ctx.save_for_backward(a, b)
                return a.mm(b)

            @staticmethod
            @torch.cuda.amp.custom_bwd
            def backward(ctx, grad):
                self.assertTrue(torch.is_autocast_enabled())
                a, b = ctx.saved_tensors
                a_grad, b_grad = grad.mm(b.t()), a.t().mm(grad)
                self.assertTrue(a_grad.dtype is dtype and b_grad.dtype is dtype)
                return a_grad, b_grad

        mymm = MyMM.apply

        x = torch.randn((8, 8), device="cuda", dtype=torch.float32, requires_grad=True)
        y = torch.randn((8, 8), device="cuda", dtype=torch.float32, requires_grad=True)

        dtypes = (torch.float16, torch.bfloat16) if TEST_BF16 else (torch.float16,)
        for dtype in dtypes:
            with torch.cuda.amp.autocast(dtype=dtype):
                output = mymm(x, y)
                self.assertTrue(output.dtype is dtype)
                loss = output.sum()
            loss.backward()

    def test_autocast_custom_cast_inputs(self):
        class MyMM(torch.autograd.Function):
            @staticmethod
            @torch.cuda.amp.custom_fwd(cast_inputs=torch.float32)
            def forward(ctx, a, container, expect_type):
                b = container[1][0]
                self.assertTrue(a.dtype is expect_type)
                self.assertTrue(b.dtype is expect_type)
                self.assertFalse(torch.is_autocast_enabled())
                ctx.save_for_backward(a, b)
                return a.mm(b)

            @staticmethod
            @torch.cuda.amp.custom_bwd
            def backward(ctx, grad):
                self.assertFalse(torch.is_autocast_enabled())
                a, b = ctx.saved_tensors
                return grad.mm(b.t()), None, None

        mymm = MyMM.apply

        x = torch.randn((8, 8), device="cuda", dtype=torch.float16, requires_grad=True)
        # Puts one input tensor in a nested container.  y's contained Tensor won't receive a gradient,
        # because torch.autograd.Function can't hand gradients back to non-Tensor forward arguments.
        # Sets requires_grad=False explicitly so we don't lie about expecting a gradient.
        y = (0, {0: torch.randn((8, 8), device="cuda", dtype=torch.float16, requires_grad=False)})

        with torch.autocast('cuda', ):
            output = mymm(x, y, torch.float32)
            self.assertTrue(output.dtype is torch.float32)
            loss = output.sum()
        loss.backward()

        # Tests if custom_fwd becomes a no-op when mymm runs outside an autocast-enabled region.
        output = mymm(x, y, torch.float16)
        self.assertTrue(output.dtype is torch.float16)
        loss = output.sum()
        loss.backward()

    def test_autocast_cat_jit(self):
        # Reported at https://github.com/pytorch/pytorch/issues/38958

        class Model(torch.nn.Module):
            def forward(self):
                a = torch.randn(1)
                b = torch.randn(1)
                c = torch.cat((a, b), 0)
                d = torch.stack([c, c], 0)
                return d

        # The JIT here doesn't really matter, we just need to call
        # cat via the boxed API
        model = Model()
        model_jit_script = torch.jit.script(model)

        with torch.autocast('cuda', enabled=True):
            model()
            model_jit_script()

    # cudnn RNNs require special backend handling (weights are cast to FP16 and reflattened)
    # so they get a dedicated test.
    # Despite the large number of RNN cases it tries, the test takes < 15 seconds on a Titan V (similar to V100).
    @unittest.skipIf(not TEST_CUDNN, 'CUDNN not available')
    def test_autocast_rnn(self):
        with torch.backends.cudnn.flags(enabled=True, deterministic=True):
            # seq, batch, features, hidden size
            clses = ("RNN", "GRU", "LSTM")
            T, B, F, H = 3, 4, 5, 6
            dtypes = (torch.float16, torch.float32)
            input_layouts = ("seq_first", "batch_first", "packed")

            for (cls, num_layers, bias, input_layout, bidirectional, try_nonpreflattened_weights,
                 input_dtype, hidden_dtype, weight_dtype) in \
                    product(clses, (1, 2), (True, False), input_layouts, (True, False), (True, False),
                            dtypes, dtypes, dtypes):
                if input_layout == "seq_first":
                    batch_first = False
                    x = torch.randn((T, B, F), device="cuda", dtype=input_dtype)
                elif input_layout == "batch_first":
                    batch_first = True
                    x = torch.randn((B, T, F), device="cuda", dtype=input_dtype)
                elif input_layout == "packed":
                    batch_first = False
                    x = torch.nn.utils.rnn.pack_padded_sequence(torch.randn((T, B, F),
                                                                            device="cuda", dtype=input_dtype),
                                                                lengths=(3, 2, 1, 3),
                                                                enforce_sorted=False)

                rnn = getattr(torch.nn, cls)(F, H, num_layers=num_layers, bidirectional=bidirectional,
                                             bias=bias, batch_first=batch_first).cuda().to(dtype=weight_dtype)

                if try_nonpreflattened_weights:
                    for p in rnn.parameters():
                        with torch.no_grad():
                            p.set_(p.clone())

                h = torch.randn((num_layers * (2 if bidirectional else 1), B, H),
                                device="cuda", dtype=hidden_dtype)
                if cls == "LSTM":
                    c = torch.randn((num_layers * (2 if bidirectional else 1), B, H),
                                    device="cuda", dtype=hidden_dtype)
                    h = (h, c)

                with torch.autocast('cuda', ):
                    out, h_out = rnn(x, h)
                out = out.data if input_layout == "packed" else out
                self.assertEqual(out.dtype, torch.float16)
                # Autocast wrapper requires at::_cudnn_rnn is autograd-exposed.  This check can't guarantee
                # at::_cudnn_rnn is autograd-exposed, but if it fires, it indicates some funny business has
                # occurred and we should double check that at::_cudnn_rnn remains autograd-exposed.
                self.assertEqual(out.grad_fn.name(), "MiopenRnnBackward0" if torch.version.hip else "CudnnRnnBackward0")
                out.sum().backward()
                grads = [p.grad.clone() for p in rnn.parameters()]

                rnn.zero_grad()

                if cls == "LSTM":
                    out_control, h_out_control = rnn.to(dtype=torch.float16)(x.half(), (h[0].half(), h[1].half()))
                else:
                    out_control, h_out_control = rnn.to(dtype=torch.float16)(x.half(), h.half())
                out_control = out_control.data if input_layout == "packed" else out_control
                out_control.sum().backward()
                grads_control = [p.grad.clone() for p in rnn.parameters()]

                # Compares with default tolerances, even for FP16 execution.  Barring nondeterminism,
                # autocast and control results should be bitwise identical.
                self.assertEqual(out, out_control)

                if cls == "LSTM":
                    self.assertTrue(h_out[0].dtype is torch.float16 and h_out[1].dtype is torch.float16)
                    self.assertEqual(h_out[0], h_out_control[0])
                    self.assertEqual(h_out[1], h_out_control[1])
                else:
                    self.assertEqual(h_out.dtype, torch.float16)
                    self.assertEqual(h_out, h_out_control)
                for grad, grad_control in zip(grads, grads_control):
                    self.assertEqual(grad.half(), grad_control)

    def test_autocast_cache_leak(self):
        # Reported at https://github.com/pytorch/pytorch/issues/48049
        # Test is used to check, if autocast recaches the same parameters
        # when executed in a `torch.no_grad()` block.

        linear = torch.nn.Linear(10, 10).to('cuda')
        data = torch.randn(1, 10, device='cuda')

        with torch.autocast('cuda', ):
            with torch.no_grad():
                out = linear(data)
                first_iter_mem = torch.cuda.memory_allocated()
                for _ in range(3):
                    out = linear(data)
                self.assertTrue(first_iter_mem == torch.cuda.memory_allocated())

    def test_autocast_checkpointing(self):
        model = torch.nn.Sequential(torch.nn.Linear(8, 8),
                                    torch.nn.Linear(8, 8),
                                    torch.nn.Linear(8, 8)).cuda()
        input = torch.rand((8, 8), device="cuda", dtype=torch.float16, requires_grad=True)
        with torch.autocast('cuda', ):
            output = checkpoint_sequential(model, 2, input, use_reentrant=True)
        self.assertTrue(output.requires_grad)
        self.assertTrue(output.dtype is torch.float16)
        output.sum().backward()

    @slowTest
    @unittest.skipIf(not TEST_LARGE_TENSOR, "not enough memory")
    def test_max_large_axis(self):
        x = torch.zeros(2**32, device='cuda', dtype=torch.int8)
        x[-1] = 1
        val, idx = x.max(0)
        self.assertEqual(val, 1)
        self.assertEqual(idx, x.shape[0] - 1)

    @unittest.skipIf(not TEST_NUMPY, "Numpy not found")
    def test_to_numpy(self):
        self.assertRaises(TypeError, lambda: torch.empty(1, device="cuda").numpy())

    def test_graph_is_current_stream_capturing(self):
        self.assertFalse(torch.cuda.is_current_stream_capturing())

        if TEST_CUDA and (not TEST_WITH_ROCM):
            s = torch.cuda.Stream()
            with torch.cuda.stream(s):
                g = torch.cuda.CUDAGraph()
                self.assertFalse(torch.cuda.is_current_stream_capturing())
                g.capture_begin()
                self.assertTrue(torch.cuda.is_current_stream_capturing())
                g.capture_end()

    @unittest.skipIf(not TEST_CUDA_GRAPH, "CUDA >= 11.0 or ROCM >= 5.3 required for graphs")
    def test_graph_capture_simple(self):
        s = torch.cuda.Stream()

        with torch.cuda.stream(s):
            a = torch.full((1000,), 1, device="cuda")
            g = torch.cuda.CUDAGraph()
            torch.cuda.empty_cache()
            g.capture_begin()
            b = a
            for _ in range(10):
                b = b + 1
            g.capture_end()
        torch.cuda.current_stream().wait_stream(s)

        g.replay()

        self.assertTrue(b.sum().item() == 11000.)

    @unittest.skipIf(
        not TEST_CUDA_GRAPH, "CUDA >= 11.0 or ROCM >= 5.3 required for graphs"
    )
    def test_graphsafe_set_get_rng_state(self):

        # Define a function to create generator states, with optional graph registration
        def create_states(generator):
            """Initializes generator states and registers them with a CUDA graph if provided."""
            # Ensure the CUDA generator is initialized
            torch.rand(1, device="cuda")
            generator.manual_seed(0)

            # Save the current state of the generator
            old_state = generator.graphsafe_get_state()
            # Create and save a cloned state of the generator
            new_state = generator.clone_state()
            # Return the original generator and its two states
            return generator, old_state, new_state

        def register_states_to_graph(generator_state, graph):
            generator, old_state, new_state = generator_state
            graph.register_generator_state(old_state)
            graph.register_generator_state(new_state)

        # Define a function to perform specific RNG actions using the generator's states
        def perform_random_generation_steps(generator_state):
            generator, old_state, new_state = generator_state
            random_values = []

            # Generate random numbers with the new generator state
            generator.graphsafe_set_state(new_state)
            random_values.append(torch.rand(5, device="cuda", generator=generator))

            # Generate random numbers twice with the old generator state
            generator.graphsafe_set_state(old_state)
            random_values.extend(
                [torch.rand(5, device="cuda", generator=generator) for _ in range(2)]
            )

            return random_values

        # Define a function to retrieve the final offsets of the original and new generator states
        def get_final_offsets_of_states(generator_state):
            generator, old_state, new_state = generator_state
            old_state_offset = old_state.get_offset()
            new_state_offset = new_state.get_offset()
            return old_state_offset, new_state_offset

        # Set up and test a new CUDA generator
        generator = torch.Generator(device="cuda")
        generator_state = create_states(generator)

        # Set up and test the default CUDA generator with a CUDA Graph
        g = torch.cuda.CUDAGraph()
        s = torch.cuda.Stream()
        default_generator = torch.cuda.default_generators[0]
        default_generator_state = create_states(default_generator)
        register_states_to_graph(default_generator_state, g)

        # Perform random number generation within a CUDA graph
        with torch.cuda.stream(s):
            g.capture_begin()
            graphed_random_values = perform_random_generation_steps(
                default_generator_state
            )
            g.capture_end()

        # Synchronize the streams and replay the graph
        torch.cuda.current_stream().wait_stream(s)
        for _ in range(3):
            random_values = perform_random_generation_steps(generator_state)
            g.replay()
            offset = get_final_offsets_of_states(generator_state)
            graph_offset = get_final_offsets_of_states(default_generator_state)

            # Compare the final offsets of states for both generators to ensure consistency
            self.assertTrue(offset == graph_offset)
            # Compare the states generated outside and inside the graph
            self.assertEqual(random_values, graphed_random_values)

<<<<<<< HEAD
=======
    @unittest.skipIf(
        not TEST_CUDA_GRAPH, "CUDA >= 11.0 or ROCM >= 5.3 required for graphs"
    )
    def test_memory_stats_of_multiple_generators_and_graphs(self):
        # Function to clear CUDA cache and collect garbage
        def clear_cuda_cache():
            gc.collect()
            torch.cuda.empty_cache()

        # Executes a simple graph task which includes capturing and executing a random number generation within a CUDA graph.
        def simple_graph_task(graph):
            s = torch.cuda.Stream()
            with torch.cuda.stream(s):
                graph.capture_begin()
                torch.rand(1, device="cuda")
                graph.capture_end()
            torch.cuda.current_stream().wait_stream(s)
            graph.replay()  # Replays the captured operations

        def get_memory_stats():
            stats = torch.cuda.memory_stats()
            num_blocks = stats["active.all.current"]
            total_size = stats["active_bytes.all.current"]
            return num_blocks, total_size

        def test(num_graphs, num_generators):
            baseline = get_memory_stats()
            baseline_num_blocks, baseline_total_size = baseline

            # Allocate CUDA graphs
            graphs = [torch.cuda.CUDAGraph() for _ in range(num_graphs)]

            # Allocate and manage generator states
            default_generator = torch.cuda.default_generators[0]
            generators = [default_generator.graphsafe_get_state()]

            # Starts from 1 as one state is already added
            for _ in range(1, num_generators):
                generators.append(default_generator.clone_state())

            for graph in graphs:
                for generator_state in generators:
                    graph.register_generator_state(generator_state)
                simple_graph_task(graph)

            # Assert conditions after graph tasks
            num_blocks, total_size = get_memory_stats()
            # The allocated blocks should only be proportional to the number of generators
            expected_blocks_diff = 2 * num_generators
            expected_size_diff = 2 * 512 * num_generators  # Each block's size is 512

            self.assertTrue(
                (num_blocks - baseline_num_blocks) == expected_blocks_diff,
                "Unexpected number of active blocks.",
            )
            self.assertTrue(
                (total_size - baseline_total_size) == expected_size_diff,
                "Unexpected total memory size.",
            )

            # Cleanup graphs and clear CUDA cache
            while graphs:
                graph = graphs.pop()
                del graph
            clear_cuda_cache()

            # Assert that memory stats return to baseline after cleanup
            self.assertTrue(
                get_memory_stats() == baseline,
                "Memory stats do not match baseline after cleanup.",
            )

        # Running the test function with different parameters
        test(1, 1)
        test(3, 2)
        test(10, 20)

>>>>>>> f34905f6
    @unittest.skipIf(not TEST_CUDA_GRAPH, "CUDA >= 11.0 or ROCM >= 5.3 required for graphs")
    def test_graph_capture_reset_recapture(self):
        s = torch.cuda.Stream()

        with torch.cuda.stream(s):
            a = torch.full((1000,), 1, device="cuda")
            g = torch.cuda.CUDAGraph()
            torch.cuda.empty_cache()
            g.capture_begin()
            b = a
            for _ in range(10):
                b = b + 1
            g.capture_end()
        torch.cuda.current_stream().wait_stream(s)

        g.replay()

        self.assertTrue(b.sum().item() == 11000.)

        g.reset()

        with torch.cuda.stream(s):
            g.capture_begin()
            b.fill_(2.0)
            for _ in range(10):
                b = b + 2
            g.capture_end()
        torch.cuda.current_stream().wait_stream(s)

        g.replay()
        self.assertTrue(b.sum().item() == 22000.)

        g.reset()
        del g

    @unittest.skipIf(not TEST_CUDA_GRAPH, "CUDA >= 11.0 or ROCM >= 5.3 required for graphs")
    def test_graph_error(self):
        # We need to run this test in a separate thread as the error we trigger
        # puts the cuda context in a bad state
        script = """
import torch

g = torch.cuda.CUDAGraph()
try:
    g.capture_begin()
except RuntimeError as e:
    if "CUDA graphs must be captured on a non-default stream." in str(e):
        exit(0)
    else:
        exit(1)
exit(2)
"""
        try:
            a = subprocess.check_output(
                [sys.executable, '-c', script],
                stderr=subprocess.STDOUT,
                # On Windows, opening the subprocess with the default CWD makes `import torch`
                # fail, so just set CWD to this script's directory
                cwd=os.path.dirname(os.path.realpath(__file__)),)
        except subprocess.CalledProcessError as e:
            if e.returncode == 1:
                self.assertTrue(False, "Error raise by starting capture without a stream is not the expected one")
            elif e.returncode == 2:
                self.assertTrue(False, "Error raised by starting capture without a stream was not caught")

    @unittest.skipIf((not TEST_CUDA) or
                     TEST_WITH_ROCM or
                     int(torch.version.cuda.split(".")[0]) < 11, "CUDA >= 11.0 required for graphs")
    def test_graph_warn_if_has_zero_nodes(self):
        with warnings.catch_warnings(record=True) as caught:
            g = torch.cuda.CUDAGraph()
            s = torch.cuda.Stream()
            with torch.cuda.stream(s):
                g.capture_begin()
                g.capture_end()
        self.assertTrue(any("The CUDA Graph is empty" in str(w.message) for w in caught))

    @unittest.skipIf(not TEST_CUDA_GRAPH, "CUDA >= 11.0 or ROCM >= 5.3 required for graphs")
    def test_graph_capture_oom(self):
        oom_regex = "would exceed allowed memory" if TEST_CUDAMALLOCASYNC else \
                    "out of memory"
        with self.assertRaisesRegex(RuntimeError, oom_regex):
            with torch.cuda.graph(torch.cuda.CUDAGraph()):
                torch.zeros(2 ** 40, device="cuda")

    @unittest.skipIf(not TEST_CUDA_GRAPH, "CUDA >= 11.0 or ROCM >= 5.3 required for graphs")
    def test_repeat_graph_capture_cublas_workspace_memory(self):
        (x, y, z) = 1024, 512, 64
        a = torch.rand((x, y), device='cuda')
        b = torch.rand((y, z), device='cuda')

        # warmup
        torch.mm(a, b)

        free_bytes_before, total_bytes = torch.cuda.mem_get_info()
        used_gb_before = (total_bytes - free_bytes_before) / 1e9

        for i in range(100):
            torch_graph = torch.cuda.CUDAGraph()
            with torch.cuda.graph(torch_graph):
                torch.mm(a, b)
            torch_graph.replay()

        free_bytes_after, _ = torch.cuda.mem_get_info()
        used_gb_after = (total_bytes - free_bytes_after) / 1e9

        self.assertFalse(used_gb_before + 0.1 < used_gb_after)

    @unittest.skipIf(not TEST_CUDA_GRAPH, "CUDA >= 11.0 or ROCM >= 5.3 required for graphs")
    def test_graph_rng_functional(self):
        ops_with_kwargs = ((torch.nn.functional.dropout, {"p": 0.1}),
                           (torch.nn.functional.rrelu, {"training": True}),)
        size = 10000

        def run(op, kwargs):
            a = torch.randn((size,), device="cuda", dtype=torch.float)

            # Control
            torch.cuda.manual_seed(5)
            eager_out = a
            for _ in range(6):
                eager_out = op(eager_out, **kwargs)

            graph_in = a.clone()
            stream = torch.cuda.Stream()
            stream.wait_stream(torch.cuda.current_stream())
            with torch.cuda.stream(stream):
                torch.cuda.manual_seed(5)

                g = torch.cuda.CUDAGraph()
                torch.cuda.empty_cache()
                g.capture_begin()
                graph_out = graph_in
                for _ in range(2):
                    graph_out = op(graph_out, **kwargs)
                g.capture_end()
            torch.cuda.current_stream().wait_stream(stream)

            # Runs a graphed->eager->graphed sequence of RNG ops.
            # replay() plays 2 invocations of the op, so the sequence has 6
            # invocations total, matching Control.
            # replay() reads from graph_in and writes to graph_out.
            g.replay()
            out = op(graph_out, **kwargs)
            out = op(out, **kwargs)
            graph_in.copy_(out)
            g.replay()

            # If replay() updated RNG state correctly, graph_out
            # should now hold data equal to eager_out.
            try:
                self.assertEqual(eager_out, graph_out)
            except Exception as e:
                raise RuntimeError("Failed on ", op) from e

            # Do the same operations varying seeds
            seeds = [6, 128, 9999]

            for seed in seeds:
                torch.cuda.manual_seed(seed)
                graph_in.copy_(a)
                for _ in range(3):
                    g.replay()

                # If the random seed was not updated then the graph would
                # generate the same output as in previous check.
                try:
                    self.assertNotEqual(eager_out, graph_out)
                except Exception as e:
                    raise RuntimeError("Failed on ", op) from e

                # Now repeat the same operations in non-graphed mode.
                torch.cuda.manual_seed(seed)
                for _ in range(3):
                    eager_out.copy_(a)
                    eager_out = op(eager_out, **kwargs)
                    eager_out = op(eager_out, **kwargs)

                # In the end, graph_out and eager_out must be equal
                # as they went under the same set of operations.
                try:
                    self.assertEqual(eager_out, graph_out)
                except Exception as e:
                    raise RuntimeError("Failed on ", op) from e

            # We hold references to all tensors used across streams up til this sync,
            # so no need to call record_stream on those tensors.
            torch.cuda.synchronize()

        for op, kwargs in ops_with_kwargs:
            run(op, kwargs)

    @unittest.skipIf(not TEST_CUDA_GRAPH, "CUDA >= 11.0 or ROCM >= 5.3 required for graphs")
    def test_graph_rng_distributions(self):
        size = 10000
        input = torch.rand((size,), device="cuda", dtype=torch.float)
        alloc = torch.empty((size,), device="cuda", dtype=torch.float)

        # Torch ops to test with sample args (tuple) and kwargs (dict)
        torch_with_args = (("bernoulli", (input.clone(),), {}),
                           # multinomial uses some uncapturable CUDA calls.
                           # TODO: reenable multinomial tests if/when the implementation is capturable.
                           # ("multinomial", (input.clone(), size, True), {}),
                           # ("multinomial", (input.clone(), size // 2, False), {}),
                           # TODO: reenable normal test, where std is a device
                           # tensor, when graph test failures are fixed
                           # ("normal", (input.clone() + 1, input.clone()), {}),
                           ("normal", (input.clone() + 1, 1.0), {}),
                           ("poisson", (input.clone(),), {}),
                           ("rand", (size,), {"device": "cuda", "dtype": torch.float}),
                           ("randint", (0, 3, (size,)), {"device": "cuda", "dtype": torch.float}),
                           ("randn", (size,), {"device": "cuda", "dtype": torch.float}),)

        # Tensor methods to test with sample args (tuple)
        tensor_with_args = (("bernoulli_", (input.clone(),)),
                            ("cauchy_", ()),
                            ("exponential_", ()),
                            ("geometric_", (0.3,)),
                            ("log_normal_", ()),
                            ("normal_", ()),
                            ("random_", ()),
                            ("uniform_", ()),)

        def run(module, op, args, kwargs):
            torch.cuda.manual_seed(5)

            # Each path runs a dummy op to increment the state a bit before creating controls.
            if (module == "torch"):
                dummy = getattr(torch, op)(*args, **kwargs)
                control1 = getattr(torch, op)(*args, **kwargs)
                control2 = getattr(torch, op)(*args, **kwargs)
            else:
                dummy = alloc.clone()
                control1 = alloc.clone()
                control2 = alloc.clone()
                getattr(dummy, op)(*args)
                getattr(control1, op)(*args)
                getattr(control2, op)(*args)

            stream = torch.cuda.Stream()
            stream.wait_stream(torch.cuda.current_stream())
            with torch.cuda.stream(stream):
                torch.cuda.manual_seed(5)

                g = torch.cuda.CUDAGraph()
                torch.cuda.empty_cache()
                if (module == "torch"):
                    g.capture_begin()
                    t1 = getattr(torch, op)(*args, **kwargs)
                    t2 = getattr(torch, op)(*args, **kwargs)
                    g.capture_end()
                else:
                    t1 = alloc.clone()
                    t2 = alloc.clone()
                    g.capture_begin()
                    getattr(t1, op)(*args)
                    getattr(t2, op)(*args)
                    g.capture_end()
            torch.cuda.current_stream().wait_stream(stream)

            if not TEST_CUDAMALLOCASYNC:
                # Makes sure values haven't been populated yet
                # (in other words, makes sure capture didn't actually run ops).
                # We can only try this with the native allocator, for which captured
                # addresses are already backed by cudaMalloced memory.
                # If we try it with cudaMallocAsync, CUDA won't event consider
                # the captured addresses allocated until replay(), and if we
                # access them before replay() we get IMAs.
                try:
                    self.assertNotEqual(control1, t1)
                    self.assertNotEqual(control2, t2)
                except Exception as e:
                    raise RuntimeError("Failed on " + module + "." + op) from e

            # Set a new seed to check if graph would use it
            for seed in [6, 314, 271]:
                torch.cuda.manual_seed(seed)
                # Runs a dummy op prelude, as for controls, to make sure replay()
                # picks up the dummy op's state increment.
                if (module == "torch"):
                    dummy = getattr(torch, op)(*args, **kwargs)
                    control1 = getattr(torch, op)(*args, **kwargs)
                    control2 = getattr(torch, op)(*args, **kwargs)
                else:
                    getattr(dummy, op)(*args)
                    getattr(control1, op)(*args)
                    getattr(control2, op)(*args)

                torch.cuda.manual_seed(seed)
                if (module == "torch"):
                    dummy = getattr(torch, op)(*args, **kwargs)
                else:
                    getattr(dummy, op)(*args)

                # see above comment on TEST_CUDAMALLOCASYNC
                if not TEST_CUDAMALLOCASYNC:
                    t1.copy_(alloc)
                    t2.copy_(alloc)

                # Runs RNG ops that fill t1 and t2.
                g.replay()

                try:
                    self.assertEqual(control1, t1)
                    self.assertEqual(control2, t2)
                except Exception as e:
                    raise RuntimeError("Failed on " + module + "." + op) from e

            # We hold references to all tensors used across streams up til this sync,
            # so no need to call record_stream on those tensors.
            torch.cuda.synchronize()

        for op_with_args in torch_with_args:
            run("torch", *op_with_args)

        for meth_with_args in tensor_with_args:
            # Adds an empty dict for kwargs, which none of the Tensor methods use
            run("Tensor", *(meth_with_args + ({},)))

    @unittest.skipIf(not TEST_CUDA_GRAPH, "CUDA >= 11.0 or ROCM >= 5.3 required for graphs")
    def test_graph_two_successive(self):
        torch.cuda.empty_cache()

        size = 1000
        kSmallBuffer = 2097152

        def func_with_temps(t, val):
            x = t.clone() + val
            y = t.clone() + val
            return x + y

        s = torch.cuda.Stream()

        for share_mem in ("Don't share", "via pool()", "via graph_pool_handle()"):
            g0 = torch.cuda.CUDAGraph()
            g1 = torch.cuda.CUDAGraph()

            a = torch.ones((size,), device="cuda")

            s.wait_stream(torch.cuda.current_stream())
            with torch.cuda.stream(s):
                g0_args = (torch.cuda.graph_pool_handle(),) if share_mem == "via graph_pool_handle()" else ()
                g0.capture_begin(*g0_args)
                b = a.clone()
                for _ in range(5):
                    b = func_with_temps(b, 1)
                g0.capture_end()

                g1_args = (g0.pool(),) if share_mem == "via pool()" else g0_args
                g1.capture_begin(*g1_args)
                for _ in range(5):
                    b = func_with_temps(b, 1)
                g1.capture_end()
            torch.cuda.current_stream().wait_stream(s)

            # mixes unrelated eager ops with replays
            c = a.clone()
            for _ in range(2):
                c = func_with_temps(c, 3)
            g0.replay()
            for _ in range(2):
                c = func_with_temps(c, 3)
            g1.replay()
            for _ in range(2):
                c = func_with_temps(c, 3)

            self.assertEqual(b.sum().item(), size * 3070)
            self.assertEqual(c.sum().item(), size * 442)

            if not TEST_CUDAMALLOCASYNC:
                # These stat checks are specific to the native allocator.
                if share_mem != "Don't share":
                    self.assertEqual(reserved_no_sharing - torch.cuda.memory_stats()["reserved_bytes.all.current"],  # noqa: F821
                                     kSmallBuffer)
                else:
                    reserved_no_sharing = torch.cuda.memory_stats()["reserved_bytes.all.current"]

            del a, b, c, g0, g1
            # Tensors used across streams (a and b) were held until just now, so no need to call record_stream on them.
            torch.cuda.synchronize()
            torch.cuda.empty_cache()

    @unittest.skipIf((not TEST_CUDA_GRAPH) or
                     IS_WINDOWS or  # appears to still be broken on Windows as of 11.4+
                     (torch.version.cuda and
                     int(torch.version.cuda.split(".")[0]) == 11 and
                     int(torch.version.cuda.split(".")[1]) < 4),
                     "Graph bindings disallow concurrent replay for CUDA < 11.4, see " +
                     "https://github.com/pytorch/pytorch/pull/57556")
    @unittest.skipIf(not TEST_CUDA_GRAPH, "CUDA >= 11.0 or ROCM >= 5.3 required for graphs")
    def test_graph_concurrent_replay(self):
        torch.cuda.empty_cache()

        size = 1000000  # largeish to help expose race conditions

        def func_with_temps(t, val):
            x = t.clone() + val
            y = t.clone() + val
            return x + y

        s = torch.cuda.Stream()

        for share_mem in ("Don't share", "via pool()", "via graph_pool_handle()"):
            g0 = torch.cuda.CUDAGraph()
            g1 = torch.cuda.CUDAGraph()

            s0 = torch.cuda.Stream()
            s1 = torch.cuda.Stream()

            a = torch.ones((size,), device="cuda")

            s.wait_stream(torch.cuda.current_stream())
            with torch.cuda.stream(s):
                g0_args = (torch.cuda.graph_pool_handle(),) if share_mem == "via graph_pool_handle()" else ()
                g0.capture_begin(*g0_args)
                b = a.clone()
                for _ in range(5):
                    b = func_with_temps(b, 1)
                g0.capture_end()

                g1_args = (g0.pool(),) if share_mem == "via pool()" else g0_args
                g1.capture_begin(*g1_args)
                c = a.clone()
                for _ in range(5):
                    c = func_with_temps(c, 2)
                g1.capture_end()

            # To reproduce data corruption, I need g0 and g1's kernels to run concurrently.
            # But replay() (especially cudaGraphLaunch) can incur significant CPU overhead.
            # The following pattern helps align device-side execution of g0 and g1's kernels.
            torch.cuda.synchronize()
            with torch.cuda.stream(s0):
                torch.cuda._sleep(1000000)
                s1.wait_stream(s0)
                g0.replay()
            with torch.cuda.stream(s1):
                g1.replay()
            torch.cuda.current_stream().wait_stream(s0)
            torch.cuda.current_stream().wait_stream(s1)

            if (not TEST_CUDAMALLOCASYNC) and (share_mem != "Don't share"):
                # If we used the native allocator and shared mempools,
                # we expect the concurrent replays corrupted each other.
                self.assertNotEqual(b.sum().item(), size * 94)
                self.assertNotEqual(c.sum().item(), size * 156)
            else:
                # If we EITHER
                #   - used the native allocator without sharing mempools, OR
                #   - used cudaMallocAsync, which ignores graph pool-sharing hints and should always be safe
                # we don't expect memory corruption.
                self.assertEqual(b.sum().item(), size * 94)
                self.assertEqual(c.sum().item(), size * 156)

            del a, b, c, g0, g1
            # Tensors used across streams (a, b, c) were held until just now, so no need to call record_stream on them.
            torch.cuda.synchronize()
            torch.cuda.empty_cache()

    @unittest.skipIf(not TEST_CUDA_GRAPH, "CUDA >= 11.0 or ROCM >= 5.3 required for graphs")
    def test_graph_three_successive(self):
        torch.cuda.empty_cache()

        size = 1000

        s = torch.cuda.Stream()

        for share_mem in ("Don't share", "via pool()", "via graph_pool_handle()"):
            a = torch.ones((size,), device="cuda")

            g0 = torch.cuda.CUDAGraph()
            g1 = torch.cuda.CUDAGraph()
            g2 = torch.cuda.CUDAGraph()

            s.wait_stream(torch.cuda.current_stream())
            with torch.cuda.stream(s):
                g0_args = (torch.cuda.graph_pool_handle(),) if share_mem == "via graph_pool_handle()" else ()
                g0.capture_begin(*g0_args)
                b = a.clone()
                c = b + 1
                d = b + 2
                g0.capture_end()

                args = (g0.pool(),) if share_mem == "via pool()" else g0_args

                g1.capture_begin(*args)
                e = c + 3
                del c
                g1.capture_end()

                g2.capture_begin(*args)
                f = d + 4
                g2.capture_end()
            torch.cuda.current_stream().wait_stream(s)

            # Tests that replaying in capture order is valid
            g0.replay()
            g1.replay()
            g2.replay()

            self.assertEqual(e.sum().item(), size * 5)
            self.assertEqual(f.sum().item(), size * 7)

            # Tests that replaying as g0, g2, g1 is only valid if they don't share a pool
            g0.replay()
            g2.replay()
            g1.replay()

            expect_corruption = (not TEST_CUDAMALLOCASYNC) and (share_mem != "Don't share")
            # If we used the native allocator and shared mempools, g2's capture should have reused c's memory for f.
            # We replayed g2 then g1, so we expect g1's captured "e = c + 3" mistakenly filled e with "f's vals + 3".
            self.assertEqual(e.sum().item(), size * (7 + 3) if expect_corruption else size * 5)
            self.assertEqual(f.sum().item(), size * 7)

            del a, b, d, e, f, g0, g1, g2
            # Tensors used across streams (a, e, f) were held until just now, so no need to call record_stream on them.
            torch.cuda.synchronize()
            torch.cuda.empty_cache()

    @unittest.skipIf((not TEST_CUDA_GRAPH) or
                     TEST_CUDAMALLOCASYNC , "CUDA >= 11.0 or ROCM >= 5.3 required for graphs")
    def test_graph_memory_stats_and_use_result_after_destroy_graph(self):
        kSmallSize = 1048576
        kSmallBuffer = 2097152
        kLargeBuffer = 20971520
        kMinLargeAlloc = 10485760
        kRoundLarge = 2097152

        elem = 4

        # this was annoying to write but stresses the expectations pretty rigorously
        cases = ((512 // elem, 1, kSmallBuffer, kSmallBuffer, "small_pool"),
                 (kSmallSize // elem, 2, 2 * kSmallBuffer, kSmallBuffer, "small_pool"),
                 ((kSmallSize + 512) // elem, 1, kLargeBuffer, kLargeBuffer, "large_pool"),
                 ((kMinLargeAlloc - 512) // elem, 2, 2 * kLargeBuffer, kLargeBuffer, "large_pool"),
                 ((kMinLargeAlloc + 512) // elem, 3,
                  3 * (kRoundLarge * ((kMinLargeAlloc + 512 + kRoundLarge - 1) // kRoundLarge)),
                  kRoundLarge * ((kMinLargeAlloc + 512 + kRoundLarge - 1) // kRoundLarge),
                  "large_pool"),)

        stats_to_check = ("segment.",
                          "reserved_bytes.",
                          "active.",
                          "active_bytes.")

        gc.collect()
        torch.cuda.empty_cache()

        # Warm up the RNG seed and offset by creating and executing a simple CUDA graph.
        # This process ensures that the one-element RNG seed and offset holders are allocated
        # within the default generator. After this initial setup, these elements will be
        # present and correctly initialized in the generator.

        s = torch.cuda.Stream()
        with torch.cuda.stream(s):
            g = torch.cuda.CUDAGraph()
            g.capture_begin()
            torch.rand(1, device="cuda")  # Execute a simple random number generation.
            g.capture_end()

<<<<<<< HEAD
        torch.cuda.current_stream().wait_stream(s)
        g.replay()

        torch.cuda.current_stream().wait_stream(s)
        del g
        gc.collect()
        torch.cuda.empty_cache()
        # Since the RNG seed and offset holders have been initialized during the warmup,
        # there is no need to track or calculate any changes (delta) to these buffers afterwards.

=======
>>>>>>> f34905f6
        for (
            numel,
            delta_cudaMallocs,
            delta_cudaMalloc_bytes,
            delta_cudaMalloc_bytes_post_del_g,
            pool_string,
        ) in cases:
<<<<<<< HEAD
            delta_active_blocks = 1
            delta_active_bytes = numel * elem
=======
            if pool_string == "small_pool":
                delta_active_blocks = 3  # one from "b" plus a sneaky two from CUDAGraph's one-element rng seed and offset holders
                delta_active_bytes = (
                    numel * elem + 1024
                )  # + 1024 for CUDAGraph's rng seed and offset holders each
            else:
                delta_active_blocks = 1  # We only check the large pool, which isn't affected by rng offset holder
                delta_active_bytes = numel * elem
>>>>>>> f34905f6

            g = torch.cuda.CUDAGraph()
            s.wait_stream(torch.cuda.current_stream())
            with torch.cuda.stream(s):
                # Allocation stat estimates assume input is created on the same stream as capture_begin()
                # (in other words, the same stream silo as the rng offset holder, which is not allocated from the
                # capture's private pool).
                a = torch.ones((numel,), device="cuda")

                precapture_stats = torch.cuda.memory_stats()

                g.capture_begin()
                b = a.clone()
                for _ in range(5):
                    b = b.clone() + 1
                g.capture_end()
            torch.cuda.current_stream().wait_stream(s)

            gc.collect()

            postcapture_stats = torch.cuda.memory_stats()

            expecteds = (delta_cudaMallocs,
                         delta_cudaMalloc_bytes,
                         delta_active_blocks,
                         delta_active_bytes)
            # Double checks replay and stats before and after a call to empty_cache
            for i in range(2):
                for stat, expected in zip(stats_to_check, expecteds):
                    stat = stat + pool_string + ".current"
                    current = postcapture_stats[stat] - precapture_stats[stat]
                    self.assertEqual(current, expected, "Pre to post capture delta of " +
                                     stat + f" = {current}, expected = {expected}, numel = {numel}")

                g.replay()
                self.assertEqual(b.sum().item(), 6 * numel)
                if i == 0:
                    torch.cuda.empty_cache()

            del g
            gc.collect()
            torch.cuda.empty_cache()
            postdel_stats = torch.cuda.memory_stats()

            # Uses graph result b after graph has been deleted
            self.assertEqual(b.sum().item(), 6 * numel)

            # b should be the only live reference remaining from the graph's private pool
            expecteds = (1, delta_cudaMalloc_bytes_post_del_g, 1, numel * elem)
            for stat, expected in zip(stats_to_check, expecteds):
                stat = stat + pool_string + ".current"
                current = postdel_stats[stat] - precapture_stats[stat]
                self.assertEqual(current, expected, "Pre capture to post graph delete delta of " +
                                 stat + f" = {current}, expected = {expected}, numel = {numel}")

            # del a, b before the next case is essential, otherwise overwriting a and b in the next case
            # can throw off its allocation/deallocation counts.
            del a, b
            # Tensors used across streams (a and b) were held until just now, so no need to call record_stream on them.
            torch.cuda.synchronize()
            torch.cuda.empty_cache()

    @unittest.skipIf(not TEST_CUDA_GRAPH, "CUDA >= 11.0 or ROCM >= 5.3 required for graphs")
    def test_graph_record_stream(self):
        # Makes sure graph capture defers attempting to reclaim allocations used across streams. See
        # "Q. Why skip process_events if a capture might be underway?" in c10/cuda/CUDACachingAllocator.cpp
        torch.cuda.empty_cache()

        potential_problem = torch.zeros((3,), device="cuda")
        a = torch.zeros((3,), device="cuda")
        s0 = torch.cuda.Stream()
        s1 = torch.cuda.Stream()
        s2 = torch.cuda.Stream()
        g = torch.cuda.CUDAGraph()

        torch.cuda.synchronize()
        with torch.cuda.stream(s0):
            potential_problem.record_stream(s0)
            torch.cuda._sleep(TestCuda.FIFTY_MIL_CYCLES)
            potential_problem.fill_(1.)
        del potential_problem

        with torch.cuda.stream(s1):
            g.capture_begin()
            # potential_problem's allocation should still be outstanding. if DeviceCachingAllocator::malloc
            # mistakenly calls process_events, it will trigger cudaEventQueries on potential_problem's end-of-life
            # event, which will cause the capture to error.
            b = a.clone()

            # Let's also see what happens if we record_stream on a tensor during capture.
            s2.wait_stream(s1)
            with torch.cuda.stream(s2):
                b.fill_(1.)
                b.record_stream(s2)  # dummy record_stream
                del b
            s1.wait_stream(s2)
            g.capture_end()
        torch.cuda.synchronize()

        # dummy allocation triggers process_events, Hopefully successfully processes b's end-of-life event.
        c = torch.zeros((3,), device="cuda")

    @skipIfRocm
    @unittest.skipIf(not TEST_CUDA_GRAPH, "CUDA >= 11.0 or ROCM >= 5.3 required for graphs")
    # If this test is the first in the process to try cudnn rnns with dropout, it'll initialize
    # DropoutState's long-lived internal buffer. Calling code perceives this (correct) behavior
    # as a memory leak unless we skip the leak check.
    @skipCUDAMemoryLeakCheckIf(True)
    def test_graph_cudnn_dropout(self):
        # Tests the interaction of cuda graph capture with DropoutState's syncs in ATen/native/cudnn/RNN.cpp.
        # In particular, if user runs a sequence of captured and noncaptured cudnn rnns, DropoutState should
        # avoid syncing noncapturing streams with captured events or vice versa.
        torch.cuda.empty_cache()

        model = torch.nn.LSTM(512, 512, 2, dropout=0.5).cuda()
        x = torch.ones(100, 192, 512, device="cuda")

        y = model(x)

        g = torch.cuda.CUDAGraph()
        s = torch.cuda.Stream()
        s.wait_stream(torch.cuda.current_stream())
        with torch.cuda.stream(s):
            g.capture_begin()
            y = model(x)
            g.capture_end()
        torch.cuda.current_stream().wait_stream(s)

        g.replay()

        y = model(x)

    @unittest.skipIf(not TEST_CUDA_GRAPH, "CUDA >= 11.0 or ROCM >= 5.3 required for graphs")
    def test_graph_grad_scaling(self):
        for foreach, fused in ((False, False), (True, False), (False, True)):
            self._test_graph_grad_scaling(foreach, fused)

    def _test_graph_grad_scaling(self, foreach, fused):
        torch.cuda.empty_cache()

        scaler = torch.cuda.amp.GradScaler(init_scale=4.)
        g = torch.cuda.CUDAGraph()
        s = torch.cuda.Stream()

        weight = torch.ones((100,), device="cuda", requires_grad=True)
        opt = torch.optim.SGD([weight], lr=0.1, foreach=foreach, fused=fused)
        static_input = torch.ones_like(weight)
        static_grad = torch.ones_like(weight)

        # warmup
        s = torch.cuda.Stream()
        s.wait_stream(torch.cuda.current_stream())
        with torch.cuda.stream(s):
            loss = (weight.half() * static_input).sum()
            scaler.scale(loss).backward()
        torch.cuda.current_stream().wait_stream(s)

        opt.zero_grad(set_to_none=True)

        # capture
        with torch.cuda.stream(s):
            g.capture_begin()
            loss = (weight.half() * static_input).sum()
            scaler.scale(loss).backward()
            g.capture_end()

        input_vals = [5, 20000, 5, 40000]
        # If the scale gets updated properly, these are the scale, growth tracker,
        # and grad values we expect.
        expected_scales = [4, 2, 2, 1]
        expected_growth_trackers = [1, 0, 1, 0]
        expected_grad_vals = [5 * 4, float("inf"), 5 * 2, float("inf")]

        for data, scale, growth_tracker, grad_val in zip(input_vals,
                                                         expected_scales,
                                                         expected_growth_trackers,
                                                         expected_grad_vals):
            static_input.fill_(data)
            g.replay()
            self.assertEqual(weight.grad, torch.full_like(weight.grad, grad_val))
            scaler.step(opt)
            scaler.update()
            self.assertEqual(scaler._scale, scale)
            self.assertEqual(scaler._growth_tracker, growth_tracker)

    @unittest.skipIf(not TEST_CUDA_GRAPH, "CUDA >= 11.0 or ROCM >= 5.3 required for graphs")
    @parametrize(
        "with_amp,cache_enabled,allow_unused_input",
        [
            subtest((False, False, True), decorators=[skipIfRocm]),
            subtest((True, False, True), decorators=[skipIfRocm]),
            subtest((True, True, True), decorators=[unittest.expectedFailure]),
            subtest((False, False, False), decorators=[unittest.expectedFailure]),
        ],
        name_fn=lambda x, y, z: "{}{}{}".format(
            {True: "with_amp", False: "without_amp"}[x],
            {True: "_cache_enabled", False: "_cache_disabled"}[y] if x else "",
            {True: "_allow_unused_input", False: "_not_allow_unused_input"}[z],
        ),
    )
    def test_graph_make_graphed_callables(
        self, with_amp, cache_enabled, allow_unused_input
    ):
        torch.manual_seed(5)
        torch.cuda.manual_seed(5)

        N, D_in, H, D_out = 640, 4096, 2048, 1024

        class MLP1(torch.nn.Module):
            def __init__(self, D_in: int, H: int, D_out: int):
                super().__init__()
                self.net_1 = torch.nn.Sequential(
                    torch.nn.Linear(D_in, H), torch.nn.Dropout(p=0.1)
                ).cuda()
                self.net_2 = torch.nn.Sequential(
                    torch.nn.Linear(H, D_out), torch.nn.Dropout(p=0.2)
                ).cuda()

            def forward(self, input_dict: dict):
                x = input_dict["x"]
                return self.net_2(self.net_1(x))

        class MLP2(torch.nn.Module):
            def __init__(self, D_in: int, H: int, D_out: int):
                super().__init__()
                self.net_1 = torch.nn.Sequential(
                    torch.nn.Linear(D_in, H), torch.nn.Dropout(p=0.1)
                ).cuda()
                self.net_2 = torch.nn.Sequential(
                    torch.nn.Linear(H, D_out), torch.nn.Dropout(p=0.2)
                ).cuda()

            def forward(self, x):
                return {"output": self.net_2(self.net_1(x))}

        models = []
        for _ in range(2):
            model_section1 = MLP1(D_in, H, H).cuda()
            model_section2 = MLP2(H, H, D_out).cuda()
            models.append(torch.nn.Sequential(model_section1, model_section2))

        model_graphed = models[0]
        model_control = models[1]

        model_graphed.load_state_dict(model_control.state_dict())

        opt_graphed = torch.optim.SGD(model_graphed.parameters(), lr=0.1)
        opt_control = torch.optim.SGD(model_control.parameters(), lr=0.1)

        x = torch.randn(N, D_in, device="cuda")
        h = torch.randn(N, H, device="cuda", requires_grad=True)
        unused_input = torch.randn(N, H, device="cuda", requires_grad=True)
        y_pred = torch.randn(N, D_out, device="cuda", requires_grad=True)
        y = torch.randn(N, D_out, device="cuda")

        loss_fn_control = torch.nn.functional.mse_loss
        relu_control = torch.nn.functional.relu

        # This is a good stress test. It graphs four callables: two Modules and two python functions.
        with torch.cuda.amp.autocast(with_amp, cache_enabled=cache_enabled):
            (
                model_graphed[0],
                model_graphed[1],
                relu_graphed,
                loss_fn_graphed,
            ) = torch.cuda.make_graphed_callables(
                (model_graphed[0], model_graphed[1], relu_control, loss_fn_control),
                (
                    ({"x": x, "unused_input": unused_input},),
                    (h,),
                    (y_pred,),
                    (y_pred, y),
                ),
                allow_unused_input=allow_unused_input,
            )

        real_inputs = [torch.rand_like(x) for _ in range(10)]
        real_targets = [torch.rand_like(y) for _ in range(10)]

        for m, opt, relu, loss_fn in zip(
            (model_graphed, model_control),
            (opt_graphed, opt_control),
            (relu_graphed, relu_control),
            (loss_fn_graphed, loss_fn_control),
        ):
            # Resets RNC states before iterations for graphed and ungraphed models,
            # so dropout math should be bitwise identical for both.
            torch.manual_seed(5)
            torch.cuda.manual_seed(5)
            for data, target in zip(real_inputs, real_targets):
                opt.zero_grad(set_to_none=True)
                with torch.cuda.amp.autocast(with_amp, cache_enabled=cache_enabled):
                    y_pred = m({"x": data, "unused_input": unused_input})["output"]
                    y_pred = relu(y_pred)
                    loss = loss_fn(y_pred, target)
                    loss.backward()
                opt.step()

        for p, pc in zip(model_graphed.parameters(), model_control.parameters()):
            self.assertEqual(p, pc)

        # We graphed the models in training mode. Eval should still run ungraphed.
        model_graphed.eval()
        model_control.eval()
        self.assertEqual(
            model_graphed({"x": real_inputs[0]}), model_control({"x": real_inputs[0]})
        )

    @unittest.skipIf(not TEST_CUDA_GRAPH, "CUDA >= 11.0 or ROCM >= 5.3 required for graphs")
    def test_graph_make_graphed_callables_same_pool(self):
        torch.manual_seed(5)
        torch.cuda.manual_seed(5)
        models = []
        num_models = 3
        for _ in range(num_models):
            models.append(
                torch.nn.Sequential(
                    torch.nn.Linear(32, 128),
                    torch.nn.ReLU(),
                    torch.nn.Linear(128, 128),
                ).cuda()
            )
        # we will reuse the same pool for all graph captures
        mempool = torch.cuda.graph_pool_handle()
        graphed_models = []
        for model in models:
            x = torch.randn([64, 32], device="cuda")
            graphed_model = deepcopy(model)
            graphed_model = torch.cuda.make_graphed_callables(graphed_model, (x,), pool=mempool)
            graphed_models.append(graphed_model)

        for model, graphed_model in zip(models, graphed_models):
            x = torch.randn([64, 32], device="cuda")
            y = model(x)
            yg = graphed_model(x)
            l = y.norm()
            lg = yg.norm()
            l.backward()
            lg.backward()

            self.assertEqual(y, yg)
            self.assertEqual(l, lg)
            for p, pg in zip(model.parameters(), graphed_model.parameters()):
                self.assertEqual(p, pg)
                self.assertEqual(p.grad, pg.grad)
                self.assertNotEqual(p.data_ptr(), pg.data_ptr())
                self.assertNotEqual(p.grad.data_ptr, pg.grad.data_ptr)

    def _test_graphed_optimizer(self, steps_warmup, steps_train, optimizer_ctor, kwargs):
        for actually_do_graphs in (True, False):
            params = [
                torch.randn((i + 5, i + 5), device="cuda") for i in range(2)
            ] + [torch.randn((), device="cuda")]
            params_control = [p.clone().requires_grad_() for p in params]
            params_graphed = [p.clone().requires_grad_() for p in params]

            grads = [[torch.randn_like(p) for p in params] for _ in range(steps_warmup + steps_train)]

            # Control (capturable=False)

            opt = optimizer_ctor(params_control, capturable=False, **kwargs)

            for i in range(steps_warmup + steps_train):
                for j, p in enumerate(params_control):
                    p.grad = grads[i][j]
                opt.step()

            # capturable=True

            opt = optimizer_ctor(params_graphed, capturable=True, **kwargs)

            for i in range(steps_warmup):
                for j, p in enumerate(params_graphed):
                    p.grad = grads[i][j]
                opt.step()

            if actually_do_graphs:
                g = torch.cuda.CUDAGraph()
                with torch.cuda.graph(g):
                    opt.step()

            for i in range(steps_train):
                if actually_do_graphs:
                    for j, p in enumerate(params_graphed):
                        p.grad.copy_(grads[i + steps_warmup][j])
                    g.replay()
                else:
                    # Passing capturable=True to the constructor and running without graphs should still be
                    # numerically correct, even if it's not ideal for performance.
                    for j, p in enumerate(params_graphed):
                        p.grad = grads[i + steps_warmup][j]
                    opt.step()

            for p_control, p_graphed in zip(params_control, params_graphed):
                self.assertEqual(p_control, p_graphed)

    @unittest.skipIf(not TEST_CUDA_GRAPH, "CUDA >= 11.0 or ROCM >= 5.3 required for graphs")
    def test_graph_optims(self):
        # Needs generalization if we want to extend this test to non-Adam-like optimizers.
        cases = [
            (optimizer_ctor, {"lr": 0.1, "betas": (0.8, 0.7), "foreach": foreach,
                              "decoupled_weight_decay": decoupled_weight_decay, "weight_decay": weight_decay})
            for optimizer_ctor, foreach, decoupled_weight_decay, weight_decay in product(
                (torch.optim.NAdam, torch.optim.RAdam,), (False, True,), (False, True,), (0.0, 0.1,))
<<<<<<< HEAD
=======
        ] + [
            (torch.optim.Rprop, {"lr": 0.1, "foreach": foreach, "maximize": maximize})
            for foreach, maximize in product((False, True,), (False, True,))
>>>>>>> f34905f6
        ] + [
            (optimizer_ctor, {"lr": 0.1, "betas": (0.8, 0.7), "foreach": foreach, "amsgrad": amsgrad})
            for optimizer_ctor, foreach, amsgrad in product(
                (torch.optim.Adam, torch.optim.AdamW), (False, True), (False, True),)
        ] + [
            (optimizer_ctor, {"lr": 0.1, "betas": (0.8, 0.7), "fused": True, "amsgrad": amsgrad})
            for optimizer_ctor, amsgrad in product((torch.optim.Adam, torch.optim.AdamW), (False, True))
        ] + [
            (optimizer_ctor, {"lr": 0.1, "foreach": foreach, "maximize": maximize, "weight_decay": weight_decay})
            for optimizer_ctor, foreach, maximize, weight_decay in product((torch.optim.Adamax, torch.optim.ASGD,
<<<<<<< HEAD
                                                                            torch.optim.Adadelta), (False, True),
                                                                           (False, True), (0, 0.1))
=======
                                                                            torch.optim.Adadelta, torch.optim.RMSprop),
                                                                           (False, True), (False, True), (0, 0.1))
>>>>>>> f34905f6
        ]

        for optimizer_ctor, kwargs in cases:
            with self.subTest(optimizer_ctor=optimizer_ctor, kwargs=kwargs):
                self._test_graphed_optimizer(3, 2, optimizer_ctor, kwargs)

    @unittest.skipIf(not TEST_CUDA_GRAPH, "CUDA >= 11.0 or ROCM >= 5.3 required for graphs")
    def test_graph_optims_with_explicitly_capturable_param_groups(self):
        # mimicking `_test_graphed_optimizer` maladroitly to pass two param_groups to optimizer.__init__
        n_warmup, n_replay = 3, 2
        for optimizer, second_param_group_capturable in product((torch.optim.Adam, torch.optim.AdamW,
                                                                 torch.optim.ASGD, torch.optim.Adamax,
                                                                 torch.optim.NAdam, torch.optim.RAdam,
<<<<<<< HEAD
                                                                 torch.optim.Adadelta), (True, False)):
=======
                                                                 torch.optim.Adadelta, torch.optim.RMSprop,
                                                                 torch.optim.Rprop), (True, False)):
>>>>>>> f34905f6
            ref_p1, param1 = (torch.nn.Parameter(torch.ones(1, device="cuda")) for _ in range(2))
            ref_p2, param2 = (torch.nn.Parameter(torch.ones(1, device="cuda")) for _ in range(2))
            grads1, grads2 = ([torch.randn_like(param1) for _ in range(n_warmup + n_replay)] for _ in range(2))
            ref_grads1, ref_grads2 = ([t.clone() for t in tensors] for tensors in (grads1, grads2))
            params = [
                {"params": [param1], "capturable": True},
                {"params": [param2], "capturable": second_param_group_capturable},
            ]
            opt = optimizer(params)
            opt_ = optimizer([
                {"params": [ref_p1], "capturable": False},
                {"params": [ref_p2], "capturable": False},
            ])

            for i in range(n_warmup + n_replay):
                ref_p1.grad = ref_grads1[i]
                ref_p2.grad = ref_grads2[i]
                opt_.step()

            for i in range(n_warmup):
                param1.grad = grads1[i]
                param2.grad = grads2[i]
                opt.step()

            g = torch.cuda.CUDAGraph()
            if not second_param_group_capturable:
                with self.assertRaisesRegex(RuntimeError, "Attempting CUDA graph"):
                    with torch.cuda.graph(g):
                        opt.step()
            else:
                with torch.cuda.graph(g):
                    opt.step()

                for i in range(n_replay):
                    param1.grad.copy_(grads1[n_warmup + i])
                    param2.grad.copy_(grads2[n_warmup + i])
                    g.replay()
                self.assertEqual(ref_p1, param1)
                self.assertEqual(ref_p2, param2)

    @unittest.skipIf(not TEST_CUDA_GRAPH, "CUDA >= 11.0 or ROCM >= 5.3 required for graphs")
    def test_graph_scaling_fused_optimizers(self):
        cases = [
            (optimizer_ctor, {"lr": 0.1, "betas": (0.8, 0.7), "fused": True, "amsgrad": amsgrad})
            for optimizer_ctor, amsgrad in product((torch.optim.Adam, torch.optim.AdamW), (False, True))
        ] + list(product(
            (torch.optim.SGD,),
            [
                {"lr": 0.1, "momentum": 0.0, "dampening": d, "weight_decay": w, "nesterov": n, "fused": True}
                for d, w, n in product((0.0, 0.5), (0.0, 0.5), (False,))
            ] + [
                {"lr": 0.1, "momentum": 0.5, "dampening": d, "weight_decay": w, "nesterov": n, "fused": True}
                for d, w, n in product((0.0,), (0.0, 0.5), (True, False))
            ],
        ))

        steps_warmup = 3
        steps_train = 2

        for OptClass, kwargs in cases:
            has_capturable_arg = OptClass in (torch.optim.Adam, torch.optim.AdamW)
            for actually_do_graphs in (True, False) if has_capturable_arg else (True,):
                params = [torch.randn((i + 5, i + 5), device="cuda") for i in range(2)]
                params_control = [p.clone().requires_grad_() for p in params]
                params_graphed = [p.clone().requires_grad_() for p in params]

                # `GradScaler` in-place updates gradients thus it's necessary to duplicate gradients.
                grads = [[torch.randn_like(p) for p in params] for _ in range(steps_warmup + steps_train)]
                with torch.no_grad():
                    grads_control = [[g.clone() for g in gs] for gs in grads]
                    grads_graphed = [[g.clone() for g in gs] for gs in grads]

                # Gradient Scaler
                scaler_for_control = torch.cuda.amp.GradScaler(init_scale=128.0)
                with torch.no_grad():
                    scaler_for_control._lazy_init_scale_growth_tracker(torch.device("cuda"))

                scaler_for_graphed = torch.cuda.amp.GradScaler()
                scaler_for_graphed.load_state_dict(scaler_for_control.state_dict())
                with torch.no_grad():
                    scaler_for_graphed._lazy_init_scale_growth_tracker(torch.device("cuda"))

                # Control (capturable=False)
                if has_capturable_arg:
                    kwargs["capturable"] = False
                opt = OptClass(params_control, **kwargs)

                for i in range(steps_warmup + steps_train):
                    for j, p in enumerate(params_control):
                        p.grad = grads_control[i][j]
                    scaler_for_control.step(opt)
                    scaler_for_control.update()

                # capturable=True
                if has_capturable_arg:
                    kwargs["capturable"] = True
                opt = OptClass(params_graphed, **kwargs)

                for i in range(steps_warmup):
                    for j, p in enumerate(params_graphed):
                        p.grad = grads_graphed[i][j]
                    scaler_for_graphed.step(opt)
                    scaler_for_graphed.update()

                if actually_do_graphs:
                    g = torch.cuda.CUDAGraph()
                    with torch.cuda.graph(g):
                        scaler_for_graphed.step(opt)
                        scaler_for_graphed.update()

                for i in range(steps_train):
                    if actually_do_graphs:
                        for j, p in enumerate(params_graphed):
                            p.grad.copy_(grads_graphed[i + steps_warmup][j])
                        g.replay()
                    else:
                        # Passing capturable=True to the constructor and running without graphs should still be
                        # numerically correct, even if it's not ideal for performance.
                        for j, p in enumerate(params_graphed):
                            p.grad = grads_graphed[i + steps_warmup][j]
                        scaler_for_graphed.step(opt)
                        scaler_for_graphed.update()

                for p_control, p_graphed in zip(params_control, params_graphed):
                    self.assertEqual(p_control, p_graphed)

    @unittest.skipIf(not TEST_CUDA_GRAPH, "CUDA >= 11.0 or ROCM >= 5.3 required for graphs")
    def test_cuda_graph_error_options(self):
        def fn():
            x = torch.zeros([2000], device="cuda")
            y = x + x + x
            return y

        mem = None

        def raw_malloc():
            global mem
            mem = None
            stream = torch.cuda.Stream()
            try:
                with torch.cuda.stream(stream):
                    mem = torch.cuda.caching_allocator_alloc(1024)
            except BaseException:
                if mem is None:
                    return
            try:
                torch.cuda.caching_allocator_delete(mem)
                mem = None
                return None
            except BaseException:
                pass

        def throws_on_cuda_event(capture_error_mode):
            graph = torch.cuda.CUDAGraph()
            torch.cuda.synchronize()
            stream = torch.cuda.Stream()
            stream.wait_stream(torch.cuda.current_stream())
            with torch.cuda.stream(stream):
                fn()
            stream.synchronize()
            torch.cuda.current_stream().wait_stream(stream)
            torch.cuda.synchronize()
            try:
                with torch.cuda.graph(graph, stream=stream, capture_error_mode=capture_error_mode):
                    out = fn()
                    thread = threading.Thread(target=raw_malloc)
                    thread.start()
                    thread.join()
            except Exception:
                if mem is not None:
                    torch.cuda.caching_allocator_delete(mem)
                return True

            return False

        self.assertFalse(throws_on_cuda_event("thread_local"))
        self.assertFalse(throws_on_cuda_event("relaxed"))

        # Exception would Corrupt Process and make other tests fail
        # self.assertTrue(throws_on_cuda_event("global"))

    @unittest.skipIf(not TEST_CUDA_GRAPH, "CUDA >= 11.0 or ROCM >= 5.3 required for graphs")
    def test_cuda_graph_allocator_propagates_stream(self):
        segments = torch.cuda.memory_snapshot()
        existing_pools = {s["segment_pool_id"] for s in segments}
        x = torch.randn(10240000, device="cuda")
        y = torch.rand_like(x)
        g = torch.cuda.CUDAGraph()
        s0 = torch.cuda.Stream()
        s1 = torch.cuda.Stream()
        s0.wait_stream(torch.cuda.current_stream())
        with torch.cuda.stream(s0):
            g.capture_begin()
            z = x + y
        with torch.cuda.stream(s1):
            s1.wait_stream(s0)
            w = z + y
        s0.wait_stream(s1)
        with torch.cuda.stream(s0):
            g.capture_end()
        segments = torch.cuda.memory_snapshot()
        x = [s["segment_pool_id"] for s in segments if s["segment_pool_id"] not in existing_pools]
        self.assertEqual(len(x), 2)
        self.assertEqual(x[0], x[1])

    def test_batch_norm_gather_stats(self):
        input = torch.randn(1, 3, 3, 3, device='cuda')
        mean, invstd = torch.batch_norm_gather_stats(
            input, mean=torch.ones(2, 3, device='cuda'), invstd=torch.ones(2, 3, device='cuda'),
            running_mean=None, running_var=None  , momentum=.1, eps=1e-5, count=2
        )
        self.assertEqual(mean, torch.ones(3, device='cuda'))
        self.assertEqual(invstd, torch.ones(3, device='cuda'))

    def test_matmul_memory_use(self):
        def get_max_used():
            torch.cuda.synchronize()
            val = torch.cuda.max_memory_allocated()
            torch.cuda.reset_peak_memory_stats()
            return val

        a = torch.rand(1, 32, 32, device="cuda")
        b = torch.rand(24, 32, 1, device="cuda")

        get_max_used()

        torch.matmul(a, b)

        matmul_mem = get_max_used()

        a = a.expand(24, 32, 32)
        torch.matmul(a, b)

        matmul_expand_mem = get_max_used()

        torch.bmm(a, b)

        bmm_mem = get_max_used()

        self.assertEqual(matmul_expand_mem, matmul_mem)
        self.assertEqual(bmm_mem, matmul_mem)

    @unittest.skipIf(not TEST_WITH_ROCM, "ROCm-only test")
    def test_rocm_backward_pass_guard(self):
        # The test exercises a ROCm-specific feature.

        class MyFunction(torch.autograd.Function):
            @staticmethod
            def forward(ctx, tensor, constant):
                self.assertFalse(torch._C._rocm_is_backward_pass())
                ctx.constant = constant
                return tensor * constant

            @staticmethod
            def backward(ctx, grad_output):
                self.assertTrue(torch._C._rocm_is_backward_pass())
                return grad_output * ctx.constant, None

        class MyModule(torch.nn.Module):
            def __init__(self):
                super().__init__()
                self.a = torch.nn.Parameter(torch.randn(()))

            def forward(self, x):
                return MyFunction.apply(x, self.a)

        model = MyModule()
        criterion = torch.nn.MSELoss(reduction='sum')
        optimizer = torch.optim.SGD(model.parameters(), lr=1e-6)

        x = torch.randn(5, 5)
        result = model(x)
        loss = criterion(result, x)
        optimizer.zero_grad()
        loss.backward()
        optimizer.step()

    def test_matmul_device_mismatch(self):
        cpu = torch.rand((10, 10))
        cuda = cpu.cuda()
        with self.assertRaisesRegex(RuntimeError, "Expected all tensors to be on the same device"):
            cpu @ cuda
        with self.assertRaisesRegex(RuntimeError, "Expected all tensors to be on the same device"):
            cuda @ cpu

        for s, m1, m2 in product((cpu, cuda), repeat=3):
            if s.device == m1.device == m2.device:
                torch.addmm(s, m1, m2)
            else:
                with self.assertRaisesRegex(RuntimeError, "Expected all tensors to be on the same device"):
                    torch.addmm(s, m1, m2)

    @unittest.skipIf(TEST_MULTIGPU, "Testing on one GPU is sufficient")
    def test_lazy_init(self):
        """ Validate that no CUDA calls are made during `import torch` call"""
        def check_output(script: str) -> str:
            return subprocess.check_output([sys.executable, "-c", script]).decode("ascii").strip()

        VISIBLE_DEVICES = "HIP_VISIBLE_DEVICES" if TEST_WITH_ROCM else "CUDA_VISIBLE_DEVICES"
        test_script = f"import os; import torch;os.environ['{VISIBLE_DEVICES}']='32';print(torch.cuda.device_count())"
        rc = check_output(test_script)
        self.assertEqual(rc, "0")
        if not TEST_WITH_ROCM:
            # Check that `cuInit` was not called during the import
            # By using ctypes and calling cuDeviceCountGet() and expect CUDA_ERROR_NOT_INITIALIZED == 3
            # See https://github.com/pytorch/pytorch/issues/116276 for more details
            libcuda_name = "libcuda.so.1" if not IS_WINDOWS else "nvcuda.dll"
            cuda_driver_api_call = f"ctypes.CDLL('{libcuda_name}').cuDeviceGetCount(ctypes.byref(x))"
            rc = check_output(f"import torch; import ctypes;x=ctypes.c_int(-1);print({cuda_driver_api_call})")
            self.assertEqual(rc, "3")

    @unittest.skipIf(not TEST_MULTIGPU, "requires multiple devices")
    @unittest.skipIf(TEST_WITH_ROCM, "too lazy to debug this on ROCm")
    def test_device_count_not_cached_pre_init(self):
        test_script = """\
import torch
import os
r1 = torch.cuda.device_count()
os.environ['CUDA_VISIBLE_DEVICES'] = '0'
r2 = torch.cuda.device_count()
torch.empty(10, device='cuda')
print(f"{r1}, {r2}")
"""

        r = subprocess.check_output([sys.executable, "-c", test_script]).decode("ascii").strip()

<<<<<<< HEAD
=======
        x = torch.cuda.device_count()
        self.assertEqual(f"{x}, 1", r)


>>>>>>> f34905f6
@torch.testing._internal.common_utils.markDynamoStrictTest
class TestCudaMallocAsync(TestCase):
    @unittest.skipIf(TEST_CUDAMALLOCASYNC, "setContextRecorder not supported by CUDAMallocAsync")
    def test_memory_snapshot(self):
        try:
            torch.cuda.memory.empty_cache()
            torch.cuda.memory._record_memory_history("state", stacks="python")
            # make x the second block in a segment
            torch.rand(2 * 311, 411, device='cuda')
            unused = torch.rand(310, 410, device='cuda')
            x = torch.rand(311, 411, device='cuda')

            # create a bunch of tensors that all will tile into the
            # same segment to  exercise the history merging code
            # 512B is the minimum block size,
            # so we allocate all the tensors to this size to make sure
            # they tile evenly
            tensors = [torch.rand(128, device='cuda') for _ in range(1000)]
            while tensors:
                del tensors[randint(0, len(tensors) - 1)]

            # exercise the history trimming code
            torch.rand(128 * 5, device='cuda')

            ss = torch.cuda.memory._snapshot()
            found_it = False
            for seg in ss['segments']:
                self.assertTrue('frames' in seg)
                for b in seg['blocks']:
                    if b['requested_size'] == 311 * 411 * 4:
                        self.assertTrue('test_cuda' in b['frames'][0]['filename'])
                        found_it = True
                        self.assertEqual(x.untyped_storage().data_ptr(), b['address'])
            self.assertTrue(found_it)

            if not IS_WINDOWS:
                with tempfile.NamedTemporaryFile() as f:
                    torch.cuda.memory._save_segment_usage(f.name)
                    with open(f.name) as f2:
                        self.assertTrue('test_cuda.py' in f2.read())
            del unused
            del x
            torch.cuda.empty_cache()
            ss = torch.cuda.memory._snapshot()
            self.assertTrue(ss['device_traces'][0][-1]['action'] in ('segment_free', 'segment_unmap'))

        finally:
            torch.cuda.memory._record_memory_history(None)

    @unittest.skipIf(IS_ARM64 or not IS_LINUX, "x86 linux only cpp unwinding")
    def test_direct_traceback(self):
        from torch._C._profiler import gather_traceback, symbolize_tracebacks
        c = gather_traceback(True, True, True)
        r, = symbolize_tracebacks([c])
        r = str(r)
        self.assertTrue("test_cuda.py" in r)
        self.assertTrue("unwind" in r)

    @unittest.skipIf(TEST_CUDAMALLOCASYNC, "setContextRecorder not supported by CUDAMallocAsync")
    @unittest.skipIf(IS_ARM64 or not IS_LINUX, "cpp contexts are x86 linux only")
    def test_memory_snapshot_with_cpp(self):
        try:
            torch.cuda.memory.empty_cache()
            torch.cuda.memory._record_memory_history("state", stacks="all")
            x = torch.rand(311, 411, device='cuda')

            ss = torch.cuda.memory._snapshot()['segments']
            found_it = False
            for seg in ss:
                for b in seg['blocks']:
                    if b['requested_size'] == 311 * 411 * 4:
                        self.assertTrue('::rand' in str(b['frames']))
                        found_it = True
            self.assertTrue(found_it)

        finally:
            torch.cuda.memory._record_memory_history(None)

    @skipIfRocm
    def test_memory_profiler_viz(self):
        with torch.profiler.profile(
            with_stack=True,
            profile_memory=True,
            record_shapes=True
        ) as prof:
            x = torch.rand(128, 128, device='cuda')
            x * x + x * x
        plot = profile_plot(prof)
        plot = json.dumps(_profile_to_snapshot(prof))
        self.assertTrue("test_cuda.py" in plot)
        self.assertTrue("test_memory_profiler_viz" in plot)
        self.assertTrue('category' in plot)

    @unittest.skipIf(TEST_CUDAMALLOCASYNC, "setContextRecorder not supported by CUDAMallocAsync")
    @unittest.skipIf(IS_ARM64 or not IS_LINUX, "cpp contexts are x86 linux only")
    def test_cycles(self):
        fired = False

        def observer(html):
            nonlocal fired
            fired = True
            self.assertTrue('torch.Tensor' in html)
            self.assertTrue('test_cuda' in html)
            self.assertTrue('cell_contents' in html)

        disarm = observe_tensor_cycles(observer)

        def noop():
            pass

        try:
            def create():
                x = torch.empty(3, 4, device='cuda')

                def foo(p):
                    if p:
                        return foo(not p)
                    else:
                        return x
                return foo
            create()
            gc.collect()
            # the callback has to run outside of the collect
            # call so it doesn't actual fire until the next
            # method call after a gc.collect
            noop()
            self.assertTrue(fired)
        finally:
            disarm()

    @unittest.skipIf(TEST_CUDAMALLOCASYNC, "setContextRecorder not supported by CUDAMallocAsync")
    @unittest.skipIf(IS_ARM64 or not IS_LINUX, "cpp contexts are x86 linux only")
    def test_memory_plots(self):
        for context, stacks in (("all", "all" if IS_LINUX else "python"), ("all", "python"), (None, "python")):
            try:
                torch.cuda.memory.empty_cache()
                torch.cuda.memory._record_memory_history("all", context=context, stacks=stacks)

                def run():
                    x = torch.rand(128, 128, device='cuda')
                    x * x + x * x

                run()
                cpp = stacks == "all"
                record_context = context is not None
                ss = torch.cuda.memory._snapshot()

                tplot = trace_plot(ss)
                splot = segment_plot(ss)
                text = json.dumps(ss)

                self.assertTrue(record_context == ("test_memory_plots" in text))
                self.assertTrue(cpp == ("::rand" in text))
                self.assertTrue(str(128 * 128 * 4) in text)

            finally:
                torch.cuda.memory._record_memory_history(None)

    @unittest.skipIf(TEST_CUDAMALLOCASYNC, "setContextRecorder not supported by CUDAMallocAsync")
    @unittest.skipIf(IS_ARM64 or not IS_LINUX, "cpp contexts are x86 linux only")
    def test_memory_plots_free_stack(self):
        for context in ["alloc", "all", "state"]:
            try:
                torch.cuda.memory.empty_cache()
                torch.cuda.memory._record_memory_history(context=context)
                x = None

                def thealloc():
                    nonlocal x
                    x = torch.rand(3, 4, device='cuda')

                def thefree():
                    nonlocal x
                    del x

                thealloc()
                thefree()
                ss = json.dumps(torch.cuda.memory._snapshot())
                self.assertTrue(('thefree' in ss) == (context == 'all'))
                self.assertTrue(('thealloc' in ss) == (context != 'state'))
            finally:
                torch.cuda.memory._record_memory_history(None)

    @unittest.skipIf(TEST_CUDAMALLOCASYNC, "setContextRecorder not supported by CUDAMallocAsync")
    @unittest.skipIf(IS_ARM64 or not IS_LINUX, "cpp contexts are x86 linux only")
    def test_memory_plots_history_context(self):
        try:
            torch.cuda.memory.empty_cache()
            x = None

            def should_capture1():
                nonlocal x
                x = torch.rand(4, 4, device='cuda')

            def should_not_capture():
                nonlocal x
                x = torch.rand(3, 4, device='cuda')

            def should_capture2():
                nonlocal x
                x = torch.rand(4, 4, device='cuda')

            # Recording with context and python call stacks should capture the call stack.
            torch.cuda.memory._record_memory_history(context="all", stacks="python")
            should_capture1()
            # Recording with context=None should not capture the call stack.
            torch.cuda.memory._record_memory_history(context=None)
            should_not_capture()
            # Recording with context and python call stacks should capture the call stack.
            torch.cuda.memory._record_memory_history(context="all", stacks="python")
            should_capture2()

            ss = json.dumps(torch.cuda.memory._snapshot())
            self.assertTrue('should_capture1' in ss)
            self.assertTrue('should_not_capture' not in ss)
            self.assertTrue('should_capture2' in ss)
        finally:
            torch.cuda.memory._record_memory_history(None)

    @unittest.skipIf(TEST_CUDAMALLOCASYNC, "setContextRecorder not supported by CUDAMallocAsync")
    @unittest.skipIf(IS_ARM64 or not IS_LINUX, "cpp contexts are x86 linux only")
    def test_memory_plots_free_segment_stack(self):
        for context in ["alloc", "all", "state"]:
            try:
                torch.cuda.memory.empty_cache()
                torch.cuda.memory._record_memory_history(context=context)
                x = torch.rand(3, 4, device='cuda')
                del x
                torch.cuda.memory.empty_cache()

                ss = json.dumps(torch.cuda.memory._snapshot())
                self.assertTrue(('empty_cache' in ss) == (context == 'all'))
            finally:
                torch.cuda.memory._record_memory_history(None)

    @unittest.skipIf(TEST_CUDAMALLOCASYNC, "setContextRecorder not supported by CUDAMallocAsync")
    def test_memory_snapshot_script(self):
        try:
            torch.cuda.memory.empty_cache()
            torch.cuda.memory._record_memory_history("state", stacks="python")

            @torch.jit.script
            def foo():
                return torch.rand(311, 411, device='cuda')

            x = foo()

            ss = torch.cuda.memory._snapshot()['segments']
            found_it = False
            for seg in ss:
                for b in seg['blocks']:
                    if b['requested_size'] == 311 * 411 * 4:
                        self.assertTrue(b['frames'][0]['name'] == 'foo')
                        found_it = True
            self.assertTrue(found_it)

        finally:
            torch.cuda.memory._record_memory_history(None)

    def test_allocator_settings(self):
        def power2_div(size, div_factor):
            pow2 = 1
            while pow2 < size:
                pow2 = pow2 * 2
            if pow2 == size:
                return pow2
            step = pow2 / 2 / div_factor
            ret = pow2 / 2
            while ret < size:
                ret = ret + step
            return ret

        torch.cuda.memory.empty_cache()
        key_allocated = 'active_bytes.all.allocated' if not TEST_CUDAMALLOCASYNC else 'allocated_bytes.all.current'
        key_requested = 'requested_bytes.all.allocated'

        nelems = 21 * 1024 * 1024
        nbytes = 4 * nelems  # floats are 4 bytes

        nelems_big = 100 * 1024 * 1024
        nbytes_big = 4 * nelems_big  # floats are 4 bytes

        start_mem = torch.cuda.memory_stats()[key_allocated]
        torch.cuda.memory._set_allocator_settings("")
        x = torch.rand(nelems, device='cuda')

        # test roundup_power2_divisions single value syntax
        reg_mem = torch.cuda.memory_stats()[key_allocated]
        start_requested = torch.cuda.memory_stats()[key_requested]
        torch.cuda.memory._set_allocator_settings("roundup_power2_divisions:4")
        y = torch.rand(nelems, device='cuda')

        pow2_div4_mem = torch.cuda.memory_stats()[key_allocated]
        current_requested = torch.cuda.memory_stats()[key_requested]

        self.assertTrue(reg_mem - start_mem == nbytes)
        if not TEST_CUDAMALLOCASYNC:
            # not supported with the cudaMallocAsync backend
            self.assertTrue(pow2_div4_mem - reg_mem == power2_div(nbytes, 4))
            self.assertTrue(current_requested - start_requested == nbytes)

        torch.cuda.memory._set_allocator_settings("garbage_collection_threshold:0.5")
        torch.cuda.memory._set_allocator_settings("garbage_collection_threshold:0.5,max_split_size_mb:40")

        # should have reset the power2 divisions now
        torch.cuda.memory.empty_cache()
        start_mem = torch.cuda.memory_stats()[key_allocated]
        z = torch.rand(nelems, device='cuda')
        reg_mem = torch.cuda.memory_stats()[key_allocated]
        self.assertTrue(reg_mem - start_mem == nbytes)

        # roundup_power2_divisions knob array syntax
        torch.cuda.memory.empty_cache()
        torch.cuda.memory._set_allocator_settings(
            "garbage_collection_threshold:0.5,roundup_power2_divisions:[64:8,128:2,256:2,512:2,1024:1,>:1]")
        start_mem = torch.cuda.memory_stats()[key_allocated]
        w = torch.rand(nelems, device='cuda')

        pow2_div8_mem = torch.cuda.memory_stats()[key_allocated]
        if not TEST_CUDAMALLOCASYNC:
            # not supported with the cudaMallocAsync backend
            self.assertTrue(pow2_div8_mem - start_mem == power2_div(nbytes, 8))

        torch.cuda.memory.empty_cache()
        start_mem = torch.cuda.memory_stats()[key_allocated]
        v = torch.rand(nelems_big, device='cuda')

        pow2_div2_mem = torch.cuda.memory_stats()[key_allocated]
        if not TEST_CUDAMALLOCASYNC:
            # not supported with the cudaMallocAsync backend
            self.assertTrue(pow2_div2_mem - start_mem == power2_div(nbytes_big, 2))

        torch.cuda.memory.empty_cache()
        torch.cuda.memory._set_allocator_settings("release_lock_on_cudamalloc:True")
        start_mem = torch.cuda.memory_stats()[key_allocated]
        w = torch.rand(nelems, device='cuda')
        reg_mem = torch.cuda.memory_stats()[key_allocated]
        self.assertTrue(reg_mem - start_mem == nbytes)

        with self.assertRaises(RuntimeError):
            torch.cuda.memory._set_allocator_settings("foo:1,bar:2")

        with self.assertRaises(RuntimeError):
            torch.cuda.memory._set_allocator_settings("garbage_collection_threshold:1.2")

        with self.assertRaises(RuntimeError):
            torch.cuda.memory._set_allocator_settings("max_split_size_mb:2")

        with self.assertRaises(RuntimeError):
            torch.cuda.memory._set_allocator_settings("release_lock_on_cudamalloc:none")

        with self.assertRaises(RuntimeError):
            torch.cuda.memory._set_allocator_settings("pinned_use_cuda_host_register:none")

        with self.assertRaises(RuntimeError):
            torch.cuda.memory._set_allocator_settings("pinned_num_register_threads:none")

        with self.assertRaises(RuntimeError):
            torch.cuda.memory._set_allocator_settings("pinned_num_register_threads:1024")

    @parametrize(
        "max_split_size_mb_setting", [False, True]
    )
    def test_raises_oom(self, max_split_size_mb_setting):
        if max_split_size_mb_setting:
            # CudaCachingAllocator does early return when searching available blocks
            # if max_split_size_mb is not set
            # Setting this triggers more parts of the code
            torch.cuda.memory._set_allocator_settings("max_split_size_mb:1024")
            torch.cuda.memory.empty_cache()
        with self.assertRaises(torch.cuda.OutOfMemoryError):
            torch.empty(1024 * 1024 * 1024 * 1024, device='cuda')

    @unittest.skipIf(not (IS_LINUX and os.uname().machine == "x86_64"), 'cpp traces only on linux')
    @unittest.skipIf(TEST_CUDAMALLOCASYNC, "setContextRecorder not supported by CUDAMallocAsync")
    def test_cpp_memory_snapshot_pickle(self):
        from torch.utils.cpp_extension import load_inline
        source = """
        #include <torch/csrc/cuda/memory_snapshot.h>
        py::object do_snapshot() {
            std::string data = torch::cuda::_memory_snapshot_pickled();
            return py::bytes(data);
        }
        void record(bool e, bool ctx) {
            torch::cuda::_record_memory_history(e, ctx, 10, ctx, ctx);
        }
        """
        m = load_inline(name='snapshot', cpp_sources=[source], functions=['do_snapshot', 'record'])
        for ctx in (False, True):
            try:
                m.record(True, ctx)

                @torch.jit.script
                def the_script_fn():
                    return torch.rand(311, 411, device='cuda')

                def run():
                    t = the_script_fn()
                    return pickle.loads(m.do_snapshot())

                mem = run()
                found = False
                for s in mem['segments']:
                    for b in s['blocks']:
                        if b['state'] == 'active_allocated':
                            if b['requested_size'] == 311 * 411 * 4:
                                if ctx:
                                    frame_text = str(b['frames'])
                                    # C++ frame
                                    self.assertTrue('::rand' in frame_text)
                                    # script frame
                                    self.assertTrue('the_script_fn' in frame_text)
                                    # python frame
                                    self.assertTrue('case.py' in frame_text)
                                found = True
                last_action = mem['device_traces'][0][-1]
                self.assertTrue(last_action['action'] == 'alloc')
                self.assertTrue(last_action['size'] == 311 * 411 * 4)
                self.assertTrue(found)
            finally:
                m.record(False, False)

    @unittest.skipIf(TEST_CUDAMALLOCASYNC, "temporarily disabled")
    def test_notifies_oom(self):
        x = False

        def cb(device, alloc, device_alloc, device_free):
            nonlocal x
            x = True
        torch._C._cuda_attach_out_of_memory_observer(cb)
        with self.assertRaises(torch.cuda.OutOfMemoryError):
            torch.empty(1024 * 1024 * 1024 * 1024, device='cuda')
        self.assertTrue(x)

    def test_allocator_fuzz(self):
        # fuzz
        state = random.getstate()
        random.seed(123)
        N = 10000
        try:
            mem = []
            total = 0
            c = 0

            def alloc():
                nonlocal total, c
                b = random.randrange(2 * 1024 * 1024 // 4, 200 * 1024 * 1024 // 4)
                mem.append((c, torch.full((b,), c, dtype=torch.int32, device='cuda')))
                c += 1
                total += b

            def free():
                nonlocal total
                idx = random.randrange(0, len(mem))
                v, x = mem.pop(idx)
                assert torch.all(v == x)
                total -= x.numel()

            choices = [alloc, free, torch.cuda.memory.empty_cache]
            for i in range(N):
                while total >= 1024 * 1024 * 1024 / 4:
                    free()
                action, = random.choices(choices, weights=[1, 1 if mem else 0, .1])
                action()
        finally:
            random.setstate(state)

    @unittest.skipIf(TEST_PYNVML, "pynvml is not available")
    def test_nvml_get_handler(self):
        self.assertTrue(torch.cuda._get_pynvml_handler() is not None)

    @unittest.skipIf(TEST_PYNVML, "pynvml is not available")
    def test_temperature(self):
        self.assertTrue(0 <= torch.cuda.temperature() <= 150)

    @unittest.skipIf(TEST_PYNVML, "pynvml is not available")
    def test_power_draw(self):
        self.assertTrue(torch.cuda.power_draw() >= 0)

    @unittest.skipIf(TEST_PYNVML, "pynvml is not available")
    def test_clock_speed(self):
        self.assertTrue(torch.cuda.clock_rate() >= 0)


MIN_BLOCK_SIZE = 512
SMALL_SIZE = 1048576
SMALL_BUFFER = 2097152
LARGE_BUFFER = 20971520

def get_cudagraph_segments(pool_id):
    segments = torch.cuda.memory_snapshot()
    return [segment for segment in segments if segment["segment_pool_id"] == pool_id]

def get_all_cudagraph_segments():
    segments = torch.cuda.memory_snapshot()
    return [segment for segment in segments if segment["segment_pool_id"] != (0, 0)]

def cudagraphify(fn, inputs, pool=None):
    if not TEST_CUDA_GRAPH:
        raise unittest.SkipTest("cuda graph test is skipped")

    torch.cuda.synchronize()
    stream = torch.cuda.Stream()
    stream.wait_stream(torch.cuda.current_stream())
    with torch.cuda.stream(stream):
        fn(*inputs)
    stream.synchronize()
    torch.cuda.current_stream().wait_stream(stream)
    torch.cuda.synchronize()

    graph = torch.cuda.CUDAGraph()
    with torch.cuda.graph(graph, stream=stream, pool=pool):
        static_outputs = fn(*inputs)

    return graph, static_outputs

def int8_cuda(size):
    return torch.ones([size], device="cuda", dtype=torch.uint8)

def live_blocks(pool_id):
    blocks = 0
    seg = get_cudagraph_segments(pool_id)
    for segment in get_cudagraph_segments(pool_id):
        for block in segment["blocks"]:
            blocks += block["state"] == "active_allocated"
    return blocks


def tensor_metadata(x):
    return {
        "nbytes": x.untyped_storage().nbytes(),
        "data_ptr": x.untyped_storage().data_ptr(),
        "size": x.shape,
        "stride": x.stride(),
        "dtype": x.dtype,
        "device": x.device,
        "storage_offset": x.storage_offset(),
    }


def reconstruct_from_tensor_metadata(metadata):
    s = torch._C._construct_storage_from_data_pointer(
        metadata["data_ptr"], metadata["device"], metadata["nbytes"]
    )
    t = torch.empty([0], device=metadata["device"], dtype=metadata["dtype"])
    t.set_(
        source=s,
        storage_offset=metadata["storage_offset"],
        size=metadata["size"],
        stride=metadata["stride"],
    )
    return t


@unittest.skipIf(TEST_CUDAMALLOCASYNC or TEST_WITH_ROCM, "NYI")
@torch.testing._internal.common_utils.markDynamoStrictTest
class TestBlockStateAbsorption(TestCase):

    def checkCheckpointedBlock(self, before_block, after_block):
        for field in ("size", "state"):
            self.assertEqual(before_block[field], after_block[field])

    def checkCheckpointedState(self, before_segments, after_segments):
        # after may contain additional segments, but all of the segments in before
        # should be exactly equivalent to after
        after_ptr_to_segment = {segment["address"] : segment for segment in after_segments}

        for before_segment in before_segments:
            self.assertTrue(before_segment["address"] in after_ptr_to_segment)
            after_segment = after_ptr_to_segment[before_segment["address"]]

            for field in ("device", "total_size", "allocated_size", "active_size", "segment_type", "segment_pool_id"):
                self.assertEqual(before_segment[field], after_segment[field])

            self.assertEqual(len(before_segment["blocks"]), len(after_segment["blocks"]))
            for before_block, after_block in zip(before_segment["blocks"], after_segment["blocks"]):
                self.checkCheckpointedBlock(before_block, after_block)

    @staticmethod
    def setCheckpointPoolState(device, state, stale_storages_ptr, storages_deleters=None):
        stale_storages_ptr = [t.untyped_storage()._cdata for t in stale_storages_ptr]
        storages_deleters = [] if not storages_deleters else [t.untyped_storage()._cdata for t in storages_deleters]
        torch._C._cuda_setCheckpointPoolState(device, state, stale_storages_ptr, storages_deleters)

    def checkFunction(self, fn, inputs, pool=None):
        graph, outputs = cudagraphify(fn, inputs, pool=pool)

        pool_id = graph.pool()
        device = outputs[0].device.index

        segments_before_checkpoint = get_cudagraph_segments(pool_id)

        state = torch._C._cuda_getCheckpointState(device, pool_id)
        self.setCheckpointPoolState(device, state, [], [])

        self.checkCheckpointedState(segments_before_checkpoint, get_cudagraph_segments(pool_id))

    def setUp(self):
        super().setUp()
        self.segment_length = len(get_all_cudagraph_segments())

    def tearDown(self):
        torch.cuda.synchronize()
        gc.collect()
        torch.cuda.empty_cache()

        self.assertEqual(len(get_all_cudagraph_segments()), self.segment_length)

        super().tearDown()

    def test_simple(self):

        def foo():
            x = torch.zeros([SMALL_SIZE * 8], device="cuda", dtype=torch.uint8)
            x = x + x
            x1 = int8_cuda(SMALL_SIZE) + int8_cuda(SMALL_SIZE) + int8_cuda(SMALL_SIZE)
            y = int8_cuda(SMALL_SIZE) + x1
            z = int8_cuda(SMALL_SIZE)
            return x, y, z

        self.checkFunction(foo, [])

    def test_allocated_in_middle_of_segment(self):

        def foo():
            small_buffers = [int8_cuda(MIN_BLOCK_SIZE) for _ in range(11)]
            return small_buffers[5].add_(2)

        self.checkFunction(foo, [])

    def test_multiple_middle_allocations(self):

        def foo():
            small_buffers = [int8_cuda(MIN_BLOCK_SIZE) for _ in range(11)]
            return small_buffers[5], small_buffers[8]

        self.checkFunction(foo, [])

    def test_middle_allocations_contiguous(self):
        def foo():
            small_buffers = [int8_cuda(MIN_BLOCK_SIZE) for _ in range(11)]
            return small_buffers[5], small_buffers[6]

        self.checkFunction(foo, [])

    def test_additional_free_following_checkpoint(self):

        def foo():
            return int8_cuda(MIN_BLOCK_SIZE),

        def foo2():
            return int8_cuda(MIN_BLOCK_SIZE),

        graph, outputs = cudagraphify(foo, [])
        pool_id = graph.pool()

        segments_before_checkpoint = get_cudagraph_segments(pool_id)

        state = torch._C._cuda_getCheckpointState(outputs[0].device.index, pool_id)

        graph2, outputs2 = cudagraphify(foo2, [], pool=graph.pool())


        self.setCheckpointPoolState(outputs[0].device.index, state, outputs2, [])

        del outputs2

        self.checkCheckpointedState(segments_before_checkpoint, get_cudagraph_segments(pool_id))

    # TODO: re-enable
    # def test_additional_free_error(self):
    #     def foo():
    #         return int8_cuda(MIN_BLOCK_SIZE),

    #     def foo2():
    #         return int8_cuda(MIN_BLOCK_SIZE),

    #     graph, outputs = cudagraphify(foo, [])
    #     pool_id = graph.pool()

    #     segments_before_checkpoint = get_cudagraph_segments(pool_id)

    #     state = torch._C._cuda_getCheckpointState(outputs[0].device.index, pool_id)

        # graph2, outputs2 = cudagraphify(foo2, [], pool=graph.pool())
        # with self.assertRaisesRegex(Exception, "being manually freed must be passed"):
        #     self.setCheckpointPoolState(outputs[0].device.index, state, [], [])

    def test_tensor_dies_after_checkpoint(self):

        def foo():
            return int8_cuda(MIN_BLOCK_SIZE), int8_cuda(MIN_BLOCK_SIZE)

        graph, outputs = cudagraphify(foo, [])
        pool_id = graph.pool()
        device = outputs[0].device.index

        segments_before_checkpoint = get_cudagraph_segments(pool_id)
        state = torch._C._cuda_getCheckpointState(outputs[0].device.index, pool_id)

        output_data_ptrs = [output.data_ptr() for output in outputs]

        del outputs

        self.setCheckpointPoolState(device, state, [], [])

        self.assertEqual(live_blocks(pool_id), 2)
        torch._C._cuda_cudaCachingAllocator_raw_delete(output_data_ptrs[0])
        self.assertEqual(live_blocks(pool_id), 1)
        torch._C._cuda_cudaCachingAllocator_raw_delete(output_data_ptrs[1])
        self.assertEqual(live_blocks(pool_id), 0)

    def test_assigning_back_deleter_fns_to_tensor(self):

        def foo(x):
            return int8_cuda(SMALL_BUFFER) + x, int8_cuda(SMALL_BUFFER) + x, int8_cuda(LARGE_BUFFER) + x

        inp = torch.tensor([1], device="cuda")
        graph, outputs = cudagraphify(foo, [inp])
        pool_id = graph.pool()
        graph.replay()

        device = outputs[0].device.index

        for i in range(len(outputs)):
            self.assertTrue(outputs[i].mean(dtype=torch.float) == 2)

        state = torch._C._cuda_getCheckpointState(outputs[0].device.index, pool_id)

        output_ptrs = [output.untyped_storage().data_ptr() for output in outputs]
        ten_metadata = [tensor_metadata(t) for t in outputs]

        self.assertEqual(live_blocks(pool_id), 3)

        del outputs

        self.assertEqual(live_blocks(pool_id), 0)

        reconstructed_tensors = [reconstruct_from_tensor_metadata(metadata) for metadata in ten_metadata]

        for i in range(len(reconstructed_tensors)):
            self.assertTrue(reconstructed_tensors[i].mean(dtype=torch.float) == 2)

        inp.add_(1)
        graph.replay()

        for i in range(len(reconstructed_tensors)):
            self.assertTrue(reconstructed_tensors[i].mean(dtype=torch.float) == 3)

        self.setCheckpointPoolState(device, state, [], [reconstructed_tensors[0], reconstructed_tensors[1]])

        self.assertEqual(live_blocks(pool_id), 3)

        reconstructed_tensors[0] = None
        self.assertEqual(live_blocks(pool_id), 2)

        reconstructed_tensors[1] = None
        self.assertEqual(live_blocks(pool_id), 1)

        # should not change, we did not pass it in to swap data ptrs
        reconstructed_tensors[2] = None
        self.assertEqual(live_blocks(pool_id), 1)

        torch._C._cuda_cudaCachingAllocator_raw_delete(output_ptrs[2])

        self.assertEqual(live_blocks(pool_id), 0)

    @skipIfNoTorchVision
    def test_resnet(self):
        import torchvision
        m = torchvision.models.resnet50()
        m.eval()
        m = m.cuda()

        inp = torch.rand([1, 3, 255, 255], device="cuda")
        self.checkFunction(m, [inp])

    def test_check_pool_live_allocations(self):

        def foo():
            return torch.ones([4], device="cuda")

        pool = torch.cuda.graph_pool_handle()
        graph, outputs = cudagraphify(foo, [], pool=pool)

        index = outputs[0].device.index

        def check(live_dps):
            return torch._C._cuda_checkPoolLiveAllocations(index, pool, live_dps)

        self.assertTrue(check({outputs[0].data_ptr()}))

        self.assertFalse(check({outputs[0].data_ptr(), 0}))
        self.assertFalse(check(set()))

        del outputs
        self.assertTrue(check(set()))


    def test_allocate_in_thread_to_pool(self):

        def foo():
            return torch.rand([4], device="cuda")

        pool = torch.cuda.graph_pool_handle()
        graph, outputs = cudagraphify(foo, [], pool=pool)
        device = outputs[0].device.index
        del outputs

        @contextlib.contextmanager
        def _use_cuda_memory_pool_manager(device, mem_pool):
            """
            Context manager to use cuda graph pool for new allocations. If you use this manager
            all cudagraph tensors in use should be reflected in the allocator or they will be overwritten.
            existing_graph should already have been used in a capture, and the mem_pool must already exist.
            """
            torch.cuda.synchronize()
            stream = torch.cuda.Stream()
            stream.wait_stream(torch.cuda.current_stream())
            stream_context = torch.cuda.stream(stream)
            stream_context.__enter__()
            torch._C._cuda_beginAllocateCurrentStreamToPool(device, mem_pool)
            try:
                yield
            finally:
                torch._C._cuda_endAllocateCurrentStreamToPool(device, mem_pool)
                torch._C._cuda_releasePool(device, mem_pool)
                stream_context.__exit__(None, None, None)


        segments = get_cudagraph_segments(pool)
        self.assertEqual(len(get_cudagraph_segments(pool)), 1)

        def use_pool():
            def alloc_three():
                a = int8_cuda(LARGE_BUFFER)
                b = int8_cuda(LARGE_BUFFER)
                c = a + b

            with _use_cuda_memory_pool_manager(device, pool):
                # three allocations
                for _ in range(10):
                    alloc_three()

            # three more allocations not in pool
            alloc_three()


        def no_pool():
            # two allocations
            for _ in range(10):
                a = int8_cuda(LARGE_BUFFER)
                b = int8_cuda(LARGE_BUFFER)
                del a, b

        graph_thread = threading.Thread(target=use_pool)
        no_graph_thread = threading.Thread(target=no_pool)
        graph_thread.start()
        no_graph_thread.start()

        graph_thread.join()
        no_graph_thread.join()

        self.assertEqual(len(get_cudagraph_segments(pool)), 4)

        del graph

        torch.cuda.synchronize()
        gc.collect()
        torch.cuda.empty_cache()

        self.assertEqual(len(get_cudagraph_segments(pool)), 0)


    def test_no_triton_on_import(self):
        """ Test that Trition is not imported on first GPU use """
        script = "import sys; import torch; torch.rand(2, device='cuda'); print('triton' in sys.modules)"

        rc = subprocess.check_output(
            [sys.executable, '-c', script],
            # On Windows, opening the subprocess with the default CWD makes `import torch`
            # fail, so just set CWD to this script's directory
            cwd=os.path.dirname(os.path.realpath(__file__))).strip().decode('ascii')
        self.assertEqual(rc, "False", "Triton was imported when importing torch!")


instantiate_parametrized_tests(TestCuda)
instantiate_parametrized_tests(TestCudaMallocAsync)

if __name__ == '__main__':
    run_tests()<|MERGE_RESOLUTION|>--- conflicted
+++ resolved
@@ -1858,8 +1858,6 @@
             # Compare the states generated outside and inside the graph
             self.assertEqual(random_values, graphed_random_values)
 
-<<<<<<< HEAD
-=======
     @unittest.skipIf(
         not TEST_CUDA_GRAPH, "CUDA >= 11.0 or ROCM >= 5.3 required for graphs"
     )
@@ -1937,7 +1935,6 @@
         test(3, 2)
         test(10, 20)
 
->>>>>>> f34905f6
     @unittest.skipIf(not TEST_CUDA_GRAPH, "CUDA >= 11.0 or ROCM >= 5.3 required for graphs")
     def test_graph_capture_reset_recapture(self):
         s = torch.cuda.Stream()
@@ -2485,31 +2482,8 @@
         gc.collect()
         torch.cuda.empty_cache()
 
-        # Warm up the RNG seed and offset by creating and executing a simple CUDA graph.
-        # This process ensures that the one-element RNG seed and offset holders are allocated
-        # within the default generator. After this initial setup, these elements will be
-        # present and correctly initialized in the generator.
-
         s = torch.cuda.Stream()
-        with torch.cuda.stream(s):
-            g = torch.cuda.CUDAGraph()
-            g.capture_begin()
-            torch.rand(1, device="cuda")  # Execute a simple random number generation.
-            g.capture_end()
-
-<<<<<<< HEAD
-        torch.cuda.current_stream().wait_stream(s)
-        g.replay()
-
-        torch.cuda.current_stream().wait_stream(s)
-        del g
-        gc.collect()
-        torch.cuda.empty_cache()
-        # Since the RNG seed and offset holders have been initialized during the warmup,
-        # there is no need to track or calculate any changes (delta) to these buffers afterwards.
-
-=======
->>>>>>> f34905f6
+
         for (
             numel,
             delta_cudaMallocs,
@@ -2517,10 +2491,6 @@
             delta_cudaMalloc_bytes_post_del_g,
             pool_string,
         ) in cases:
-<<<<<<< HEAD
-            delta_active_blocks = 1
-            delta_active_bytes = numel * elem
-=======
             if pool_string == "small_pool":
                 delta_active_blocks = 3  # one from "b" plus a sneaky two from CUDAGraph's one-element rng seed and offset holders
                 delta_active_bytes = (
@@ -2529,7 +2499,6 @@
             else:
                 delta_active_blocks = 1  # We only check the large pool, which isn't affected by rng offset holder
                 delta_active_bytes = numel * elem
->>>>>>> f34905f6
 
             g = torch.cuda.CUDAGraph()
             s.wait_stream(torch.cuda.current_stream())
@@ -2934,12 +2903,9 @@
                               "decoupled_weight_decay": decoupled_weight_decay, "weight_decay": weight_decay})
             for optimizer_ctor, foreach, decoupled_weight_decay, weight_decay in product(
                 (torch.optim.NAdam, torch.optim.RAdam,), (False, True,), (False, True,), (0.0, 0.1,))
-<<<<<<< HEAD
-=======
         ] + [
             (torch.optim.Rprop, {"lr": 0.1, "foreach": foreach, "maximize": maximize})
             for foreach, maximize in product((False, True,), (False, True,))
->>>>>>> f34905f6
         ] + [
             (optimizer_ctor, {"lr": 0.1, "betas": (0.8, 0.7), "foreach": foreach, "amsgrad": amsgrad})
             for optimizer_ctor, foreach, amsgrad in product(
@@ -2950,13 +2916,8 @@
         ] + [
             (optimizer_ctor, {"lr": 0.1, "foreach": foreach, "maximize": maximize, "weight_decay": weight_decay})
             for optimizer_ctor, foreach, maximize, weight_decay in product((torch.optim.Adamax, torch.optim.ASGD,
-<<<<<<< HEAD
-                                                                            torch.optim.Adadelta), (False, True),
-                                                                           (False, True), (0, 0.1))
-=======
                                                                             torch.optim.Adadelta, torch.optim.RMSprop),
                                                                            (False, True), (False, True), (0, 0.1))
->>>>>>> f34905f6
         ]
 
         for optimizer_ctor, kwargs in cases:
@@ -2970,12 +2931,8 @@
         for optimizer, second_param_group_capturable in product((torch.optim.Adam, torch.optim.AdamW,
                                                                  torch.optim.ASGD, torch.optim.Adamax,
                                                                  torch.optim.NAdam, torch.optim.RAdam,
-<<<<<<< HEAD
-                                                                 torch.optim.Adadelta), (True, False)):
-=======
                                                                  torch.optim.Adadelta, torch.optim.RMSprop,
                                                                  torch.optim.Rprop), (True, False)):
->>>>>>> f34905f6
             ref_p1, param1 = (torch.nn.Parameter(torch.ones(1, device="cuda")) for _ in range(2))
             ref_p2, param2 = (torch.nn.Parameter(torch.ones(1, device="cuda")) for _ in range(2))
             grads1, grads2 = ([torch.randn_like(param1) for _ in range(n_warmup + n_replay)] for _ in range(2))
@@ -3302,13 +3259,10 @@
 
         r = subprocess.check_output([sys.executable, "-c", test_script]).decode("ascii").strip()
 
-<<<<<<< HEAD
-=======
         x = torch.cuda.device_count()
         self.assertEqual(f"{x}, 1", r)
 
 
->>>>>>> f34905f6
 @torch.testing._internal.common_utils.markDynamoStrictTest
 class TestCudaMallocAsync(TestCase):
     @unittest.skipIf(TEST_CUDAMALLOCASYNC, "setContextRecorder not supported by CUDAMallocAsync")
