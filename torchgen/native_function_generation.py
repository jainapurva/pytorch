--- conflicted
+++ resolved
@@ -255,12 +255,8 @@
             cpp_no_default_args=set(),
             is_abstract=f.is_abstract,
             has_composite_implicit_autograd_kernel=False,
-<<<<<<< HEAD
-            has_composite_explicit_autograd_kernel=gets_composite_kernel,
+            has_composite_explicit_autograd_kernel=True,
             has_composite_explicit_autograd_non_functional_kernel=False,
-=======
-            has_composite_explicit_autograd_kernel=True,
->>>>>>> 45f5e6db
             # Every generated NativeFunction gets a "generated" tag, so it's easy to tell
             # which NativeFunction objects did not come directly from native_functions.yaml.
             tags=set(["generated"]),
