--- conflicted
+++ resolved
@@ -661,17 +661,10 @@
             f'api::shader_registry().register_op_dispatch("{op_name}", api::DispatchKey::{registry_key.upper()}, "{name}");',
             "    ",
         )
-<<<<<<< HEAD
 
     return shader_dispatch_str
 
 
-=======
-
-    return shader_dispatch_str
-
-
->>>>>>> 5b900745
 def genCppFiles(
     spv_files: Dict[str, str], cpp_header_path: str, cpp_src_file_path: str
 ) -> None:
